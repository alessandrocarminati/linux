--- conflicted
+++ resolved
@@ -138,25 +138,6 @@
 	return oldval;
 }
 
-<<<<<<< HEAD
-=======
-static inline void atomic_clear_mask(unsigned long mask, unsigned long *addr)
-{
-	unsigned long tmp, tmp2;
-
-	prefetchw(addr);
-	__asm__ __volatile__("@ atomic_clear_mask\n"
-"1:	ldrex	%0, [%3]\n"
-"	bic	%0, %0, %4\n"
-"	strex	%1, %0, [%3]\n"
-"	teq	%1, #0\n"
-"	bne	1b"
-	: "=&r" (tmp), "=&r" (tmp2), "+Qo" (*addr)
-	: "r" (addr), "Ir" (mask)
-	: "cc");
-}
-
->>>>>>> 70d42126
 #else /* ARM_ARCH_6 */
 
 #ifdef CONFIG_SMP
