/* SPDX-License-Identifier: GPL-2.0-only */
/*
 * arch/arm64/kernel/entry-ftrace.S
 *
 * Copyright (C) 2013 Linaro Limited
 * Author: AKASHI Takahiro <takahiro.akashi@linaro.org>
 */

#include <linux/linkage.h>
#include <asm/asm-offsets.h>
#include <asm/assembler.h>
#include <asm/ftrace.h>
#include <asm/insn.h>

#ifdef CONFIG_DYNAMIC_FTRACE_WITH_REGS
/*
 * Due to -fpatchable-function-entry=2, the compiler has placed two NOPs before
 * the regular function prologue. For an enabled callsite, ftrace_init_nop() and
 * ftrace_make_call() have patched those NOPs to:
 *
 * 	MOV	X9, LR
 * 	BL	<entry>
 *
 * ... where <entry> is either ftrace_caller or ftrace_regs_caller.
 *
 * Each instrumented function follows the AAPCS, so here x0-x8 and x18-x30 are
 * live (x18 holds the Shadow Call Stack pointer), and x9-x17 are safe to
 * clobber.
 *
 * We save the callsite's context into a pt_regs before invoking any ftrace
 * callbacks. So that we can get a sensible backtrace, we create a stack record
 * for the callsite and the ftrace entry assembly. This is not sufficient for
 * reliable stacktrace: until we create the callsite stack record, its caller
 * is missing from the LR and existing chain of frame records.
 */
	.macro  ftrace_regs_entry, allregs=0
	/* Make room for pt_regs, plus a callee frame */
	sub	sp, sp, #(PT_REGS_SIZE + 16)

	/* Save function arguments (and x9 for simplicity) */
	stp	x0, x1, [sp, #S_X0]
	stp	x2, x3, [sp, #S_X2]
	stp	x4, x5, [sp, #S_X4]
	stp	x6, x7, [sp, #S_X6]
	stp	x8, x9, [sp, #S_X8]

	/* Optionally save the callee-saved registers, always save the FP */
	.if \allregs == 1
	stp	x10, x11, [sp, #S_X10]
	stp	x12, x13, [sp, #S_X12]
	stp	x14, x15, [sp, #S_X14]
	stp	x16, x17, [sp, #S_X16]
	stp	x18, x19, [sp, #S_X18]
	stp	x20, x21, [sp, #S_X20]
	stp	x22, x23, [sp, #S_X22]
	stp	x24, x25, [sp, #S_X24]
	stp	x26, x27, [sp, #S_X26]
	stp	x28, x29, [sp, #S_X28]
	.else
	str	x29, [sp, #S_FP]
	.endif

	/* Save the callsite's SP and LR */
	add	x10, sp, #(PT_REGS_SIZE + 16)
	stp	x9, x10, [sp, #S_LR]

	/* Save the PC after the ftrace callsite */
	str	x30, [sp, #S_PC]

	/* Create a frame record for the callsite above pt_regs */
	stp	x29, x9, [sp, #PT_REGS_SIZE]
	add	x29, sp, #PT_REGS_SIZE

	/* Create our frame record within pt_regs. */
	stp	x29, x30, [sp, #S_STACKFRAME]
	add	x29, sp, #S_STACKFRAME
	.endm

SYM_CODE_START(ftrace_regs_caller)
<<<<<<< HEAD
#ifdef BTI_C
	BTI_C
#endif
=======
	bti	c
>>>>>>> 754e0b0e
	ftrace_regs_entry	1
	b	ftrace_common
SYM_CODE_END(ftrace_regs_caller)

SYM_CODE_START(ftrace_caller)
<<<<<<< HEAD
#ifdef BTI_C
	BTI_C
#endif
=======
	bti	c
>>>>>>> 754e0b0e
	ftrace_regs_entry	0
	b	ftrace_common
SYM_CODE_END(ftrace_caller)

SYM_CODE_START(ftrace_common)
	sub	x0, x30, #AARCH64_INSN_SIZE	// ip (callsite's BL insn)
	mov	x1, x9				// parent_ip (callsite's LR)
	ldr_l	x2, function_trace_op		// op
	mov	x3, sp				// regs

SYM_INNER_LABEL(ftrace_call, SYM_L_GLOBAL)
	bl	ftrace_stub

#ifdef CONFIG_FUNCTION_GRAPH_TRACER
SYM_INNER_LABEL(ftrace_graph_call, SYM_L_GLOBAL) // ftrace_graph_caller();
	nop				// If enabled, this will be replaced
					// "b ftrace_graph_caller"
#endif

/*
 * At the callsite x0-x8 and x19-x30 were live. Any C code will have preserved
 * x19-x29 per the AAPCS, and we created frame records upon entry, so we need
 * to restore x0-x8, x29, and x30.
 */
ftrace_common_return:
	/* Restore function arguments */
	ldp	x0, x1, [sp]
	ldp	x2, x3, [sp, #S_X2]
	ldp	x4, x5, [sp, #S_X4]
	ldp	x6, x7, [sp, #S_X6]
	ldr	x8, [sp, #S_X8]

	/* Restore the callsite's FP, LR, PC */
	ldr	x29, [sp, #S_FP]
	ldr	x30, [sp, #S_LR]
	ldr	x9, [sp, #S_PC]

	/* Restore the callsite's SP */
	add	sp, sp, #PT_REGS_SIZE + 16

	ret	x9
SYM_CODE_END(ftrace_common)

#ifdef CONFIG_FUNCTION_GRAPH_TRACER
SYM_CODE_START(ftrace_graph_caller)
	ldr	x0, [sp, #S_PC]
	sub	x0, x0, #AARCH64_INSN_SIZE	// ip (callsite's BL insn)
	add	x1, sp, #S_LR			// parent_ip (callsite's LR)
	ldr	x2, [sp, #PT_REGS_SIZE]	   	// parent fp (callsite's FP)
	bl	prepare_ftrace_return
	b	ftrace_common_return
SYM_CODE_END(ftrace_graph_caller)
#endif

#else /* CONFIG_DYNAMIC_FTRACE_WITH_REGS */

/*
 * Gcc with -pg will put the following code in the beginning of each function:
 *      mov x0, x30
 *      bl _mcount
 *	[function's body ...]
 * "bl _mcount" may be replaced to "bl ftrace_caller" or NOP if dynamic
 * ftrace is enabled.
 *
 * Please note that x0 as an argument will not be used here because we can
 * get lr(x30) of instrumented function at any time by winding up call stack
 * as long as the kernel is compiled without -fomit-frame-pointer.
 * (or CONFIG_FRAME_POINTER, this is forced on arm64)
 *
 * stack layout after mcount_enter in _mcount():
 *
 * current sp/fp =>  0:+-----+
 * in _mcount()        | x29 | -> instrumented function's fp
 *                     +-----+
 *                     | x30 | -> _mcount()'s lr (= instrumented function's pc)
 * old sp       => +16:+-----+
 * when instrumented   |     |
 * function calls      | ... |
 * _mcount()           |     |
 *                     |     |
 * instrumented => +xx:+-----+
 * function's fp       | x29 | -> parent's fp
 *                     +-----+
 *                     | x30 | -> instrumented function's lr (= parent's pc)
 *                     +-----+
 *                     | ... |
 */

	.macro mcount_enter
	stp	x29, x30, [sp, #-16]!
	mov	x29, sp
	.endm

	.macro mcount_exit
	ldp	x29, x30, [sp], #16
	ret
	.endm

	.macro mcount_adjust_addr rd, rn
	sub	\rd, \rn, #AARCH64_INSN_SIZE
	.endm

	/* for instrumented function's parent */
	.macro mcount_get_parent_fp reg
	ldr	\reg, [x29]
	ldr	\reg, [\reg]
	.endm

	/* for instrumented function */
	.macro mcount_get_pc0 reg
	mcount_adjust_addr	\reg, x30
	.endm

	.macro mcount_get_pc reg
	ldr	\reg, [x29, #8]
	mcount_adjust_addr	\reg, \reg
	.endm

	.macro mcount_get_lr reg
	ldr	\reg, [x29]
	ldr	\reg, [\reg, #8]
	.endm

	.macro mcount_get_lr_addr reg
	ldr	\reg, [x29]
	add	\reg, \reg, #8
	.endm

#ifndef CONFIG_DYNAMIC_FTRACE
/*
 * void _mcount(unsigned long return_address)
 * @return_address: return address to instrumented function
 *
 * This function makes calls, if enabled, to:
 *     - tracer function to probe instrumented function's entry,
 *     - ftrace_graph_caller to set up an exit hook
 */
SYM_FUNC_START(_mcount)
	mcount_enter

	ldr_l	x2, ftrace_trace_function
	adr	x0, ftrace_stub
	cmp	x0, x2			// if (ftrace_trace_function
	b.eq	skip_ftrace_call	//     != ftrace_stub) {

	mcount_get_pc	x0		//       function's pc
	mcount_get_lr	x1		//       function's lr (= parent's pc)
	blr	x2			//   (*ftrace_trace_function)(pc, lr);

skip_ftrace_call:			// }
#ifdef CONFIG_FUNCTION_GRAPH_TRACER
	ldr_l	x2, ftrace_graph_return
	cmp	x0, x2			//   if ((ftrace_graph_return
	b.ne	ftrace_graph_caller	//        != ftrace_stub)

	ldr_l	x2, ftrace_graph_entry	//     || (ftrace_graph_entry
	adr_l	x0, ftrace_graph_entry_stub //     != ftrace_graph_entry_stub))
	cmp	x0, x2
	b.ne	ftrace_graph_caller	//     ftrace_graph_caller();
#endif /* CONFIG_FUNCTION_GRAPH_TRACER */
	mcount_exit
SYM_FUNC_END(_mcount)
EXPORT_SYMBOL(_mcount)
NOKPROBE(_mcount)

#else /* CONFIG_DYNAMIC_FTRACE */
/*
 * _mcount() is used to build the kernel with -pg option, but all the branch
 * instructions to _mcount() are replaced to NOP initially at kernel start up,
 * and later on, NOP to branch to ftrace_caller() when enabled or branch to
 * NOP when disabled per-function base.
 */
SYM_FUNC_START(_mcount)
	ret
SYM_FUNC_END(_mcount)
EXPORT_SYMBOL(_mcount)
NOKPROBE(_mcount)

/*
 * void ftrace_caller(unsigned long return_address)
 * @return_address: return address to instrumented function
 *
 * This function is a counterpart of _mcount() in 'static' ftrace, and
 * makes calls to:
 *     - tracer function to probe instrumented function's entry,
 *     - ftrace_graph_caller to set up an exit hook
 */
SYM_FUNC_START(ftrace_caller)
	mcount_enter

	mcount_get_pc0	x0		//     function's pc
	mcount_get_lr	x1		//     function's lr

SYM_INNER_LABEL(ftrace_call, SYM_L_GLOBAL)	// tracer(pc, lr);
	nop				// This will be replaced with "bl xxx"
					// where xxx can be any kind of tracer.

#ifdef CONFIG_FUNCTION_GRAPH_TRACER
SYM_INNER_LABEL(ftrace_graph_call, SYM_L_GLOBAL) // ftrace_graph_caller();
	nop				// If enabled, this will be replaced
					// "b ftrace_graph_caller"
#endif

	mcount_exit
SYM_FUNC_END(ftrace_caller)
#endif /* CONFIG_DYNAMIC_FTRACE */

#ifdef CONFIG_FUNCTION_GRAPH_TRACER
/*
 * void ftrace_graph_caller(void)
 *
 * Called from _mcount() or ftrace_caller() when function_graph tracer is
 * selected.
 * This function w/ prepare_ftrace_return() fakes link register's value on
 * the call stack in order to intercept instrumented function's return path
 * and run return_to_handler() later on its exit.
 */
SYM_FUNC_START(ftrace_graph_caller)
	mcount_get_pc		  x0	//     function's pc
	mcount_get_lr_addr	  x1	//     pointer to function's saved lr
	mcount_get_parent_fp	  x2	//     parent's fp
	bl	prepare_ftrace_return	// prepare_ftrace_return(pc, &lr, fp)

	mcount_exit
SYM_FUNC_END(ftrace_graph_caller)
#endif /* CONFIG_FUNCTION_GRAPH_TRACER */
#endif /* CONFIG_DYNAMIC_FTRACE_WITH_REGS */

SYM_FUNC_START(ftrace_stub)
	ret
SYM_FUNC_END(ftrace_stub)

#ifdef CONFIG_FUNCTION_GRAPH_TRACER
/*
 * void return_to_handler(void)
 *
 * Run ftrace_return_to_handler() before going back to parent.
 * @fp is checked against the value passed by ftrace_graph_caller().
 */
SYM_CODE_START(return_to_handler)
	/* save return value regs */
	sub sp, sp, #64
	stp x0, x1, [sp]
	stp x2, x3, [sp, #16]
	stp x4, x5, [sp, #32]
	stp x6, x7, [sp, #48]

	mov	x0, x29			//     parent's fp
	bl	ftrace_return_to_handler// addr = ftrace_return_to_hander(fp);
	mov	x30, x0			// restore the original return address

	/* restore return value regs */
	ldp x0, x1, [sp]
	ldp x2, x3, [sp, #16]
	ldp x4, x5, [sp, #32]
	ldp x6, x7, [sp, #48]
	add sp, sp, #64

	ret
SYM_CODE_END(return_to_handler)
#endif /* CONFIG_FUNCTION_GRAPH_TRACER */<|MERGE_RESOLUTION|>--- conflicted
+++ resolved
@@ -77,25 +77,13 @@
 	.endm
 
 SYM_CODE_START(ftrace_regs_caller)
-<<<<<<< HEAD
-#ifdef BTI_C
-	BTI_C
-#endif
-=======
 	bti	c
->>>>>>> 754e0b0e
 	ftrace_regs_entry	1
 	b	ftrace_common
 SYM_CODE_END(ftrace_regs_caller)
 
 SYM_CODE_START(ftrace_caller)
-<<<<<<< HEAD
-#ifdef BTI_C
-	BTI_C
-#endif
-=======
 	bti	c
->>>>>>> 754e0b0e
 	ftrace_regs_entry	0
 	b	ftrace_common
 SYM_CODE_END(ftrace_caller)
