--- conflicted
+++ resolved
@@ -151,11 +151,7 @@
 	if (trip->temperature == temp)
 		return;
 
-<<<<<<< HEAD
-	trip->temperature = temp;
-=======
 	WRITE_ONCE(trip->temperature, temp);
->>>>>>> 8400291e
 	thermal_notify_tz_trip_change(tz, trip);
 
 	if (temp == THERMAL_TEMP_INVALID) {
