--- conflicted
+++ resolved
@@ -287,8 +287,6 @@
 	DTS_MEASUREMENT_NOTIF_WIDE = 0xFF,
 };
 
-<<<<<<< HEAD
-=======
 enum iwl_data_path_subcmd_ids {
 	UPDATE_MU_GROUPS_CMD = 0x1,
 	TRIGGER_RX_QUEUES_NOTIF_CMD = 0x2,
@@ -296,7 +294,6 @@
 	RX_QUEUES_NOTIFICATION = 0xFF,
 };
 
->>>>>>> 53f09e74
 enum iwl_prot_offload_subcmd_ids {
 	STORED_BEACON_NTF = 0xFF,
 };
@@ -306,10 +303,7 @@
 	LEGACY_GROUP = 0x0,
 	LONG_GROUP = 0x1,
 	PHY_OPS_GROUP = 0x4,
-<<<<<<< HEAD
-=======
 	DATA_PATH_GROUP = 0x5,
->>>>>>> 53f09e74
 	PROT_OFFLOAD_GROUP = 0xb,
 };
 
@@ -1959,8 +1953,6 @@
 	__le32 page_buff_size;
 } __packed; /* SHARED_MEM_ALLOC_API_S_VER_1 */
 
-<<<<<<< HEAD
-=======
 /**
  * VHT MU-MIMO group configuration
  *
@@ -1986,7 +1978,6 @@
 	__le32 user_position[4];
 } __packed; /* MU_GROUP_MNG_NTFY_API_S_VER_1 */
 
->>>>>>> 53f09e74
 #define MAX_STORED_BEACON_SIZE 600
 
 /**
