/******************************************************************************
 *
 * This file is provided under a dual BSD/GPLv2 license.  When using or
 * redistributing this file, you may do so under either license.
 *
 * GPL LICENSE SUMMARY
 *
 * Copyright(c) 2012 - 2014 Intel Corporation. All rights reserved.
 * Copyright(c) 2013 - 2015 Intel Mobile Communications GmbH
 * Copyright(c) 2016 - 2017 Intel Deutschland GmbH
 * Copyright(c) 2018 - 2019 Intel Corporation
 *
 * This program is free software; you can redistribute it and/or modify
 * it under the terms of version 2 of the GNU General Public License as
 * published by the Free Software Foundation.
 *
 * This program is distributed in the hope that it will be useful, but
 * WITHOUT ANY WARRANTY; without even the implied warranty of
 * MERCHANTABILITY or FITNESS FOR A PARTICULAR PURPOSE.  See the GNU
 * General Public License for more details.
 *
 * The full GNU General Public License is included in this distribution
 * in the file called COPYING.
 *
 * Contact Information:
 *  Intel Linux Wireless <linuxwifi@intel.com>
 * Intel Corporation, 5200 N.E. Elam Young Parkway, Hillsboro, OR 97124-6497
 *
 * BSD LICENSE
 *
 * Copyright(c) 2012 - 2014 Intel Corporation. All rights reserved.
 * Copyright(c) 2013 - 2015 Intel Mobile Communications GmbH
 * Copyright(c) 2016 - 2017 Intel Deutschland GmbH
 * Copyright(c) 2018 - 2019 Intel Corporation
 * All rights reserved.
 *
 * Redistribution and use in source and binary forms, with or without
 * modification, are permitted provided that the following conditions
 * are met:
 *
 *  * Redistributions of source code must retain the above copyright
 *    notice, this list of conditions and the following disclaimer.
 *  * Redistributions in binary form must reproduce the above copyright
 *    notice, this list of conditions and the following disclaimer in
 *    the documentation and/or other materials provided with the
 *    distribution.
 *  * Neither the name Intel Corporation nor the names of its
 *    contributors may be used to endorse or promote products derived
 *    from this software without specific prior written permission.
 *
 * THIS SOFTWARE IS PROVIDED BY THE COPYRIGHT HOLDERS AND CONTRIBUTORS
 * "AS IS" AND ANY EXPRESS OR IMPLIED WARRANTIES, INCLUDING, BUT NOT
 * LIMITED TO, THE IMPLIED WARRANTIES OF MERCHANTABILITY AND FITNESS FOR
 * A PARTICULAR PURPOSE ARE DISCLAIMED. IN NO EVENT SHALL THE COPYRIGHT
 * OWNER OR CONTRIBUTORS BE LIABLE FOR ANY DIRECT, INDIRECT, INCIDENTAL,
 * SPECIAL, EXEMPLARY, OR CONSEQUENTIAL DAMAGES (INCLUDING, BUT NOT
 * LIMITED TO, PROCUREMENT OF SUBSTITUTE GOODS OR SERVICES; LOSS OF USE,
 * DATA, OR PROFITS; OR BUSINESS INTERRUPTION) HOWEVER CAUSED AND ON ANY
 * THEORY OF LIABILITY, WHETHER IN CONTRACT, STRICT LIABILITY, OR TORT
 * (INCLUDING NEGLIGENCE OR OTHERWISE) ARISING IN ANY WAY OUT OF THE USE
 * OF THIS SOFTWARE, EVEN IF ADVISED OF THE POSSIBILITY OF SUCH DAMAGE.
 *
 *****************************************************************************/
#include <linux/kernel.h>
#include <linux/slab.h>
#include <linux/skbuff.h>
#include <linux/netdevice.h>
#include <linux/etherdevice.h>
#include <linux/ip.h>
#include <linux/if_arp.h>
#include <linux/time.h>
#include <net/mac80211.h>
#include <net/ieee80211_radiotap.h>
#include <net/tcp.h>

#include "iwl-op-mode.h"
#include "iwl-io.h"
#include "mvm.h"
#include "sta.h"
#include "time-event.h"
#include "iwl-eeprom-parse.h"
#include "iwl-phy-db.h"
#include "testmode.h"
#include "fw/error-dump.h"
#include "iwl-prph.h"
#include "iwl-nvm-parse.h"

static const struct ieee80211_iface_limit iwl_mvm_limits[] = {
	{
		.max = 1,
		.types = BIT(NL80211_IFTYPE_STATION),
	},
	{
		.max = 1,
		.types = BIT(NL80211_IFTYPE_AP) |
			BIT(NL80211_IFTYPE_P2P_CLIENT) |
			BIT(NL80211_IFTYPE_P2P_GO),
	},
	{
		.max = 1,
		.types = BIT(NL80211_IFTYPE_P2P_DEVICE),
	},
};

static const struct ieee80211_iface_combination iwl_mvm_iface_combinations[] = {
	{
		.num_different_channels = 2,
		.max_interfaces = 3,
		.limits = iwl_mvm_limits,
		.n_limits = ARRAY_SIZE(iwl_mvm_limits),
	},
};

#ifdef CONFIG_IWLWIFI_BCAST_FILTERING
/*
 * Use the reserved field to indicate magic values.
 * these values will only be used internally by the driver,
 * and won't make it to the fw (reserved will be 0).
 * BC_FILTER_MAGIC_IP - configure the val of this attribute to
 *	be the vif's ip address. in case there is not a single
 *	ip address (0, or more than 1), this attribute will
 *	be skipped.
 * BC_FILTER_MAGIC_MAC - set the val of this attribute to
 *	the LSB bytes of the vif's mac address
 */
enum {
	BC_FILTER_MAGIC_NONE = 0,
	BC_FILTER_MAGIC_IP,
	BC_FILTER_MAGIC_MAC,
};

static const struct iwl_fw_bcast_filter iwl_mvm_default_bcast_filters[] = {
	{
		/* arp */
		.discard = 0,
		.frame_type = BCAST_FILTER_FRAME_TYPE_ALL,
		.attrs = {
			{
				/* frame type - arp, hw type - ethernet */
				.offset_type =
					BCAST_FILTER_OFFSET_PAYLOAD_START,
				.offset = sizeof(rfc1042_header),
				.val = cpu_to_be32(0x08060001),
				.mask = cpu_to_be32(0xffffffff),
			},
			{
				/* arp dest ip */
				.offset_type =
					BCAST_FILTER_OFFSET_PAYLOAD_START,
				.offset = sizeof(rfc1042_header) + 2 +
					  sizeof(struct arphdr) +
					  ETH_ALEN + sizeof(__be32) +
					  ETH_ALEN,
				.mask = cpu_to_be32(0xffffffff),
				/* mark it as special field */
				.reserved1 = cpu_to_le16(BC_FILTER_MAGIC_IP),
			},
		},
	},
	{
		/* dhcp offer bcast */
		.discard = 0,
		.frame_type = BCAST_FILTER_FRAME_TYPE_IPV4,
		.attrs = {
			{
				/* udp dest port - 68 (bootp client)*/
				.offset_type = BCAST_FILTER_OFFSET_IP_END,
				.offset = offsetof(struct udphdr, dest),
				.val = cpu_to_be32(0x00440000),
				.mask = cpu_to_be32(0xffff0000),
			},
			{
				/* dhcp - lsb bytes of client hw address */
				.offset_type = BCAST_FILTER_OFFSET_IP_END,
				.offset = 38,
				.mask = cpu_to_be32(0xffffffff),
				/* mark it as special field */
				.reserved1 = cpu_to_le16(BC_FILTER_MAGIC_MAC),
			},
		},
	},
	/* last filter must be empty */
	{},
};
#endif

static const struct cfg80211_pmsr_capabilities iwl_mvm_pmsr_capa = {
	.max_peers = IWL_MVM_TOF_MAX_APS,
	.report_ap_tsf = 1,
	.randomize_mac_addr = 1,

	.ftm = {
		.supported = 1,
		.asap = 1,
		.non_asap = 1,
		.request_lci = 1,
		.request_civicloc = 1,
		.max_bursts_exponent = -1, /* all supported */
		.max_ftms_per_burst = 0, /* no limits */
		.bandwidths = BIT(NL80211_CHAN_WIDTH_20_NOHT) |
			      BIT(NL80211_CHAN_WIDTH_20) |
			      BIT(NL80211_CHAN_WIDTH_40) |
			      BIT(NL80211_CHAN_WIDTH_80),
		.preambles = BIT(NL80211_PREAMBLE_LEGACY) |
			     BIT(NL80211_PREAMBLE_HT) |
			     BIT(NL80211_PREAMBLE_VHT),
	},
};

void iwl_mvm_ref(struct iwl_mvm *mvm, enum iwl_mvm_ref_type ref_type)
{
	if (!iwl_mvm_is_d0i3_supported(mvm))
		return;

	IWL_DEBUG_RPM(mvm, "Take mvm reference - type %d\n", ref_type);
	spin_lock_bh(&mvm->refs_lock);
	mvm->refs[ref_type]++;
	spin_unlock_bh(&mvm->refs_lock);
	iwl_trans_ref(mvm->trans);
}

void iwl_mvm_unref(struct iwl_mvm *mvm, enum iwl_mvm_ref_type ref_type)
{
	if (!iwl_mvm_is_d0i3_supported(mvm))
		return;

	IWL_DEBUG_RPM(mvm, "Leave mvm reference - type %d\n", ref_type);
	spin_lock_bh(&mvm->refs_lock);
	if (WARN_ON(!mvm->refs[ref_type])) {
		spin_unlock_bh(&mvm->refs_lock);
		return;
	}
	mvm->refs[ref_type]--;
	spin_unlock_bh(&mvm->refs_lock);
	iwl_trans_unref(mvm->trans);
}

static void iwl_mvm_unref_all_except(struct iwl_mvm *mvm,
				     enum iwl_mvm_ref_type except_ref)
{
	int i, j;

	if (!iwl_mvm_is_d0i3_supported(mvm))
		return;

	spin_lock_bh(&mvm->refs_lock);
	for (i = 0; i < IWL_MVM_REF_COUNT; i++) {
		if (except_ref == i || !mvm->refs[i])
			continue;

		IWL_DEBUG_RPM(mvm, "Cleanup: remove mvm ref type %d (%d)\n",
			      i, mvm->refs[i]);
		for (j = 0; j < mvm->refs[i]; j++)
			iwl_trans_unref(mvm->trans);
		mvm->refs[i] = 0;
	}
	spin_unlock_bh(&mvm->refs_lock);
}

bool iwl_mvm_ref_taken(struct iwl_mvm *mvm)
{
	int i;
	bool taken = false;

	if (!iwl_mvm_is_d0i3_supported(mvm))
		return true;

	spin_lock_bh(&mvm->refs_lock);
	for (i = 0; i < IWL_MVM_REF_COUNT; i++) {
		if (mvm->refs[i]) {
			taken = true;
			break;
		}
	}
	spin_unlock_bh(&mvm->refs_lock);

	return taken;
}

int iwl_mvm_ref_sync(struct iwl_mvm *mvm, enum iwl_mvm_ref_type ref_type)
{
	iwl_mvm_ref(mvm, ref_type);

	if (!wait_event_timeout(mvm->d0i3_exit_waitq,
				!test_bit(IWL_MVM_STATUS_IN_D0I3, &mvm->status),
				HZ)) {
		WARN_ON_ONCE(1);
		iwl_mvm_unref(mvm, ref_type);
		return -EIO;
	}

	return 0;
}

static void iwl_mvm_reset_phy_ctxts(struct iwl_mvm *mvm)
{
	int i;

	memset(mvm->phy_ctxts, 0, sizeof(mvm->phy_ctxts));
	for (i = 0; i < NUM_PHY_CTX; i++) {
		mvm->phy_ctxts[i].id = i;
		mvm->phy_ctxts[i].ref = 0;
	}
}

struct ieee80211_regdomain *iwl_mvm_get_regdomain(struct wiphy *wiphy,
						  const char *alpha2,
						  enum iwl_mcc_source src_id,
						  bool *changed)
{
	struct ieee80211_regdomain *regd = NULL;
	struct ieee80211_hw *hw = wiphy_to_ieee80211_hw(wiphy);
	struct iwl_mvm *mvm = IWL_MAC80211_GET_MVM(hw);
	struct iwl_mcc_update_resp *resp;

	IWL_DEBUG_LAR(mvm, "Getting regdomain data for %s from FW\n", alpha2);

	lockdep_assert_held(&mvm->mutex);

	resp = iwl_mvm_update_mcc(mvm, alpha2, src_id);
	if (IS_ERR_OR_NULL(resp)) {
		IWL_DEBUG_LAR(mvm, "Could not get update from FW %d\n",
			      PTR_ERR_OR_ZERO(resp));
		goto out;
	}

	if (changed) {
		u32 status = le32_to_cpu(resp->status);

		*changed = (status == MCC_RESP_NEW_CHAN_PROFILE ||
			    status == MCC_RESP_ILLEGAL);
	}

	regd = iwl_parse_nvm_mcc_info(mvm->trans->dev, mvm->cfg,
				      __le32_to_cpu(resp->n_channels),
				      resp->channels,
				      __le16_to_cpu(resp->mcc),
				      __le16_to_cpu(resp->geo_info));
	/* Store the return source id */
	src_id = resp->source_id;
	kfree(resp);
	if (IS_ERR_OR_NULL(regd)) {
		IWL_DEBUG_LAR(mvm, "Could not get parse update from FW %d\n",
			      PTR_ERR_OR_ZERO(regd));
		goto out;
	}

	IWL_DEBUG_LAR(mvm, "setting alpha2 from FW to %s (0x%x, 0x%x) src=%d\n",
		      regd->alpha2, regd->alpha2[0], regd->alpha2[1], src_id);
	mvm->lar_regdom_set = true;
	mvm->mcc_src = src_id;

out:
	return regd;
}

void iwl_mvm_update_changed_regdom(struct iwl_mvm *mvm)
{
	bool changed;
	struct ieee80211_regdomain *regd;

	if (!iwl_mvm_is_lar_supported(mvm))
		return;

	regd = iwl_mvm_get_current_regdomain(mvm, &changed);
	if (!IS_ERR_OR_NULL(regd)) {
		/* only update the regulatory core if changed */
		if (changed)
			regulatory_set_wiphy_regd(mvm->hw->wiphy, regd);

		kfree(regd);
	}
}

struct ieee80211_regdomain *iwl_mvm_get_current_regdomain(struct iwl_mvm *mvm,
							  bool *changed)
{
	return iwl_mvm_get_regdomain(mvm->hw->wiphy, "ZZ",
				     iwl_mvm_is_wifi_mcc_supported(mvm) ?
				     MCC_SOURCE_GET_CURRENT :
				     MCC_SOURCE_OLD_FW, changed);
}

int iwl_mvm_init_fw_regd(struct iwl_mvm *mvm)
{
	enum iwl_mcc_source used_src;
	struct ieee80211_regdomain *regd;
	int ret;
	bool changed;
	const struct ieee80211_regdomain *r =
			rtnl_dereference(mvm->hw->wiphy->regd);

	if (!r)
		return -ENOENT;

	/* save the last source in case we overwrite it below */
	used_src = mvm->mcc_src;
	if (iwl_mvm_is_wifi_mcc_supported(mvm)) {
		/* Notify the firmware we support wifi location updates */
		regd = iwl_mvm_get_current_regdomain(mvm, NULL);
		if (!IS_ERR_OR_NULL(regd))
			kfree(regd);
	}

	/* Now set our last stored MCC and source */
	regd = iwl_mvm_get_regdomain(mvm->hw->wiphy, r->alpha2, used_src,
				     &changed);
	if (IS_ERR_OR_NULL(regd))
		return -EIO;

	/* update cfg80211 if the regdomain was changed */
	if (changed)
		ret = regulatory_set_wiphy_regd_sync_rtnl(mvm->hw->wiphy, regd);
	else
		ret = 0;

	kfree(regd);
	return ret;
}

const static u8 he_if_types_ext_capa_sta[] = {
	 [0] = WLAN_EXT_CAPA1_EXT_CHANNEL_SWITCHING,
<<<<<<< HEAD
=======
	 [2] = WLAN_EXT_CAPA3_MULTI_BSSID_SUPPORT,
>>>>>>> 0ecfebd2
	 [7] = WLAN_EXT_CAPA8_OPMODE_NOTIF,
	 [9] = WLAN_EXT_CAPA10_TWT_REQUESTER_SUPPORT,
};

const static struct wiphy_iftype_ext_capab he_iftypes_ext_capa[] = {
	{
		.iftype = NL80211_IFTYPE_STATION,
		.extended_capabilities = he_if_types_ext_capa_sta,
		.extended_capabilities_mask = he_if_types_ext_capa_sta,
		.extended_capabilities_len = sizeof(he_if_types_ext_capa_sta),
	},
};

int iwl_mvm_mac_setup_register(struct iwl_mvm *mvm)
{
	struct ieee80211_hw *hw = mvm->hw;
	int num_mac, ret, i;
	static const u32 mvm_ciphers[] = {
		WLAN_CIPHER_SUITE_WEP40,
		WLAN_CIPHER_SUITE_WEP104,
		WLAN_CIPHER_SUITE_TKIP,
		WLAN_CIPHER_SUITE_CCMP,
	};
#ifdef CONFIG_PM_SLEEP
	bool unified = fw_has_capa(&mvm->fw->ucode_capa,
				   IWL_UCODE_TLV_CAPA_CNSLDTD_D3_D0_IMG);
#endif

	/* Tell mac80211 our characteristics */
	ieee80211_hw_set(hw, SIGNAL_DBM);
	ieee80211_hw_set(hw, SPECTRUM_MGMT);
	ieee80211_hw_set(hw, REPORTS_TX_ACK_STATUS);
	ieee80211_hw_set(hw, WANT_MONITOR_VIF);
	ieee80211_hw_set(hw, SUPPORTS_PS);
	ieee80211_hw_set(hw, SUPPORTS_DYNAMIC_PS);
	ieee80211_hw_set(hw, AMPDU_AGGREGATION);
	ieee80211_hw_set(hw, TIMING_BEACON_ONLY);
	ieee80211_hw_set(hw, CONNECTION_MONITOR);
	ieee80211_hw_set(hw, CHANCTX_STA_CSA);
	ieee80211_hw_set(hw, SUPPORT_FAST_XMIT);
	ieee80211_hw_set(hw, SUPPORTS_CLONED_SKBS);
	ieee80211_hw_set(hw, SUPPORTS_AMSDU_IN_AMPDU);
	ieee80211_hw_set(hw, NEEDS_UNIQUE_STA_ADDR);
	ieee80211_hw_set(hw, DEAUTH_NEED_MGD_TX_PREP);
	ieee80211_hw_set(hw, SUPPORTS_VHT_EXT_NSS_BW);
	ieee80211_hw_set(hw, BUFF_MMPDU_TXQ);
	ieee80211_hw_set(hw, STA_MMPDU_TXQ);
	ieee80211_hw_set(hw, TX_AMSDU);
	ieee80211_hw_set(hw, TX_FRAG_LIST);

	if (iwl_mvm_has_tlc_offload(mvm)) {
		ieee80211_hw_set(hw, TX_AMPDU_SETUP_IN_HW);
		ieee80211_hw_set(hw, HAS_RATE_CONTROL);
	}

	if (iwl_mvm_has_new_rx_api(mvm))
		ieee80211_hw_set(hw, SUPPORTS_REORDERING_BUFFER);

	if (fw_has_capa(&mvm->fw->ucode_capa,
			IWL_UCODE_TLV_CAPA_STA_PM_NOTIF)) {
		ieee80211_hw_set(hw, AP_LINK_PS);
	} else if (WARN_ON(iwl_mvm_has_new_tx_api(mvm))) {
		/*
		 * we absolutely need this for the new TX API since that comes
		 * with many more queues than the current code can deal with
		 * for station powersave
		 */
		return -EINVAL;
	}

	if (mvm->trans->num_rx_queues > 1)
		ieee80211_hw_set(hw, USES_RSS);

	if (mvm->trans->max_skb_frags)
		hw->netdev_features = NETIF_F_HIGHDMA | NETIF_F_SG;

	hw->queues = IEEE80211_MAX_QUEUES;
	hw->offchannel_tx_hw_queue = IWL_MVM_OFFCHANNEL_QUEUE;
	hw->radiotap_mcs_details |= IEEE80211_RADIOTAP_MCS_HAVE_FEC |
				    IEEE80211_RADIOTAP_MCS_HAVE_STBC;
	hw->radiotap_vht_details |= IEEE80211_RADIOTAP_VHT_KNOWN_STBC |
		IEEE80211_RADIOTAP_VHT_KNOWN_BEAMFORMED;

	hw->radiotap_timestamp.units_pos =
		IEEE80211_RADIOTAP_TIMESTAMP_UNIT_US |
		IEEE80211_RADIOTAP_TIMESTAMP_SPOS_PLCP_SIG_ACQ;
	/* this is the case for CCK frames, it's better (only 8) for OFDM */
	hw->radiotap_timestamp.accuracy = 22;

	if (!iwl_mvm_has_tlc_offload(mvm))
		hw->rate_control_algorithm = RS_NAME;

	hw->uapsd_queues = IWL_MVM_UAPSD_QUEUES;
	hw->uapsd_max_sp_len = IWL_UAPSD_MAX_SP;
	hw->max_tx_fragments = mvm->trans->max_skb_frags;

	BUILD_BUG_ON(ARRAY_SIZE(mvm->ciphers) < ARRAY_SIZE(mvm_ciphers) + 6);
	memcpy(mvm->ciphers, mvm_ciphers, sizeof(mvm_ciphers));
	hw->wiphy->n_cipher_suites = ARRAY_SIZE(mvm_ciphers);
	hw->wiphy->cipher_suites = mvm->ciphers;

	if (iwl_mvm_has_new_rx_api(mvm)) {
		mvm->ciphers[hw->wiphy->n_cipher_suites] =
			WLAN_CIPHER_SUITE_GCMP;
		hw->wiphy->n_cipher_suites++;
		mvm->ciphers[hw->wiphy->n_cipher_suites] =
			WLAN_CIPHER_SUITE_GCMP_256;
		hw->wiphy->n_cipher_suites++;
	}

	/* Enable 11w if software crypto is not enabled (as the
	 * firmware will interpret some mgmt packets, so enabling it
	 * with software crypto isn't safe).
	 */
	if (!iwlwifi_mod_params.swcrypto) {
		ieee80211_hw_set(hw, MFP_CAPABLE);
		mvm->ciphers[hw->wiphy->n_cipher_suites] =
			WLAN_CIPHER_SUITE_AES_CMAC;
		hw->wiphy->n_cipher_suites++;
		if (iwl_mvm_has_new_rx_api(mvm)) {
			mvm->ciphers[hw->wiphy->n_cipher_suites] =
				WLAN_CIPHER_SUITE_BIP_GMAC_128;
			hw->wiphy->n_cipher_suites++;
			mvm->ciphers[hw->wiphy->n_cipher_suites] =
				WLAN_CIPHER_SUITE_BIP_GMAC_256;
			hw->wiphy->n_cipher_suites++;
		}
	}

	/* currently FW API supports only one optional cipher scheme */
	if (mvm->fw->cs[0].cipher) {
		const struct iwl_fw_cipher_scheme *fwcs = &mvm->fw->cs[0];
		struct ieee80211_cipher_scheme *cs = &mvm->cs[0];

		mvm->hw->n_cipher_schemes = 1;

		cs->cipher = le32_to_cpu(fwcs->cipher);
		cs->iftype = BIT(NL80211_IFTYPE_STATION);
		cs->hdr_len = fwcs->hdr_len;
		cs->pn_len = fwcs->pn_len;
		cs->pn_off = fwcs->pn_off;
		cs->key_idx_off = fwcs->key_idx_off;
		cs->key_idx_mask = fwcs->key_idx_mask;
		cs->key_idx_shift = fwcs->key_idx_shift;
		cs->mic_len = fwcs->mic_len;

		mvm->hw->cipher_schemes = mvm->cs;
		mvm->ciphers[hw->wiphy->n_cipher_suites] = cs->cipher;
		hw->wiphy->n_cipher_suites++;
	}

	if (fw_has_capa(&mvm->fw->ucode_capa,
			IWL_UCODE_TLV_CAPA_FTM_CALIBRATED)) {
		wiphy_ext_feature_set(hw->wiphy,
				      NL80211_EXT_FEATURE_ENABLE_FTM_RESPONDER);
		hw->wiphy->pmsr_capa = &iwl_mvm_pmsr_capa;
	}

	ieee80211_hw_set(hw, SINGLE_SCAN_ON_ALL_BANDS);
	hw->wiphy->features |=
		NL80211_FEATURE_SCHED_SCAN_RANDOM_MAC_ADDR |
		NL80211_FEATURE_SCAN_RANDOM_MAC_ADDR |
		NL80211_FEATURE_ND_RANDOM_MAC_ADDR;

	hw->sta_data_size = sizeof(struct iwl_mvm_sta);
	hw->vif_data_size = sizeof(struct iwl_mvm_vif);
	hw->chanctx_data_size = sizeof(u16);
	hw->txq_data_size = sizeof(struct iwl_mvm_txq);

	hw->wiphy->interface_modes = BIT(NL80211_IFTYPE_STATION) |
		BIT(NL80211_IFTYPE_P2P_CLIENT) |
		BIT(NL80211_IFTYPE_AP) |
		BIT(NL80211_IFTYPE_P2P_GO) |
		BIT(NL80211_IFTYPE_P2P_DEVICE) |
		BIT(NL80211_IFTYPE_ADHOC);

	hw->wiphy->flags |= WIPHY_FLAG_IBSS_RSN;
	wiphy_ext_feature_set(hw->wiphy, NL80211_EXT_FEATURE_VHT_IBSS);
	hw->wiphy->features |= NL80211_FEATURE_HT_IBSS;

	hw->wiphy->regulatory_flags |= REGULATORY_ENABLE_RELAX_NO_IR;
	if (iwl_mvm_is_lar_supported(mvm))
		hw->wiphy->regulatory_flags |= REGULATORY_WIPHY_SELF_MANAGED;
	else
		hw->wiphy->regulatory_flags |= REGULATORY_CUSTOM_REG |
					       REGULATORY_DISABLE_BEACON_HINTS;

	hw->wiphy->flags |= WIPHY_FLAG_AP_UAPSD;
	hw->wiphy->flags |= WIPHY_FLAG_HAS_CHANNEL_SWITCH;

	hw->wiphy->iface_combinations = iwl_mvm_iface_combinations;
	hw->wiphy->n_iface_combinations =
		ARRAY_SIZE(iwl_mvm_iface_combinations);

	hw->wiphy->max_remain_on_channel_duration = 10000;
	hw->max_listen_interval = IWL_CONN_MAX_LISTEN_INTERVAL;

	/* Extract MAC address */
	memcpy(mvm->addresses[0].addr, mvm->nvm_data->hw_addr, ETH_ALEN);
	hw->wiphy->addresses = mvm->addresses;
	hw->wiphy->n_addresses = 1;

	/* Extract additional MAC addresses if available */
	num_mac = (mvm->nvm_data->n_hw_addrs > 1) ?
		min(IWL_MVM_MAX_ADDRESSES, mvm->nvm_data->n_hw_addrs) : 1;

	for (i = 1; i < num_mac; i++) {
		memcpy(mvm->addresses[i].addr, mvm->addresses[i-1].addr,
		       ETH_ALEN);
		mvm->addresses[i].addr[5]++;
		hw->wiphy->n_addresses++;
	}

	iwl_mvm_reset_phy_ctxts(mvm);

	hw->wiphy->max_scan_ie_len = iwl_mvm_max_scan_ie_len(mvm);

	hw->wiphy->max_scan_ssids = PROBE_OPTION_MAX;

	BUILD_BUG_ON(IWL_MVM_SCAN_STOPPING_MASK & IWL_MVM_SCAN_MASK);
	BUILD_BUG_ON(IWL_MVM_MAX_UMAC_SCANS > HWEIGHT32(IWL_MVM_SCAN_MASK) ||
		     IWL_MVM_MAX_LMAC_SCANS > HWEIGHT32(IWL_MVM_SCAN_MASK));

	if (fw_has_capa(&mvm->fw->ucode_capa, IWL_UCODE_TLV_CAPA_UMAC_SCAN))
		mvm->max_scans = IWL_MVM_MAX_UMAC_SCANS;
	else
		mvm->max_scans = IWL_MVM_MAX_LMAC_SCANS;

	if (mvm->nvm_data->bands[NL80211_BAND_2GHZ].n_channels)
		hw->wiphy->bands[NL80211_BAND_2GHZ] =
			&mvm->nvm_data->bands[NL80211_BAND_2GHZ];
	if (mvm->nvm_data->bands[NL80211_BAND_5GHZ].n_channels) {
		hw->wiphy->bands[NL80211_BAND_5GHZ] =
			&mvm->nvm_data->bands[NL80211_BAND_5GHZ];

		if (fw_has_capa(&mvm->fw->ucode_capa,
				IWL_UCODE_TLV_CAPA_BEAMFORMER) &&
		    fw_has_api(&mvm->fw->ucode_capa,
			       IWL_UCODE_TLV_API_LQ_SS_PARAMS))
			hw->wiphy->bands[NL80211_BAND_5GHZ]->vht_cap.cap |=
				IEEE80211_VHT_CAP_SU_BEAMFORMER_CAPABLE;
	}

	hw->wiphy->hw_version = mvm->trans->hw_id;

	if (iwlmvm_mod_params.power_scheme != IWL_POWER_SCHEME_CAM)
		hw->wiphy->flags |= WIPHY_FLAG_PS_ON_BY_DEFAULT;
	else
		hw->wiphy->flags &= ~WIPHY_FLAG_PS_ON_BY_DEFAULT;

	hw->wiphy->max_sched_scan_reqs = 1;
	hw->wiphy->max_sched_scan_ssids = PROBE_OPTION_MAX;
	hw->wiphy->max_match_sets = IWL_SCAN_MAX_PROFILES;
	/* we create the 802.11 header and zero length SSID IE. */
	hw->wiphy->max_sched_scan_ie_len =
		SCAN_OFFLOAD_PROBE_REQ_SIZE - 24 - 2;
	hw->wiphy->max_sched_scan_plans = IWL_MAX_SCHED_SCAN_PLANS;
	hw->wiphy->max_sched_scan_plan_interval = U16_MAX;

	/*
	 * the firmware uses u8 for num of iterations, but 0xff is saved for
	 * infinite loop, so the maximum number of iterations is actually 254.
	 */
	hw->wiphy->max_sched_scan_plan_iterations = 254;

	hw->wiphy->features |= NL80211_FEATURE_P2P_GO_CTWIN |
			       NL80211_FEATURE_LOW_PRIORITY_SCAN |
			       NL80211_FEATURE_P2P_GO_OPPPS |
			       NL80211_FEATURE_AP_MODE_CHAN_WIDTH_CHANGE |
			       NL80211_FEATURE_DYNAMIC_SMPS |
			       NL80211_FEATURE_STATIC_SMPS |
			       NL80211_FEATURE_SUPPORTS_WMM_ADMISSION;

	if (fw_has_capa(&mvm->fw->ucode_capa,
			IWL_UCODE_TLV_CAPA_TXPOWER_INSERTION_SUPPORT))
		hw->wiphy->features |= NL80211_FEATURE_TX_POWER_INSERTION;
	if (fw_has_capa(&mvm->fw->ucode_capa,
			IWL_UCODE_TLV_CAPA_QUIET_PERIOD_SUPPORT))
		hw->wiphy->features |= NL80211_FEATURE_QUIET;

	if (fw_has_capa(&mvm->fw->ucode_capa,
			IWL_UCODE_TLV_CAPA_DS_PARAM_SET_IE_SUPPORT))
		hw->wiphy->features |=
			NL80211_FEATURE_DS_PARAM_SET_IE_IN_PROBES;

	if (fw_has_capa(&mvm->fw->ucode_capa,
			IWL_UCODE_TLV_CAPA_WFA_TPC_REP_IE_SUPPORT))
		hw->wiphy->features |= NL80211_FEATURE_WFA_TPC_IE_IN_PROBES;

	if (fw_has_api(&mvm->fw->ucode_capa,
		       IWL_UCODE_TLV_API_SCAN_TSF_REPORT)) {
		wiphy_ext_feature_set(hw->wiphy,
				      NL80211_EXT_FEATURE_SCAN_START_TIME);
		wiphy_ext_feature_set(hw->wiphy,
				      NL80211_EXT_FEATURE_BSS_PARENT_TSF);
		wiphy_ext_feature_set(hw->wiphy,
				      NL80211_EXT_FEATURE_SET_SCAN_DWELL);
	}

	if (iwl_mvm_is_oce_supported(mvm)) {
		wiphy_ext_feature_set(hw->wiphy,
			NL80211_EXT_FEATURE_ACCEPT_BCAST_PROBE_RESP);
		wiphy_ext_feature_set(hw->wiphy,
			NL80211_EXT_FEATURE_FILS_MAX_CHANNEL_TIME);
		wiphy_ext_feature_set(hw->wiphy,
			NL80211_EXT_FEATURE_OCE_PROBE_REQ_DEFERRAL_SUPPRESSION);
		wiphy_ext_feature_set(hw->wiphy,
			NL80211_EXT_FEATURE_OCE_PROBE_REQ_HIGH_TX_RATE);
	}

	if (mvm->nvm_data->sku_cap_11ax_enable &&
	    !iwlwifi_mod_params.disable_11ax) {
		hw->wiphy->iftype_ext_capab = he_iftypes_ext_capa;
		hw->wiphy->num_iftype_ext_capab =
			ARRAY_SIZE(he_iftypes_ext_capa);
<<<<<<< HEAD
=======

		ieee80211_hw_set(hw, SUPPORTS_MULTI_BSSID);
		ieee80211_hw_set(hw, SUPPORTS_ONLY_HE_MULTI_BSSID);
>>>>>>> 0ecfebd2
	}

	mvm->rts_threshold = IEEE80211_MAX_RTS_THRESHOLD;

#ifdef CONFIG_PM_SLEEP
	if (iwl_mvm_is_d0i3_supported(mvm) &&
	    device_can_wakeup(mvm->trans->dev)) {
		mvm->wowlan.flags = WIPHY_WOWLAN_ANY;
		hw->wiphy->wowlan = &mvm->wowlan;
	}

	if ((unified || mvm->fw->img[IWL_UCODE_WOWLAN].num_sec) &&
	    mvm->trans->ops->d3_suspend &&
	    mvm->trans->ops->d3_resume &&
	    device_can_wakeup(mvm->trans->dev)) {
		mvm->wowlan.flags |= WIPHY_WOWLAN_MAGIC_PKT |
				     WIPHY_WOWLAN_DISCONNECT |
				     WIPHY_WOWLAN_EAP_IDENTITY_REQ |
				     WIPHY_WOWLAN_RFKILL_RELEASE |
				     WIPHY_WOWLAN_NET_DETECT;
		if (!iwlwifi_mod_params.swcrypto)
			mvm->wowlan.flags |= WIPHY_WOWLAN_SUPPORTS_GTK_REKEY |
					     WIPHY_WOWLAN_GTK_REKEY_FAILURE |
					     WIPHY_WOWLAN_4WAY_HANDSHAKE;

		mvm->wowlan.n_patterns = IWL_WOWLAN_MAX_PATTERNS;
		mvm->wowlan.pattern_min_len = IWL_WOWLAN_MIN_PATTERN_LEN;
		mvm->wowlan.pattern_max_len = IWL_WOWLAN_MAX_PATTERN_LEN;
		mvm->wowlan.max_nd_match_sets = IWL_SCAN_MAX_PROFILES;
		hw->wiphy->wowlan = &mvm->wowlan;
	}
#endif

#ifdef CONFIG_IWLWIFI_BCAST_FILTERING
	/* assign default bcast filtering configuration */
	mvm->bcast_filters = iwl_mvm_default_bcast_filters;
#endif

	ret = iwl_mvm_leds_init(mvm);
	if (ret)
		return ret;

	if (fw_has_capa(&mvm->fw->ucode_capa,
			IWL_UCODE_TLV_CAPA_TDLS_SUPPORT)) {
		IWL_DEBUG_TDLS(mvm, "TDLS supported\n");
		hw->wiphy->flags |= WIPHY_FLAG_SUPPORTS_TDLS;
		ieee80211_hw_set(hw, TDLS_WIDER_BW);
	}

	if (fw_has_capa(&mvm->fw->ucode_capa,
			IWL_UCODE_TLV_CAPA_TDLS_CHANNEL_SWITCH)) {
		IWL_DEBUG_TDLS(mvm, "TDLS channel switch supported\n");
		hw->wiphy->features |= NL80211_FEATURE_TDLS_CHANNEL_SWITCH;
	}

	hw->netdev_features |= mvm->cfg->features;
	if (!iwl_mvm_is_csum_supported(mvm)) {
		hw->netdev_features &= ~(IWL_TX_CSUM_NETIF_FLAGS |
					 NETIF_F_RXCSUM);
		/* We may support SW TX CSUM */
		if (IWL_MVM_SW_TX_CSUM_OFFLOAD)
			hw->netdev_features |= IWL_TX_CSUM_NETIF_FLAGS;
	}

	if (mvm->cfg->vht_mu_mimo_supported)
		wiphy_ext_feature_set(hw->wiphy,
				      NL80211_EXT_FEATURE_MU_MIMO_AIR_SNIFFER);

	ret = ieee80211_register_hw(mvm->hw);
	if (ret) {
		iwl_mvm_leds_exit(mvm);
	}

	return ret;
}

static bool iwl_mvm_defer_tx(struct iwl_mvm *mvm,
			     struct ieee80211_sta *sta,
			     struct sk_buff *skb)
{
	struct iwl_mvm_sta *mvmsta;
	bool defer = false;

	/*
	 * double check the IN_D0I3 flag both before and after
	 * taking the spinlock, in order to prevent taking
	 * the spinlock when not needed.
	 */
	if (likely(!test_bit(IWL_MVM_STATUS_IN_D0I3, &mvm->status)))
		return false;

	spin_lock(&mvm->d0i3_tx_lock);
	/*
	 * testing the flag again ensures the skb dequeue
	 * loop (on d0i3 exit) hasn't run yet.
	 */
	if (!test_bit(IWL_MVM_STATUS_IN_D0I3, &mvm->status))
		goto out;

	mvmsta = iwl_mvm_sta_from_mac80211(sta);
	if (mvmsta->sta_id == IWL_MVM_INVALID_STA ||
	    mvmsta->sta_id != mvm->d0i3_ap_sta_id)
		goto out;

	__skb_queue_tail(&mvm->d0i3_tx, skb);

	/* trigger wakeup */
	iwl_mvm_ref(mvm, IWL_MVM_REF_TX);
	iwl_mvm_unref(mvm, IWL_MVM_REF_TX);

	defer = true;
out:
	spin_unlock(&mvm->d0i3_tx_lock);
	return defer;
}

static void iwl_mvm_mac_tx(struct ieee80211_hw *hw,
			   struct ieee80211_tx_control *control,
			   struct sk_buff *skb)
{
	struct iwl_mvm *mvm = IWL_MAC80211_GET_MVM(hw);
	struct ieee80211_sta *sta = control->sta;
	struct ieee80211_tx_info *info = IEEE80211_SKB_CB(skb);
	struct ieee80211_hdr *hdr = (void *)skb->data;
	bool offchannel = IEEE80211_SKB_CB(skb)->flags &
		IEEE80211_TX_CTL_TX_OFFCHAN;

	if (iwl_mvm_is_radio_killed(mvm)) {
		IWL_DEBUG_DROP(mvm, "Dropping - RF/CT KILL\n");
		goto drop;
	}

	if (offchannel &&
	    !test_bit(IWL_MVM_STATUS_ROC_RUNNING, &mvm->status) &&
	    !test_bit(IWL_MVM_STATUS_ROC_AUX_RUNNING, &mvm->status))
		goto drop;

	/* treat non-bufferable MMPDUs on AP interfaces as broadcast */
	if ((info->control.vif->type == NL80211_IFTYPE_AP ||
	     info->control.vif->type == NL80211_IFTYPE_ADHOC) &&
	    ieee80211_is_mgmt(hdr->frame_control) &&
	    !ieee80211_is_bufferable_mmpdu(hdr->frame_control))
		sta = NULL;

	/* If there is no sta, and it's not offchannel - send through AP */
	if (!sta && info->control.vif->type == NL80211_IFTYPE_STATION &&
	    !offchannel) {
		struct iwl_mvm_vif *mvmvif =
			iwl_mvm_vif_from_mac80211(info->control.vif);
		u8 ap_sta_id = READ_ONCE(mvmvif->ap_sta_id);

		if (ap_sta_id < IWL_MVM_STATION_COUNT) {
			/* mac80211 holds rcu read lock */
			sta = rcu_dereference(mvm->fw_id_to_mac_id[ap_sta_id]);
			if (IS_ERR_OR_NULL(sta))
				goto drop;
		}
	}

	if (sta) {
		if (iwl_mvm_defer_tx(mvm, sta, skb))
			return;
		if (iwl_mvm_tx_skb(mvm, skb, sta))
			goto drop;
		return;
	}

	if (iwl_mvm_tx_skb_non_sta(mvm, skb))
		goto drop;
	return;
 drop:
	ieee80211_free_txskb(hw, skb);
}

void iwl_mvm_mac_itxq_xmit(struct ieee80211_hw *hw, struct ieee80211_txq *txq)
{
	struct iwl_mvm *mvm = IWL_MAC80211_GET_MVM(hw);
	struct iwl_mvm_txq *mvmtxq = iwl_mvm_txq_from_mac80211(txq);
	struct sk_buff *skb = NULL;

	/*
	 * No need for threads to be pending here, they can leave the first
	 * taker all the work.
	 *
	 * mvmtxq->tx_request logic:
	 *
	 * If 0, no one is currently TXing, set to 1 to indicate current thread
	 * will now start TX and other threads should quit.
	 *
	 * If 1, another thread is currently TXing, set to 2 to indicate to
	 * that thread that there was another request. Since that request may
	 * have raced with the check whether the queue is empty, the TXing
	 * thread should check the queue's status one more time before leaving.
	 * This check is done in order to not leave any TX hanging in the queue
	 * until the next TX invocation (which may not even happen).
	 *
	 * If 2, another thread is currently TXing, and it will already double
	 * check the queue, so do nothing.
	 */
	if (atomic_fetch_add_unless(&mvmtxq->tx_request, 1, 2))
		return;

	rcu_read_lock();
	do {
		while (likely(!mvmtxq->stopped &&
			      (mvm->trans->system_pm_mode ==
			       IWL_PLAT_PM_MODE_DISABLED))) {
			skb = ieee80211_tx_dequeue(hw, txq);

			if (!skb) {
				if (txq->sta)
					IWL_DEBUG_TX(mvm,
						     "TXQ of sta %pM tid %d is now empty\n",
						     txq->sta->addr,
						     txq->tid);
				break;
			}

			if (!txq->sta)
				iwl_mvm_tx_skb_non_sta(mvm, skb);
			else
				iwl_mvm_tx_skb(mvm, skb, txq->sta);
		}
	} while (atomic_dec_return(&mvmtxq->tx_request));
	rcu_read_unlock();
}

static void iwl_mvm_mac_wake_tx_queue(struct ieee80211_hw *hw,
				      struct ieee80211_txq *txq)
{
	struct iwl_mvm *mvm = IWL_MAC80211_GET_MVM(hw);
	struct iwl_mvm_txq *mvmtxq = iwl_mvm_txq_from_mac80211(txq);

	/*
	 * Please note that racing is handled very carefully here:
	 * mvmtxq->txq_id is updated during allocation, and mvmtxq->list is
	 * deleted afterwards.
	 * This means that if:
	 * mvmtxq->txq_id != INVALID_QUEUE && list_empty(&mvmtxq->list):
	 *	queue is allocated and we can TX.
	 * mvmtxq->txq_id != INVALID_QUEUE && !list_empty(&mvmtxq->list):
	 *	a race, should defer the frame.
	 * mvmtxq->txq_id == INVALID_QUEUE && list_empty(&mvmtxq->list):
	 *	need to allocate the queue and defer the frame.
	 * mvmtxq->txq_id == INVALID_QUEUE && !list_empty(&mvmtxq->list):
	 *	queue is already scheduled for allocation, no need to allocate,
	 *	should defer the frame.
	 */

	/* If the queue is allocated TX and return. */
	if (!txq->sta || mvmtxq->txq_id != IWL_MVM_INVALID_QUEUE) {
		/*
		 * Check that list is empty to avoid a race where txq_id is
		 * already updated, but the queue allocation work wasn't
		 * finished
		 */
		if (unlikely(txq->sta && !list_empty(&mvmtxq->list)))
			return;

		iwl_mvm_mac_itxq_xmit(hw, txq);
		return;
	}

	/* The list is being deleted only after the queue is fully allocated. */
	if (!list_empty(&mvmtxq->list))
		return;

	list_add_tail(&mvmtxq->list, &mvm->add_stream_txqs);
	schedule_work(&mvm->add_stream_wk);
}

#define CHECK_BA_TRIGGER(_mvm, _trig, _tid_bm, _tid, _fmt...)		\
	do {								\
		if (!(le16_to_cpu(_tid_bm) & BIT(_tid)))		\
			break;						\
		iwl_fw_dbg_collect_trig(&(_mvm)->fwrt, _trig, _fmt);	\
	} while (0)

static void
iwl_mvm_ampdu_check_trigger(struct iwl_mvm *mvm, struct ieee80211_vif *vif,
			    struct ieee80211_sta *sta, u16 tid, u16 rx_ba_ssn,
			    enum ieee80211_ampdu_mlme_action action)
{
	struct iwl_fw_dbg_trigger_tlv *trig;
	struct iwl_fw_dbg_trigger_ba *ba_trig;

	trig = iwl_fw_dbg_trigger_on(&mvm->fwrt, ieee80211_vif_to_wdev(vif),
				     FW_DBG_TRIGGER_BA);
	if (!trig)
		return;

	ba_trig = (void *)trig->data;

	switch (action) {
	case IEEE80211_AMPDU_TX_OPERATIONAL: {
		struct iwl_mvm_sta *mvmsta = iwl_mvm_sta_from_mac80211(sta);
		struct iwl_mvm_tid_data *tid_data = &mvmsta->tid_data[tid];

		CHECK_BA_TRIGGER(mvm, trig, ba_trig->tx_ba_start, tid,
				 "TX AGG START: MAC %pM tid %d ssn %d\n",
				 sta->addr, tid, tid_data->ssn);
		break;
		}
	case IEEE80211_AMPDU_TX_STOP_CONT:
		CHECK_BA_TRIGGER(mvm, trig, ba_trig->tx_ba_stop, tid,
				 "TX AGG STOP: MAC %pM tid %d\n",
				 sta->addr, tid);
		break;
	case IEEE80211_AMPDU_RX_START:
		CHECK_BA_TRIGGER(mvm, trig, ba_trig->rx_ba_start, tid,
				 "RX AGG START: MAC %pM tid %d ssn %d\n",
				 sta->addr, tid, rx_ba_ssn);
		break;
	case IEEE80211_AMPDU_RX_STOP:
		CHECK_BA_TRIGGER(mvm, trig, ba_trig->rx_ba_stop, tid,
				 "RX AGG STOP: MAC %pM tid %d\n",
				 sta->addr, tid);
		break;
	default:
		break;
	}
}

static int iwl_mvm_mac_ampdu_action(struct ieee80211_hw *hw,
				    struct ieee80211_vif *vif,
				    struct ieee80211_ampdu_params *params)
{
	struct iwl_mvm *mvm = IWL_MAC80211_GET_MVM(hw);
	int ret;
	bool tx_agg_ref = false;
	struct ieee80211_sta *sta = params->sta;
	enum ieee80211_ampdu_mlme_action action = params->action;
	u16 tid = params->tid;
	u16 *ssn = &params->ssn;
	u16 buf_size = params->buf_size;
	bool amsdu = params->amsdu;
	u16 timeout = params->timeout;

	IWL_DEBUG_HT(mvm, "A-MPDU action on addr %pM tid %d: action %d\n",
		     sta->addr, tid, action);

	if (!(mvm->nvm_data->sku_cap_11n_enable))
		return -EACCES;

	/* return from D0i3 before starting a new Tx aggregation */
	switch (action) {
	case IEEE80211_AMPDU_TX_START:
	case IEEE80211_AMPDU_TX_STOP_CONT:
	case IEEE80211_AMPDU_TX_STOP_FLUSH:
	case IEEE80211_AMPDU_TX_STOP_FLUSH_CONT:
	case IEEE80211_AMPDU_TX_OPERATIONAL:
		/*
		 * for tx start, wait synchronously until D0i3 exit to
		 * get the correct sequence number for the tid.
		 * additionally, some other ampdu actions use direct
		 * target access, which is not handled automatically
		 * by the trans layer (unlike commands), so wait for
		 * d0i3 exit in these cases as well.
		 */
		ret = iwl_mvm_ref_sync(mvm, IWL_MVM_REF_TX_AGG);
		if (ret)
			return ret;

		tx_agg_ref = true;
		break;
	default:
		break;
	}

	mutex_lock(&mvm->mutex);

	switch (action) {
	case IEEE80211_AMPDU_RX_START:
		if (iwl_mvm_vif_from_mac80211(vif)->ap_sta_id ==
				iwl_mvm_sta_from_mac80211(sta)->sta_id) {
			struct iwl_mvm_vif *mvmvif;
			u16 macid = iwl_mvm_vif_from_mac80211(vif)->id;
			struct iwl_mvm_tcm_mac *mdata = &mvm->tcm.data[macid];

			mdata->opened_rx_ba_sessions = true;
			mvmvif = iwl_mvm_vif_from_mac80211(vif);
			cancel_delayed_work(&mvmvif->uapsd_nonagg_detected_wk);
		}
		if (!iwl_enable_rx_ampdu()) {
			ret = -EINVAL;
			break;
		}
		ret = iwl_mvm_sta_rx_agg(mvm, sta, tid, *ssn, true, buf_size,
					 timeout);
		break;
	case IEEE80211_AMPDU_RX_STOP:
		ret = iwl_mvm_sta_rx_agg(mvm, sta, tid, 0, false, buf_size,
					 timeout);
		break;
	case IEEE80211_AMPDU_TX_START:
		if (!iwl_enable_tx_ampdu()) {
			ret = -EINVAL;
			break;
		}
		ret = iwl_mvm_sta_tx_agg_start(mvm, vif, sta, tid, ssn);
		break;
	case IEEE80211_AMPDU_TX_STOP_CONT:
		ret = iwl_mvm_sta_tx_agg_stop(mvm, vif, sta, tid);
		break;
	case IEEE80211_AMPDU_TX_STOP_FLUSH:
	case IEEE80211_AMPDU_TX_STOP_FLUSH_CONT:
		ret = iwl_mvm_sta_tx_agg_flush(mvm, vif, sta, tid);
		break;
	case IEEE80211_AMPDU_TX_OPERATIONAL:
		ret = iwl_mvm_sta_tx_agg_oper(mvm, vif, sta, tid,
					      buf_size, amsdu);
		break;
	default:
		WARN_ON_ONCE(1);
		ret = -EINVAL;
		break;
	}

	if (!ret) {
		u16 rx_ba_ssn = 0;

		if (action == IEEE80211_AMPDU_RX_START)
			rx_ba_ssn = *ssn;

		iwl_mvm_ampdu_check_trigger(mvm, vif, sta, tid,
					    rx_ba_ssn, action);
	}
	mutex_unlock(&mvm->mutex);

	/*
	 * If the tid is marked as started, we won't use it for offloaded
	 * traffic on the next D0i3 entry. It's safe to unref.
	 */
	if (tx_agg_ref)
		iwl_mvm_unref(mvm, IWL_MVM_REF_TX_AGG);

	return ret;
}

static void iwl_mvm_cleanup_iterator(void *data, u8 *mac,
				     struct ieee80211_vif *vif)
{
	struct iwl_mvm *mvm = data;
	struct iwl_mvm_vif *mvmvif = iwl_mvm_vif_from_mac80211(vif);

	mvmvif->uploaded = false;
	mvmvif->ap_sta_id = IWL_MVM_INVALID_STA;

	spin_lock_bh(&mvm->time_event_lock);
	iwl_mvm_te_clear_data(mvm, &mvmvif->time_event_data);
	spin_unlock_bh(&mvm->time_event_lock);

	mvmvif->phy_ctxt = NULL;
	memset(&mvmvif->bf_data, 0, sizeof(mvmvif->bf_data));
	memset(&mvmvif->probe_resp_data, 0, sizeof(mvmvif->probe_resp_data));
}

static void iwl_mvm_restart_cleanup(struct iwl_mvm *mvm)
{
	/* cleanup all stale references (scan, roc), but keep the
	 * ucode_down ref until reconfig is complete
	 */
	iwl_mvm_unref_all_except(mvm, IWL_MVM_REF_UCODE_DOWN);

	iwl_mvm_stop_device(mvm);

	mvm->cur_aid = 0;

	mvm->scan_status = 0;
	mvm->ps_disabled = false;
	mvm->rfkill_safe_init_done = false;

	/* just in case one was running */
	iwl_mvm_cleanup_roc_te(mvm);
	ieee80211_remain_on_channel_expired(mvm->hw);

	iwl_mvm_ftm_restart(mvm);

	/*
	 * cleanup all interfaces, even inactive ones, as some might have
	 * gone down during the HW restart
	 */
	ieee80211_iterate_interfaces(mvm->hw, 0, iwl_mvm_cleanup_iterator, mvm);

	mvm->p2p_device_vif = NULL;
	mvm->d0i3_ap_sta_id = IWL_MVM_INVALID_STA;

	iwl_mvm_reset_phy_ctxts(mvm);
	memset(mvm->fw_key_table, 0, sizeof(mvm->fw_key_table));
	memset(&mvm->last_bt_notif, 0, sizeof(mvm->last_bt_notif));
	memset(&mvm->last_bt_ci_cmd, 0, sizeof(mvm->last_bt_ci_cmd));

	ieee80211_wake_queues(mvm->hw);

	/* clear any stale d0i3 state */
	clear_bit(IWL_MVM_STATUS_IN_D0I3, &mvm->status);

	mvm->vif_count = 0;
	mvm->rx_ba_sessions = 0;
	mvm->fwrt.dump.conf = FW_DBG_INVALID;
	mvm->monitor_on = false;

	/* keep statistics ticking */
	iwl_mvm_accu_radio_stats(mvm);
}

int __iwl_mvm_mac_start(struct iwl_mvm *mvm)
{
	int ret;

	lockdep_assert_held(&mvm->mutex);

	if (test_bit(IWL_MVM_STATUS_HW_RESTART_REQUESTED, &mvm->status)) {
		/*
		 * Now convert the HW_RESTART_REQUESTED flag to IN_HW_RESTART
		 * so later code will - from now on - see that we're doing it.
		 */
		set_bit(IWL_MVM_STATUS_IN_HW_RESTART, &mvm->status);
		clear_bit(IWL_MVM_STATUS_HW_RESTART_REQUESTED, &mvm->status);
		/* Clean up some internal and mac80211 state on restart */
		iwl_mvm_restart_cleanup(mvm);
	} else {
		/* Hold the reference to prevent runtime suspend while
		 * the start procedure runs.  It's a bit confusing
		 * that the UCODE_DOWN reference is taken, but it just
		 * means "UCODE is not UP yet". ( TODO: rename this
		 * reference).
		 */
		iwl_mvm_ref(mvm, IWL_MVM_REF_UCODE_DOWN);
	}
	ret = iwl_mvm_up(mvm);

	iwl_fw_dbg_apply_point(&mvm->fwrt, IWL_FW_INI_APPLY_POST_INIT);

	if (ret && test_bit(IWL_MVM_STATUS_IN_HW_RESTART, &mvm->status)) {
		/* Something went wrong - we need to finish some cleanup
		 * that normally iwl_mvm_mac_restart_complete() below
		 * would do.
		 */
		clear_bit(IWL_MVM_STATUS_IN_HW_RESTART, &mvm->status);
#ifdef CONFIG_PM
		iwl_mvm_d0i3_enable_tx(mvm, NULL);
#endif
	}

	return ret;
}

static int iwl_mvm_mac_start(struct ieee80211_hw *hw)
{
	struct iwl_mvm *mvm = IWL_MAC80211_GET_MVM(hw);
	int ret;

	/* Some hw restart cleanups must not hold the mutex */
	if (test_bit(IWL_MVM_STATUS_IN_HW_RESTART, &mvm->status)) {
		/*
		 * Make sure we are out of d0i3. This is needed
		 * to make sure the reference accounting is correct
		 * (and there is no stale d0i3_exit_work).
		 */
		wait_event_timeout(mvm->d0i3_exit_waitq,
				   !test_bit(IWL_MVM_STATUS_IN_D0I3,
					     &mvm->status),
				   HZ);
	}

	mutex_lock(&mvm->mutex);
	ret = __iwl_mvm_mac_start(mvm);
	mutex_unlock(&mvm->mutex);

	return ret;
}

static void iwl_mvm_restart_complete(struct iwl_mvm *mvm)
{
	int ret;

	mutex_lock(&mvm->mutex);

	clear_bit(IWL_MVM_STATUS_IN_HW_RESTART, &mvm->status);
#ifdef CONFIG_PM
	iwl_mvm_d0i3_enable_tx(mvm, NULL);
#endif
	ret = iwl_mvm_update_quotas(mvm, true, NULL);
	if (ret)
		IWL_ERR(mvm, "Failed to update quotas after restart (%d)\n",
			ret);

	/* allow transport/FW low power modes */
	iwl_mvm_unref(mvm, IWL_MVM_REF_UCODE_DOWN);

	iwl_mvm_send_recovery_cmd(mvm, ERROR_RECOVERY_END_OF_RECOVERY);

	/*
	 * If we have TDLS peers, remove them. We don't know the last seqno/PN
	 * of packets the FW sent out, so we must reconnect.
	 */
	iwl_mvm_teardown_tdls_peers(mvm);

	mutex_unlock(&mvm->mutex);
}

static void iwl_mvm_resume_complete(struct iwl_mvm *mvm)
{
	if (iwl_mvm_is_d0i3_supported(mvm) &&
	    iwl_mvm_enter_d0i3_on_suspend(mvm))
		WARN_ONCE(!wait_event_timeout(mvm->d0i3_exit_waitq,
					      !test_bit(IWL_MVM_STATUS_IN_D0I3,
							&mvm->status),
					      HZ),
			  "D0i3 exit on resume timed out\n");
}

static void
iwl_mvm_mac_reconfig_complete(struct ieee80211_hw *hw,
			      enum ieee80211_reconfig_type reconfig_type)
{
	struct iwl_mvm *mvm = IWL_MAC80211_GET_MVM(hw);

	switch (reconfig_type) {
	case IEEE80211_RECONFIG_TYPE_RESTART:
		iwl_mvm_restart_complete(mvm);
		break;
	case IEEE80211_RECONFIG_TYPE_SUSPEND:
		iwl_mvm_resume_complete(mvm);
		break;
	}
}

void __iwl_mvm_mac_stop(struct iwl_mvm *mvm)
{
	lockdep_assert_held(&mvm->mutex);

	/* firmware counters are obviously reset now, but we shouldn't
	 * partially track so also clear the fw_reset_accu counters.
	 */
	memset(&mvm->accu_radio_stats, 0, sizeof(mvm->accu_radio_stats));

	/* async_handlers_wk is now blocked */

	/*
	 * The work item could be running or queued if the
	 * ROC time event stops just as we get here.
	 */
	flush_work(&mvm->roc_done_wk);

	iwl_mvm_stop_device(mvm);

	iwl_mvm_async_handlers_purge(mvm);
	/* async_handlers_list is empty and will stay empty: HW is stopped */

	/* the fw is stopped, the aux sta is dead: clean up driver state */
	iwl_mvm_del_aux_sta(mvm);

	/*
	 * Clear IN_HW_RESTART and HW_RESTART_REQUESTED flag when stopping the
	 * hw (as restart_complete() won't be called in this case) and mac80211
	 * won't execute the restart.
	 * But make sure to cleanup interfaces that have gone down before/during
	 * HW restart was requested.
	 */
	if (test_and_clear_bit(IWL_MVM_STATUS_IN_HW_RESTART, &mvm->status) ||
	    test_and_clear_bit(IWL_MVM_STATUS_HW_RESTART_REQUESTED,
			       &mvm->status))
		ieee80211_iterate_interfaces(mvm->hw, 0,
					     iwl_mvm_cleanup_iterator, mvm);

	/* We shouldn't have any UIDs still set.  Loop over all the UIDs to
	 * make sure there's nothing left there and warn if any is found.
	 */
	if (fw_has_capa(&mvm->fw->ucode_capa, IWL_UCODE_TLV_CAPA_UMAC_SCAN)) {
		int i;

		for (i = 0; i < mvm->max_scans; i++) {
			if (WARN_ONCE(mvm->scan_uid_status[i],
				      "UMAC scan UID %d status was not cleaned\n",
				      i))
				mvm->scan_uid_status[i] = 0;
		}
	}
}

static void iwl_mvm_mac_stop(struct ieee80211_hw *hw)
{
	struct iwl_mvm *mvm = IWL_MAC80211_GET_MVM(hw);

	flush_work(&mvm->d0i3_exit_work);
	flush_work(&mvm->async_handlers_wk);
	flush_work(&mvm->add_stream_wk);

	/*
	 * Lock and clear the firmware running bit here already, so that
	 * new commands coming in elsewhere, e.g. from debugfs, will not
	 * be able to proceed. This is important here because one of those
	 * debugfs files causes the firmware dump to be triggered, and if we
	 * don't stop debugfs accesses before canceling that it could be
	 * retriggered after we flush it but before we've cleared the bit.
	 */
	clear_bit(IWL_MVM_STATUS_FIRMWARE_RUNNING, &mvm->status);

	iwl_fw_cancel_dump(&mvm->fwrt);
	cancel_delayed_work_sync(&mvm->cs_tx_unblock_dwork);
	cancel_delayed_work_sync(&mvm->scan_timeout_dwork);
	iwl_fw_free_dump_desc(&mvm->fwrt);

	mutex_lock(&mvm->mutex);
	__iwl_mvm_mac_stop(mvm);
	mutex_unlock(&mvm->mutex);

	/*
	 * The worker might have been waiting for the mutex, let it run and
	 * discover that its list is now empty.
	 */
	cancel_work_sync(&mvm->async_handlers_wk);
}

static struct iwl_mvm_phy_ctxt *iwl_mvm_get_free_phy_ctxt(struct iwl_mvm *mvm)
{
	u16 i;

	lockdep_assert_held(&mvm->mutex);

	for (i = 0; i < NUM_PHY_CTX; i++)
		if (!mvm->phy_ctxts[i].ref)
			return &mvm->phy_ctxts[i];

	IWL_ERR(mvm, "No available PHY context\n");
	return NULL;
}

static int iwl_mvm_set_tx_power(struct iwl_mvm *mvm, struct ieee80211_vif *vif,
				s16 tx_power)
{
	int len;
	union {
		struct iwl_dev_tx_power_cmd v5;
		struct iwl_dev_tx_power_cmd_v4 v4;
	} cmd = {
		.v5.v3.set_mode = cpu_to_le32(IWL_TX_POWER_MODE_SET_MAC),
		.v5.v3.mac_context_id =
			cpu_to_le32(iwl_mvm_vif_from_mac80211(vif)->id),
		.v5.v3.pwr_restriction = cpu_to_le16(8 * tx_power),
	};

	if (tx_power == IWL_DEFAULT_MAX_TX_POWER)
		cmd.v5.v3.pwr_restriction = cpu_to_le16(IWL_DEV_MAX_TX_POWER);

	if (fw_has_api(&mvm->fw->ucode_capa,
		       IWL_UCODE_TLV_API_REDUCE_TX_POWER))
		len = sizeof(cmd.v5);
	else if (fw_has_capa(&mvm->fw->ucode_capa,
			     IWL_UCODE_TLV_CAPA_TX_POWER_ACK))
		len = sizeof(cmd.v4);
	else
		len = sizeof(cmd.v4.v3);

	return iwl_mvm_send_cmd_pdu(mvm, REDUCE_TX_POWER_CMD, 0, len, &cmd);
}

static int iwl_mvm_post_channel_switch(struct ieee80211_hw *hw,
				       struct ieee80211_vif *vif)
{
	struct iwl_mvm_vif *mvmvif = iwl_mvm_vif_from_mac80211(vif);
	struct iwl_mvm *mvm = IWL_MAC80211_GET_MVM(hw);
	int ret;

	mutex_lock(&mvm->mutex);

	if (mvmvif->csa_failed) {
		mvmvif->csa_failed = false;
		ret = -EIO;
		goto out_unlock;
	}

	if (vif->type == NL80211_IFTYPE_STATION) {
		struct iwl_mvm_sta *mvmsta;

		mvmvif->csa_bcn_pending = false;
		mvmsta = iwl_mvm_sta_from_staid_protected(mvm,
							  mvmvif->ap_sta_id);

		if (WARN_ON(!mvmsta)) {
			ret = -EIO;
			goto out_unlock;
		}

		iwl_mvm_sta_modify_disable_tx(mvm, mvmsta, false);

		iwl_mvm_mac_ctxt_changed(mvm, vif, false, NULL);

		ret = iwl_mvm_enable_beacon_filter(mvm, vif, 0);
		if (ret)
			goto out_unlock;

		iwl_mvm_stop_session_protection(mvm, vif);
	}

	mvmvif->ps_disabled = false;

	ret = iwl_mvm_power_update_ps(mvm);

out_unlock:
	mutex_unlock(&mvm->mutex);

	return ret;
}

static void iwl_mvm_abort_channel_switch(struct ieee80211_hw *hw,
					 struct ieee80211_vif *vif)
{
	struct iwl_mvm *mvm = IWL_MAC80211_GET_MVM(hw);
	struct iwl_mvm_vif *mvmvif = iwl_mvm_vif_from_mac80211(vif);
	struct iwl_chan_switch_te_cmd cmd = {
		.mac_id = cpu_to_le32(FW_CMD_ID_AND_COLOR(mvmvif->id,
							  mvmvif->color)),
		.action = cpu_to_le32(FW_CTXT_ACTION_REMOVE),
	};

	IWL_DEBUG_MAC80211(mvm, "Abort CSA on mac %d\n", mvmvif->id);

	mutex_lock(&mvm->mutex);
	WARN_ON(iwl_mvm_send_cmd_pdu(mvm,
				     WIDE_ID(MAC_CONF_GROUP,
					     CHANNEL_SWITCH_TIME_EVENT_CMD),
				     0, sizeof(cmd), &cmd));
	mutex_unlock(&mvm->mutex);

	WARN_ON(iwl_mvm_post_channel_switch(hw, vif));
}

static void iwl_mvm_channel_switch_disconnect_wk(struct work_struct *wk)
{
	struct iwl_mvm *mvm;
	struct iwl_mvm_vif *mvmvif;
	struct ieee80211_vif *vif;

	mvmvif = container_of(wk, struct iwl_mvm_vif, csa_work.work);
	vif = container_of((void *)mvmvif, struct ieee80211_vif, drv_priv);
	mvm = mvmvif->mvm;

	iwl_mvm_abort_channel_switch(mvm->hw, vif);
	ieee80211_chswitch_done(vif, false);
}

static int iwl_mvm_mac_add_interface(struct ieee80211_hw *hw,
				     struct ieee80211_vif *vif)
{
	struct iwl_mvm *mvm = IWL_MAC80211_GET_MVM(hw);
	struct iwl_mvm_vif *mvmvif = iwl_mvm_vif_from_mac80211(vif);
	int ret;

	mvmvif->mvm = mvm;
	RCU_INIT_POINTER(mvmvif->probe_resp_data, NULL);

	/*
	 * make sure D0i3 exit is completed, otherwise a target access
	 * during tx queue configuration could be done when still in
	 * D0i3 state.
	 */
	ret = iwl_mvm_ref_sync(mvm, IWL_MVM_REF_ADD_IF);
	if (ret)
		return ret;

	/*
	 * Not much to do here. The stack will not allow interface
	 * types or combinations that we didn't advertise, so we
	 * don't really have to check the types.
	 */

	mutex_lock(&mvm->mutex);

	/* make sure that beacon statistics don't go backwards with FW reset */
	if (test_bit(IWL_MVM_STATUS_IN_HW_RESTART, &mvm->status))
		mvmvif->beacon_stats.accu_num_beacons +=
			mvmvif->beacon_stats.num_beacons;

	/* Allocate resources for the MAC context, and add it to the fw  */
	ret = iwl_mvm_mac_ctxt_init(mvm, vif);
	if (ret)
		goto out_unlock;

	rcu_assign_pointer(mvm->vif_id_to_mac[mvmvif->id], vif);

	/* Counting number of interfaces is needed for legacy PM */
	if (vif->type != NL80211_IFTYPE_P2P_DEVICE)
		mvm->vif_count++;

	/*
	 * The AP binding flow can be done only after the beacon
	 * template is configured (which happens only in the mac80211
	 * start_ap() flow), and adding the broadcast station can happen
	 * only after the binding.
	 * In addition, since modifying the MAC before adding a bcast
	 * station is not allowed by the FW, delay the adding of MAC context to
	 * the point where we can also add the bcast station.
	 * In short: there's not much we can do at this point, other than
	 * allocating resources :)
	 */
	if (vif->type == NL80211_IFTYPE_AP ||
	    vif->type == NL80211_IFTYPE_ADHOC) {
		ret = iwl_mvm_alloc_bcast_sta(mvm, vif);
		if (ret) {
			IWL_ERR(mvm, "Failed to allocate bcast sta\n");
			goto out_release;
		}

		/*
		 * Only queue for this station is the mcast queue,
		 * which shouldn't be in TFD mask anyway
		 */
		ret = iwl_mvm_allocate_int_sta(mvm, &mvmvif->mcast_sta,
					       0, vif->type,
					       IWL_STA_MULTICAST);
		if (ret)
			goto out_release;

		iwl_mvm_vif_dbgfs_register(mvm, vif);
		goto out_unlock;
	}

	mvmvif->features |= hw->netdev_features;

	ret = iwl_mvm_mac_ctxt_add(mvm, vif);
	if (ret)
		goto out_release;

	ret = iwl_mvm_power_update_mac(mvm);
	if (ret)
		goto out_remove_mac;

	/* beacon filtering */
	ret = iwl_mvm_disable_beacon_filter(mvm, vif, 0);
	if (ret)
		goto out_remove_mac;

	if (!mvm->bf_allowed_vif &&
	    vif->type == NL80211_IFTYPE_STATION && !vif->p2p) {
		mvm->bf_allowed_vif = mvmvif;
		vif->driver_flags |= IEEE80211_VIF_BEACON_FILTER |
				     IEEE80211_VIF_SUPPORTS_CQM_RSSI;
	}

	/*
	 * P2P_DEVICE interface does not have a channel context assigned to it,
	 * so a dedicated PHY context is allocated to it and the corresponding
	 * MAC context is bound to it at this stage.
	 */
	if (vif->type == NL80211_IFTYPE_P2P_DEVICE) {

		mvmvif->phy_ctxt = iwl_mvm_get_free_phy_ctxt(mvm);
		if (!mvmvif->phy_ctxt) {
			ret = -ENOSPC;
			goto out_free_bf;
		}

		iwl_mvm_phy_ctxt_ref(mvm, mvmvif->phy_ctxt);
		ret = iwl_mvm_binding_add_vif(mvm, vif);
		if (ret)
			goto out_unref_phy;

		ret = iwl_mvm_add_p2p_bcast_sta(mvm, vif);
		if (ret)
			goto out_unbind;

		/* Save a pointer to p2p device vif, so it can later be used to
		 * update the p2p device MAC when a GO is started/stopped */
		mvm->p2p_device_vif = vif;
	}

	iwl_mvm_tcm_add_vif(mvm, vif);
	INIT_DELAYED_WORK(&mvmvif->csa_work,
			  iwl_mvm_channel_switch_disconnect_wk);

	if (vif->type == NL80211_IFTYPE_MONITOR)
		mvm->monitor_on = true;

	iwl_mvm_vif_dbgfs_register(mvm, vif);
	goto out_unlock;

 out_unbind:
	iwl_mvm_binding_remove_vif(mvm, vif);
 out_unref_phy:
	iwl_mvm_phy_ctxt_unref(mvm, mvmvif->phy_ctxt);
 out_free_bf:
	if (mvm->bf_allowed_vif == mvmvif) {
		mvm->bf_allowed_vif = NULL;
		vif->driver_flags &= ~(IEEE80211_VIF_BEACON_FILTER |
				       IEEE80211_VIF_SUPPORTS_CQM_RSSI);
	}
 out_remove_mac:
	mvmvif->phy_ctxt = NULL;
	iwl_mvm_mac_ctxt_remove(mvm, vif);
 out_release:
	if (vif->type != NL80211_IFTYPE_P2P_DEVICE)
		mvm->vif_count--;
 out_unlock:
	mutex_unlock(&mvm->mutex);

	iwl_mvm_unref(mvm, IWL_MVM_REF_ADD_IF);

	return ret;
}

static void iwl_mvm_prepare_mac_removal(struct iwl_mvm *mvm,
					struct ieee80211_vif *vif)
{
	if (vif->type == NL80211_IFTYPE_P2P_DEVICE) {
		/*
		 * Flush the ROC worker which will flush the OFFCHANNEL queue.
		 * We assume here that all the packets sent to the OFFCHANNEL
		 * queue are sent in ROC session.
		 */
		flush_work(&mvm->roc_done_wk);
	}
}

static void iwl_mvm_mac_remove_interface(struct ieee80211_hw *hw,
					 struct ieee80211_vif *vif)
{
	struct iwl_mvm *mvm = IWL_MAC80211_GET_MVM(hw);
	struct iwl_mvm_vif *mvmvif = iwl_mvm_vif_from_mac80211(vif);
	struct iwl_probe_resp_data *probe_data;

	iwl_mvm_prepare_mac_removal(mvm, vif);

	if (!(vif->type == NL80211_IFTYPE_AP ||
	      vif->type == NL80211_IFTYPE_ADHOC))
		iwl_mvm_tcm_rm_vif(mvm, vif);

	mutex_lock(&mvm->mutex);

	probe_data = rcu_dereference_protected(mvmvif->probe_resp_data,
					       lockdep_is_held(&mvm->mutex));
	RCU_INIT_POINTER(mvmvif->probe_resp_data, NULL);
	if (probe_data)
		kfree_rcu(probe_data, rcu_head);

	if (mvm->bf_allowed_vif == mvmvif) {
		mvm->bf_allowed_vif = NULL;
		vif->driver_flags &= ~(IEEE80211_VIF_BEACON_FILTER |
				       IEEE80211_VIF_SUPPORTS_CQM_RSSI);
	}

	if (vif->bss_conf.ftm_responder)
		memset(&mvm->ftm_resp_stats, 0, sizeof(mvm->ftm_resp_stats));

	iwl_mvm_vif_dbgfs_clean(mvm, vif);

	/*
	 * For AP/GO interface, the tear down of the resources allocated to the
	 * interface is be handled as part of the stop_ap flow.
	 */
	if (vif->type == NL80211_IFTYPE_AP ||
	    vif->type == NL80211_IFTYPE_ADHOC) {
#ifdef CONFIG_NL80211_TESTMODE
		if (vif == mvm->noa_vif) {
			mvm->noa_vif = NULL;
			mvm->noa_duration = 0;
		}
#endif
		iwl_mvm_dealloc_int_sta(mvm, &mvmvif->mcast_sta);
		iwl_mvm_dealloc_bcast_sta(mvm, vif);
		goto out_release;
	}

	if (vif->type == NL80211_IFTYPE_P2P_DEVICE) {
		mvm->p2p_device_vif = NULL;
		iwl_mvm_rm_p2p_bcast_sta(mvm, vif);
		iwl_mvm_binding_remove_vif(mvm, vif);
		iwl_mvm_phy_ctxt_unref(mvm, mvmvif->phy_ctxt);
		mvmvif->phy_ctxt = NULL;
	}

	if (mvm->vif_count && vif->type != NL80211_IFTYPE_P2P_DEVICE)
		mvm->vif_count--;

	iwl_mvm_power_update_mac(mvm);
	iwl_mvm_mac_ctxt_remove(mvm, vif);

	RCU_INIT_POINTER(mvm->vif_id_to_mac[mvmvif->id], NULL);

	if (vif->type == NL80211_IFTYPE_MONITOR)
		mvm->monitor_on = false;

out_release:
	mutex_unlock(&mvm->mutex);
}

static int iwl_mvm_mac_config(struct ieee80211_hw *hw, u32 changed)
{
	return 0;
}

struct iwl_mvm_mc_iter_data {
	struct iwl_mvm *mvm;
	int port_id;
};

static void iwl_mvm_mc_iface_iterator(void *_data, u8 *mac,
				      struct ieee80211_vif *vif)
{
	struct iwl_mvm_mc_iter_data *data = _data;
	struct iwl_mvm *mvm = data->mvm;
	struct iwl_mcast_filter_cmd *cmd = mvm->mcast_filter_cmd;
	struct iwl_host_cmd hcmd = {
		.id = MCAST_FILTER_CMD,
		.flags = CMD_ASYNC,
		.dataflags[0] = IWL_HCMD_DFL_NOCOPY,
	};
	int ret, len;

	/* if we don't have free ports, mcast frames will be dropped */
	if (WARN_ON_ONCE(data->port_id >= MAX_PORT_ID_NUM))
		return;

	if (vif->type != NL80211_IFTYPE_STATION ||
	    !vif->bss_conf.assoc)
		return;

	cmd->port_id = data->port_id++;
	memcpy(cmd->bssid, vif->bss_conf.bssid, ETH_ALEN);
	len = roundup(sizeof(*cmd) + cmd->count * ETH_ALEN, 4);

	hcmd.len[0] = len;
	hcmd.data[0] = cmd;

	ret = iwl_mvm_send_cmd(mvm, &hcmd);
	if (ret)
		IWL_ERR(mvm, "mcast filter cmd error. ret=%d\n", ret);
}

static void iwl_mvm_recalc_multicast(struct iwl_mvm *mvm)
{
	struct iwl_mvm_mc_iter_data iter_data = {
		.mvm = mvm,
	};

	lockdep_assert_held(&mvm->mutex);

	if (WARN_ON_ONCE(!mvm->mcast_filter_cmd))
		return;

	ieee80211_iterate_active_interfaces_atomic(
		mvm->hw, IEEE80211_IFACE_ITER_NORMAL,
		iwl_mvm_mc_iface_iterator, &iter_data);
}

static u64 iwl_mvm_prepare_multicast(struct ieee80211_hw *hw,
				     struct netdev_hw_addr_list *mc_list)
{
	struct iwl_mvm *mvm = IWL_MAC80211_GET_MVM(hw);
	struct iwl_mcast_filter_cmd *cmd;
	struct netdev_hw_addr *addr;
	int addr_count;
	bool pass_all;
	int len;

	addr_count = netdev_hw_addr_list_count(mc_list);
	pass_all = addr_count > MAX_MCAST_FILTERING_ADDRESSES ||
		   IWL_MVM_FW_MCAST_FILTER_PASS_ALL;
	if (pass_all)
		addr_count = 0;

	len = roundup(sizeof(*cmd) + addr_count * ETH_ALEN, 4);
	cmd = kzalloc(len, GFP_ATOMIC);
	if (!cmd)
		return 0;

	if (pass_all) {
		cmd->pass_all = 1;
		return (u64)(unsigned long)cmd;
	}

	netdev_hw_addr_list_for_each(addr, mc_list) {
		IWL_DEBUG_MAC80211(mvm, "mcast addr (%d): %pM\n",
				   cmd->count, addr->addr);
		memcpy(&cmd->addr_list[cmd->count * ETH_ALEN],
		       addr->addr, ETH_ALEN);
		cmd->count++;
	}

	return (u64)(unsigned long)cmd;
}

static void iwl_mvm_configure_filter(struct ieee80211_hw *hw,
				     unsigned int changed_flags,
				     unsigned int *total_flags,
				     u64 multicast)
{
	struct iwl_mvm *mvm = IWL_MAC80211_GET_MVM(hw);
	struct iwl_mcast_filter_cmd *cmd = (void *)(unsigned long)multicast;

	mutex_lock(&mvm->mutex);

	/* replace previous configuration */
	kfree(mvm->mcast_filter_cmd);
	mvm->mcast_filter_cmd = cmd;

	if (!cmd)
		goto out;

	if (changed_flags & FIF_ALLMULTI)
		cmd->pass_all = !!(*total_flags & FIF_ALLMULTI);

	if (cmd->pass_all)
		cmd->count = 0;

	iwl_mvm_recalc_multicast(mvm);
out:
	mutex_unlock(&mvm->mutex);
	*total_flags = 0;
}

static void iwl_mvm_config_iface_filter(struct ieee80211_hw *hw,
					struct ieee80211_vif *vif,
					unsigned int filter_flags,
					unsigned int changed_flags)
{
	struct iwl_mvm *mvm = IWL_MAC80211_GET_MVM(hw);

	/* We support only filter for probe requests */
	if (!(changed_flags & FIF_PROBE_REQ))
		return;

	/* Supported only for p2p client interfaces */
	if (vif->type != NL80211_IFTYPE_STATION || !vif->bss_conf.assoc ||
	    !vif->p2p)
		return;

	mutex_lock(&mvm->mutex);
	iwl_mvm_mac_ctxt_changed(mvm, vif, false, NULL);
	mutex_unlock(&mvm->mutex);
}

#ifdef CONFIG_IWLWIFI_BCAST_FILTERING
struct iwl_bcast_iter_data {
	struct iwl_mvm *mvm;
	struct iwl_bcast_filter_cmd *cmd;
	u8 current_filter;
};

static void
iwl_mvm_set_bcast_filter(struct ieee80211_vif *vif,
			 const struct iwl_fw_bcast_filter *in_filter,
			 struct iwl_fw_bcast_filter *out_filter)
{
	struct iwl_fw_bcast_filter_attr *attr;
	int i;

	memcpy(out_filter, in_filter, sizeof(*out_filter));

	for (i = 0; i < ARRAY_SIZE(out_filter->attrs); i++) {
		attr = &out_filter->attrs[i];

		if (!attr->mask)
			break;

		switch (attr->reserved1) {
		case cpu_to_le16(BC_FILTER_MAGIC_IP):
			if (vif->bss_conf.arp_addr_cnt != 1) {
				attr->mask = 0;
				continue;
			}

			attr->val = vif->bss_conf.arp_addr_list[0];
			break;
		case cpu_to_le16(BC_FILTER_MAGIC_MAC):
			attr->val = *(__be32 *)&vif->addr[2];
			break;
		default:
			break;
		}
		attr->reserved1 = 0;
		out_filter->num_attrs++;
	}
}

static void iwl_mvm_bcast_filter_iterator(void *_data, u8 *mac,
					  struct ieee80211_vif *vif)
{
	struct iwl_bcast_iter_data *data = _data;
	struct iwl_mvm *mvm = data->mvm;
	struct iwl_bcast_filter_cmd *cmd = data->cmd;
	struct iwl_mvm_vif *mvmvif = iwl_mvm_vif_from_mac80211(vif);
	struct iwl_fw_bcast_mac *bcast_mac;
	int i;

	if (WARN_ON(mvmvif->id >= ARRAY_SIZE(cmd->macs)))
		return;

	bcast_mac = &cmd->macs[mvmvif->id];

	/*
	 * enable filtering only for associated stations, but not for P2P
	 * Clients
	 */
	if (vif->type != NL80211_IFTYPE_STATION || vif->p2p ||
	    !vif->bss_conf.assoc)
		return;

	bcast_mac->default_discard = 1;

	/* copy all configured filters */
	for (i = 0; mvm->bcast_filters[i].attrs[0].mask; i++) {
		/*
		 * Make sure we don't exceed our filters limit.
		 * if there is still a valid filter to be configured,
		 * be on the safe side and just allow bcast for this mac.
		 */
		if (WARN_ON_ONCE(data->current_filter >=
				 ARRAY_SIZE(cmd->filters))) {
			bcast_mac->default_discard = 0;
			bcast_mac->attached_filters = 0;
			break;
		}

		iwl_mvm_set_bcast_filter(vif,
					 &mvm->bcast_filters[i],
					 &cmd->filters[data->current_filter]);

		/* skip current filter if it contains no attributes */
		if (!cmd->filters[data->current_filter].num_attrs)
			continue;

		/* attach the filter to current mac */
		bcast_mac->attached_filters |=
				cpu_to_le16(BIT(data->current_filter));

		data->current_filter++;
	}
}

bool iwl_mvm_bcast_filter_build_cmd(struct iwl_mvm *mvm,
				    struct iwl_bcast_filter_cmd *cmd)
{
	struct iwl_bcast_iter_data iter_data = {
		.mvm = mvm,
		.cmd = cmd,
	};

	if (IWL_MVM_FW_BCAST_FILTER_PASS_ALL)
		return false;

	memset(cmd, 0, sizeof(*cmd));
	cmd->max_bcast_filters = ARRAY_SIZE(cmd->filters);
	cmd->max_macs = ARRAY_SIZE(cmd->macs);

#ifdef CONFIG_IWLWIFI_DEBUGFS
	/* use debugfs filters/macs if override is configured */
	if (mvm->dbgfs_bcast_filtering.override) {
		memcpy(cmd->filters, &mvm->dbgfs_bcast_filtering.cmd.filters,
		       sizeof(cmd->filters));
		memcpy(cmd->macs, &mvm->dbgfs_bcast_filtering.cmd.macs,
		       sizeof(cmd->macs));
		return true;
	}
#endif

	/* if no filters are configured, do nothing */
	if (!mvm->bcast_filters)
		return false;

	/* configure and attach these filters for each associated sta vif */
	ieee80211_iterate_active_interfaces(
		mvm->hw, IEEE80211_IFACE_ITER_NORMAL,
		iwl_mvm_bcast_filter_iterator, &iter_data);

	return true;
}

static int iwl_mvm_configure_bcast_filter(struct iwl_mvm *mvm)
{
	struct iwl_bcast_filter_cmd cmd;

	if (!(mvm->fw->ucode_capa.flags & IWL_UCODE_TLV_FLAGS_BCAST_FILTERING))
		return 0;

	if (!iwl_mvm_bcast_filter_build_cmd(mvm, &cmd))
		return 0;

	return iwl_mvm_send_cmd_pdu(mvm, BCAST_FILTER_CMD, 0,
				    sizeof(cmd), &cmd);
}
#else
static inline int iwl_mvm_configure_bcast_filter(struct iwl_mvm *mvm)
{
	return 0;
}
#endif

static int iwl_mvm_update_mu_groups(struct iwl_mvm *mvm,
				    struct ieee80211_vif *vif)
{
	struct iwl_mu_group_mgmt_cmd cmd = {};

	memcpy(cmd.membership_status, vif->bss_conf.mu_group.membership,
	       WLAN_MEMBERSHIP_LEN);
	memcpy(cmd.user_position, vif->bss_conf.mu_group.position,
	       WLAN_USER_POSITION_LEN);

	return iwl_mvm_send_cmd_pdu(mvm,
				    WIDE_ID(DATA_PATH_GROUP,
					    UPDATE_MU_GROUPS_CMD),
				    0, sizeof(cmd), &cmd);
}

static void iwl_mvm_mu_mimo_iface_iterator(void *_data, u8 *mac,
					   struct ieee80211_vif *vif)
{
	if (vif->mu_mimo_owner) {
		struct iwl_mu_group_mgmt_notif *notif = _data;

		/*
		 * MU-MIMO Group Id action frame is little endian. We treat
		 * the data received from firmware as if it came from the
		 * action frame, so no conversion is needed.
		 */
		ieee80211_update_mu_groups(vif,
					   (u8 *)&notif->membership_status,
					   (u8 *)&notif->user_position);
	}
}

void iwl_mvm_mu_mimo_grp_notif(struct iwl_mvm *mvm,
			       struct iwl_rx_cmd_buffer *rxb)
{
	struct iwl_rx_packet *pkt = rxb_addr(rxb);
	struct iwl_mu_group_mgmt_notif *notif = (void *)pkt->data;

	ieee80211_iterate_active_interfaces_atomic(
			mvm->hw, IEEE80211_IFACE_ITER_NORMAL,
			iwl_mvm_mu_mimo_iface_iterator, notif);
}

static u8 iwl_mvm_he_get_ppe_val(u8 *ppe, u8 ppe_pos_bit)
{
	u8 byte_num = ppe_pos_bit / 8;
	u8 bit_num = ppe_pos_bit % 8;
	u8 residue_bits;
	u8 res;

	if (bit_num <= 5)
		return (ppe[byte_num] >> bit_num) &
		       (BIT(IEEE80211_PPE_THRES_INFO_PPET_SIZE) - 1);

	/*
	 * If bit_num > 5, we have to combine bits with next byte.
	 * Calculate how many bits we need to take from current byte (called
	 * here "residue_bits"), and add them to bits from next byte.
	 */

	residue_bits = 8 - bit_num;

	res = (ppe[byte_num + 1] &
	       (BIT(IEEE80211_PPE_THRES_INFO_PPET_SIZE - residue_bits) - 1)) <<
	      residue_bits;
	res += (ppe[byte_num] >> bit_num) & (BIT(residue_bits) - 1);

	return res;
}

static void iwl_mvm_cfg_he_sta(struct iwl_mvm *mvm,
			       struct ieee80211_vif *vif, u8 sta_id)
{
	struct iwl_mvm_vif *mvmvif = iwl_mvm_vif_from_mac80211(vif);
	struct iwl_he_sta_context_cmd sta_ctxt_cmd = {
		.sta_id = sta_id,
		.tid_limit = IWL_MAX_TID_COUNT,
		.bss_color = vif->bss_conf.bss_color,
		.htc_trig_based_pkt_ext = vif->bss_conf.htc_trig_based_pkt_ext,
		.frame_time_rts_th =
			cpu_to_le16(vif->bss_conf.frame_time_rts_th),
	};
	int size = fw_has_api(&mvm->fw->ucode_capa,
			      IWL_UCODE_TLV_API_MBSSID_HE) ?
		   sizeof(sta_ctxt_cmd) :
		   sizeof(struct iwl_he_sta_context_cmd_v1);
	struct ieee80211_sta *sta;
	u32 flags;
	int i;

	rcu_read_lock();

	sta = rcu_dereference(mvm->fw_id_to_mac_id[sta_ctxt_cmd.sta_id]);
	if (IS_ERR(sta)) {
		rcu_read_unlock();
		WARN(1, "Can't find STA to configure HE\n");
		return;
	}

	if (!sta->he_cap.has_he) {
		rcu_read_unlock();
		return;
	}

	flags = 0;

	/* HTC flags */
	if (sta->he_cap.he_cap_elem.mac_cap_info[0] &
	    IEEE80211_HE_MAC_CAP0_HTC_HE)
		sta_ctxt_cmd.htc_flags |= cpu_to_le32(IWL_HE_HTC_SUPPORT);
	if ((sta->he_cap.he_cap_elem.mac_cap_info[1] &
	      IEEE80211_HE_MAC_CAP1_LINK_ADAPTATION) ||
	    (sta->he_cap.he_cap_elem.mac_cap_info[2] &
	      IEEE80211_HE_MAC_CAP2_LINK_ADAPTATION)) {
		u8 link_adap =
			((sta->he_cap.he_cap_elem.mac_cap_info[2] &
			  IEEE80211_HE_MAC_CAP2_LINK_ADAPTATION) << 1) +
			 (sta->he_cap.he_cap_elem.mac_cap_info[1] &
			  IEEE80211_HE_MAC_CAP1_LINK_ADAPTATION);

		if (link_adap == 2)
			sta_ctxt_cmd.htc_flags |=
				cpu_to_le32(IWL_HE_HTC_LINK_ADAP_UNSOLICITED);
		else if (link_adap == 3)
			sta_ctxt_cmd.htc_flags |=
				cpu_to_le32(IWL_HE_HTC_LINK_ADAP_BOTH);
	}
	if (sta->he_cap.he_cap_elem.mac_cap_info[2] & IEEE80211_HE_MAC_CAP2_BSR)
		sta_ctxt_cmd.htc_flags |= cpu_to_le32(IWL_HE_HTC_BSR_SUPP);
	if (sta->he_cap.he_cap_elem.mac_cap_info[3] &
	    IEEE80211_HE_MAC_CAP3_OMI_CONTROL)
		sta_ctxt_cmd.htc_flags |= cpu_to_le32(IWL_HE_HTC_OMI_SUPP);
	if (sta->he_cap.he_cap_elem.mac_cap_info[4] & IEEE80211_HE_MAC_CAP4_BQR)
		sta_ctxt_cmd.htc_flags |= cpu_to_le32(IWL_HE_HTC_BQR_SUPP);

	/*
	 * Initialize the PPE thresholds to "None" (7), as described in Table
	 * 9-262ac of 80211.ax/D3.0.
	 */
	memset(&sta_ctxt_cmd.pkt_ext, 7, sizeof(sta_ctxt_cmd.pkt_ext));

	/* If PPE Thresholds exist, parse them into a FW-familiar format. */
	if (sta->he_cap.he_cap_elem.phy_cap_info[6] &
	    IEEE80211_HE_PHY_CAP6_PPE_THRESHOLD_PRESENT) {
		u8 nss = (sta->he_cap.ppe_thres[0] &
			  IEEE80211_PPE_THRES_NSS_MASK) + 1;
		u8 ru_index_bitmap =
			(sta->he_cap.ppe_thres[0] &
			 IEEE80211_PPE_THRES_RU_INDEX_BITMASK_MASK) >>
			IEEE80211_PPE_THRES_RU_INDEX_BITMASK_POS;
		u8 *ppe = &sta->he_cap.ppe_thres[0];
		u8 ppe_pos_bit = 7; /* Starting after PPE header */

		/*
		 * FW currently supports only nss == MAX_HE_SUPP_NSS
		 *
		 * If nss > MAX: we can ignore values we don't support
		 * If nss < MAX: we can set zeros in other streams
		 */
		if (nss > MAX_HE_SUPP_NSS) {
			IWL_INFO(mvm, "Got NSS = %d - trimming to %d\n", nss,
				 MAX_HE_SUPP_NSS);
			nss = MAX_HE_SUPP_NSS;
		}

		for (i = 0; i < nss; i++) {
			u8 ru_index_tmp = ru_index_bitmap << 1;
			u8 bw;

			for (bw = 0; bw < MAX_HE_CHANNEL_BW_INDX; bw++) {
				ru_index_tmp >>= 1;
				if (!(ru_index_tmp & 1))
					continue;

				sta_ctxt_cmd.pkt_ext.pkt_ext_qam_th[i][bw][1] =
					iwl_mvm_he_get_ppe_val(ppe,
							       ppe_pos_bit);
				ppe_pos_bit +=
					IEEE80211_PPE_THRES_INFO_PPET_SIZE;
				sta_ctxt_cmd.pkt_ext.pkt_ext_qam_th[i][bw][0] =
					iwl_mvm_he_get_ppe_val(ppe,
							       ppe_pos_bit);
				ppe_pos_bit +=
					IEEE80211_PPE_THRES_INFO_PPET_SIZE;
			}
		}

		flags |= STA_CTXT_HE_PACKET_EXT;
	} else if ((sta->he_cap.he_cap_elem.phy_cap_info[9] &
		    IEEE80211_HE_PHY_CAP9_NOMIMAL_PKT_PADDING_MASK) !=
		  IEEE80211_HE_PHY_CAP9_NOMIMAL_PKT_PADDING_RESERVED) {
		int low_th = -1;
		int high_th = -1;

		/* Take the PPE thresholds from the nominal padding info */
		switch (sta->he_cap.he_cap_elem.phy_cap_info[9] &
			IEEE80211_HE_PHY_CAP9_NOMIMAL_PKT_PADDING_MASK) {
		case IEEE80211_HE_PHY_CAP9_NOMIMAL_PKT_PADDING_0US:
			low_th = IWL_HE_PKT_EXT_NONE;
			high_th = IWL_HE_PKT_EXT_NONE;
			break;
		case IEEE80211_HE_PHY_CAP9_NOMIMAL_PKT_PADDING_8US:
			low_th = IWL_HE_PKT_EXT_BPSK;
			high_th = IWL_HE_PKT_EXT_NONE;
			break;
		case IEEE80211_HE_PHY_CAP9_NOMIMAL_PKT_PADDING_16US:
			low_th = IWL_HE_PKT_EXT_NONE;
			high_th = IWL_HE_PKT_EXT_BPSK;
			break;
		}

		/* Set the PPE thresholds accordingly */
		if (low_th >= 0 && high_th >= 0) {
<<<<<<< HEAD
			u8 ***pkt_ext_qam =
				(void *)sta_ctxt_cmd.pkt_ext.pkt_ext_qam_th;
=======
			struct iwl_he_pkt_ext *pkt_ext =
				(struct iwl_he_pkt_ext *)&sta_ctxt_cmd.pkt_ext;
>>>>>>> 0ecfebd2

			for (i = 0; i < MAX_HE_SUPP_NSS; i++) {
				u8 bw;

				for (bw = 0; bw < MAX_HE_CHANNEL_BW_INDX;
				     bw++) {
<<<<<<< HEAD
					pkt_ext_qam[i][bw][0] = low_th;
					pkt_ext_qam[i][bw][1] = high_th;
=======
					pkt_ext->pkt_ext_qam_th[i][bw][0] =
						low_th;
					pkt_ext->pkt_ext_qam_th[i][bw][1] =
						high_th;
>>>>>>> 0ecfebd2
				}
			}

			flags |= STA_CTXT_HE_PACKET_EXT;
		}
	}
	rcu_read_unlock();

	/* Mark MU EDCA as enabled, unless none detected on some AC */
	flags |= STA_CTXT_HE_MU_EDCA_CW;
	for (i = 0; i < AC_NUM; i++) {
		struct ieee80211_he_mu_edca_param_ac_rec *mu_edca =
			&mvmvif->queue_params[i].mu_edca_param_rec;

		if (!mvmvif->queue_params[i].mu_edca) {
			flags &= ~STA_CTXT_HE_MU_EDCA_CW;
			break;
		}

		sta_ctxt_cmd.trig_based_txf[i].cwmin =
			cpu_to_le16(mu_edca->ecw_min_max & 0xf);
		sta_ctxt_cmd.trig_based_txf[i].cwmax =
			cpu_to_le16((mu_edca->ecw_min_max & 0xf0) >> 4);
		sta_ctxt_cmd.trig_based_txf[i].aifsn =
			cpu_to_le16(mu_edca->aifsn);
		sta_ctxt_cmd.trig_based_txf[i].mu_time =
			cpu_to_le16(mu_edca->mu_edca_timer);
	}

	if (vif->bss_conf.multi_sta_back_32bit)
		flags |= STA_CTXT_HE_32BIT_BA_BITMAP;

	if (vif->bss_conf.ack_enabled)
		flags |= STA_CTXT_HE_ACK_ENABLED;

	if (vif->bss_conf.uora_exists) {
		flags |= STA_CTXT_HE_TRIG_RND_ALLOC;

		sta_ctxt_cmd.rand_alloc_ecwmin =
			vif->bss_conf.uora_ocw_range & 0x7;
		sta_ctxt_cmd.rand_alloc_ecwmax =
			(vif->bss_conf.uora_ocw_range >> 3) & 0x7;
	}

	if (vif->bss_conf.nontransmitted) {
		flags |= STA_CTXT_HE_REF_BSSID_VALID;
		ether_addr_copy(sta_ctxt_cmd.ref_bssid_addr,
				vif->bss_conf.transmitter_bssid);
		sta_ctxt_cmd.max_bssid_indicator =
			vif->bss_conf.bssid_indicator;
		sta_ctxt_cmd.bssid_index = vif->bss_conf.bssid_index;
		sta_ctxt_cmd.ema_ap = vif->bss_conf.ema_ap;
		sta_ctxt_cmd.profile_periodicity =
			vif->bss_conf.profile_periodicity;
	}

	sta_ctxt_cmd.flags = cpu_to_le32(flags);

	if (iwl_mvm_send_cmd_pdu(mvm, iwl_cmd_id(STA_HE_CTXT_CMD,
						 DATA_PATH_GROUP, 0),
				 0, size, &sta_ctxt_cmd))
		IWL_ERR(mvm, "Failed to config FW to work HE!\n");
}

static void iwl_mvm_bss_info_changed_station(struct iwl_mvm *mvm,
					     struct ieee80211_vif *vif,
					     struct ieee80211_bss_conf *bss_conf,
					     u32 changes)
{
	struct iwl_mvm_vif *mvmvif = iwl_mvm_vif_from_mac80211(vif);
	int ret;

	/*
	 * Re-calculate the tsf id, as the master-slave relations depend on the
	 * beacon interval, which was not known when the station interface was
	 * added.
	 */
	if (changes & BSS_CHANGED_ASSOC && bss_conf->assoc) {
		if (vif->bss_conf.he_support &&
		    !iwlwifi_mod_params.disable_11ax)
			iwl_mvm_cfg_he_sta(mvm, vif, mvmvif->ap_sta_id);

		iwl_mvm_mac_ctxt_recalc_tsf_id(mvm, vif);
	}

	/* Update MU EDCA params */
	if (changes & BSS_CHANGED_QOS && mvmvif->associated &&
	    bss_conf->assoc && vif->bss_conf.he_support &&
	    !iwlwifi_mod_params.disable_11ax)
		iwl_mvm_cfg_he_sta(mvm, vif, mvmvif->ap_sta_id);

	/*
	 * If we're not associated yet, take the (new) BSSID before associating
	 * so the firmware knows. If we're already associated, then use the old
	 * BSSID here, and we'll send a cleared one later in the CHANGED_ASSOC
	 * branch for disassociation below.
	 */
	if (changes & BSS_CHANGED_BSSID && !mvmvif->associated)
		memcpy(mvmvif->bssid, bss_conf->bssid, ETH_ALEN);

	ret = iwl_mvm_mac_ctxt_changed(mvm, vif, false, mvmvif->bssid);
	if (ret)
		IWL_ERR(mvm, "failed to update MAC %pM\n", vif->addr);

	/* after sending it once, adopt mac80211 data */
	memcpy(mvmvif->bssid, bss_conf->bssid, ETH_ALEN);
	mvmvif->associated = bss_conf->assoc;

	if (changes & BSS_CHANGED_ASSOC) {
		if (bss_conf->assoc) {
			/* clear statistics to get clean beacon counter */
			iwl_mvm_request_statistics(mvm, true);
			memset(&mvmvif->beacon_stats, 0,
			       sizeof(mvmvif->beacon_stats));

			/* add quota for this interface */
			ret = iwl_mvm_update_quotas(mvm, true, NULL);
			if (ret) {
				IWL_ERR(mvm, "failed to update quotas\n");
				return;
			}

			if (test_bit(IWL_MVM_STATUS_IN_HW_RESTART,
				     &mvm->status)) {
				/*
				 * If we're restarting then the firmware will
				 * obviously have lost synchronisation with
				 * the AP. It will attempt to synchronise by
				 * itself, but we can make it more reliable by
				 * scheduling a session protection time event.
				 *
				 * The firmware needs to receive a beacon to
				 * catch up with synchronisation, use 110% of
				 * the beacon interval.
				 *
				 * Set a large maximum delay to allow for more
				 * than a single interface.
				 */
				u32 dur = (11 * vif->bss_conf.beacon_int) / 10;
				iwl_mvm_protect_session(mvm, vif, dur, dur,
							5 * dur, false);
			}

			iwl_mvm_sf_update(mvm, vif, false);
			iwl_mvm_power_vif_assoc(mvm, vif);
			if (vif->p2p) {
				iwl_mvm_ref(mvm, IWL_MVM_REF_P2P_CLIENT);
				iwl_mvm_update_smps(mvm, vif,
						    IWL_MVM_SMPS_REQ_PROT,
						    IEEE80211_SMPS_DYNAMIC);
			}
		} else if (mvmvif->ap_sta_id != IWL_MVM_INVALID_STA) {
			/*
			 * If update fails - SF might be running in associated
			 * mode while disassociated - which is forbidden.
			 */
			ret = iwl_mvm_sf_update(mvm, vif, false);
			WARN_ONCE(ret &&
				  !test_bit(IWL_MVM_STATUS_HW_RESTART_REQUESTED,
					    &mvm->status),
				  "Failed to update SF upon disassociation\n");

			/*
			 * If we get an assert during the connection (after the
			 * station has been added, but before the vif is set
			 * to associated), mac80211 will re-add the station and
			 * then configure the vif. Since the vif is not
			 * associated, we would remove the station here and
			 * this would fail the recovery.
			 */
			if (!test_bit(IWL_MVM_STATUS_IN_HW_RESTART,
				      &mvm->status)) {
				/*
				 * Remove AP station now that
				 * the MAC is unassoc
				 */
				ret = iwl_mvm_rm_sta_id(mvm, vif,
							mvmvif->ap_sta_id);
				if (ret)
					IWL_ERR(mvm,
						"failed to remove AP station\n");

				if (mvm->d0i3_ap_sta_id == mvmvif->ap_sta_id)
					mvm->d0i3_ap_sta_id =
						IWL_MVM_INVALID_STA;
				mvmvif->ap_sta_id = IWL_MVM_INVALID_STA;
			}

			/* remove quota for this interface */
			ret = iwl_mvm_update_quotas(mvm, false, NULL);
			if (ret)
				IWL_ERR(mvm, "failed to update quotas\n");

			if (vif->p2p)
				iwl_mvm_unref(mvm, IWL_MVM_REF_P2P_CLIENT);

			/* this will take the cleared BSSID from bss_conf */
			ret = iwl_mvm_mac_ctxt_changed(mvm, vif, false, NULL);
			if (ret)
				IWL_ERR(mvm,
					"failed to update MAC %pM (clear after unassoc)\n",
					vif->addr);
		}

		/*
		 * The firmware tracks the MU-MIMO group on its own.
		 * However, on HW restart we should restore this data.
		 */
		if (test_bit(IWL_MVM_STATUS_IN_HW_RESTART, &mvm->status) &&
		    (changes & BSS_CHANGED_MU_GROUPS) && vif->mu_mimo_owner) {
			ret = iwl_mvm_update_mu_groups(mvm, vif);
			if (ret)
				IWL_ERR(mvm,
					"failed to update VHT MU_MIMO groups\n");
		}

		iwl_mvm_recalc_multicast(mvm);
		iwl_mvm_configure_bcast_filter(mvm);

		/* reset rssi values */
		mvmvif->bf_data.ave_beacon_signal = 0;

		iwl_mvm_bt_coex_vif_change(mvm);
		iwl_mvm_update_smps(mvm, vif, IWL_MVM_SMPS_REQ_TT,
				    IEEE80211_SMPS_AUTOMATIC);
		if (fw_has_capa(&mvm->fw->ucode_capa,
				IWL_UCODE_TLV_CAPA_UMAC_SCAN))
			iwl_mvm_config_scan(mvm);
	}

	if (changes & BSS_CHANGED_BEACON_INFO) {
		/*
		 * We received a beacon from the associated AP so
		 * remove the session protection.
		 */
		iwl_mvm_stop_session_protection(mvm, vif);

		iwl_mvm_sf_update(mvm, vif, false);
		WARN_ON(iwl_mvm_enable_beacon_filter(mvm, vif, 0));
	}

	if (changes & (BSS_CHANGED_PS | BSS_CHANGED_P2P_PS | BSS_CHANGED_QOS |
		       /*
			* Send power command on every beacon change,
			* because we may have not enabled beacon abort yet.
			*/
		       BSS_CHANGED_BEACON_INFO)) {
		ret = iwl_mvm_power_update_mac(mvm);
		if (ret)
			IWL_ERR(mvm, "failed to update power mode\n");
	}

	if (changes & BSS_CHANGED_TXPOWER) {
		IWL_DEBUG_CALIB(mvm, "Changing TX Power to %d\n",
				bss_conf->txpower);
		iwl_mvm_set_tx_power(mvm, vif, bss_conf->txpower);
	}

	if (changes & BSS_CHANGED_CQM) {
		IWL_DEBUG_MAC80211(mvm, "cqm info_changed\n");
		/* reset cqm events tracking */
		mvmvif->bf_data.last_cqm_event = 0;
		if (mvmvif->bf_data.bf_enabled) {
			ret = iwl_mvm_enable_beacon_filter(mvm, vif, 0);
			if (ret)
				IWL_ERR(mvm,
					"failed to update CQM thresholds\n");
		}
	}

	if (changes & BSS_CHANGED_ARP_FILTER) {
		IWL_DEBUG_MAC80211(mvm, "arp filter changed\n");
		iwl_mvm_configure_bcast_filter(mvm);
	}
}

static int iwl_mvm_start_ap_ibss(struct ieee80211_hw *hw,
				 struct ieee80211_vif *vif)
{
	struct iwl_mvm *mvm = IWL_MAC80211_GET_MVM(hw);
	struct iwl_mvm_vif *mvmvif = iwl_mvm_vif_from_mac80211(vif);
	int ret;

	/*
	 * iwl_mvm_mac_ctxt_add() might read directly from the device
	 * (the system time), so make sure it is available.
	 */
	ret = iwl_mvm_ref_sync(mvm, IWL_MVM_REF_START_AP);
	if (ret)
		return ret;

	mutex_lock(&mvm->mutex);

	/* Send the beacon template */
	ret = iwl_mvm_mac_ctxt_beacon_changed(mvm, vif);
	if (ret)
		goto out_unlock;

	/*
	 * Re-calculate the tsf id, as the master-slave relations depend on the
	 * beacon interval, which was not known when the AP interface was added.
	 */
	if (vif->type == NL80211_IFTYPE_AP)
		iwl_mvm_mac_ctxt_recalc_tsf_id(mvm, vif);

	mvmvif->ap_assoc_sta_count = 0;

	/* Add the mac context */
	ret = iwl_mvm_mac_ctxt_add(mvm, vif);
	if (ret)
		goto out_unlock;

	/* Perform the binding */
	ret = iwl_mvm_binding_add_vif(mvm, vif);
	if (ret)
		goto out_remove;

	/*
	 * This is not very nice, but the simplest:
	 * For older FWs adding the mcast sta before the bcast station may
	 * cause assert 0x2b00.
	 * This is fixed in later FW so make the order of removal depend on
	 * the TLV
	 */
	if (fw_has_api(&mvm->fw->ucode_capa, IWL_UCODE_TLV_API_STA_TYPE)) {
		ret = iwl_mvm_add_mcast_sta(mvm, vif);
		if (ret)
			goto out_unbind;
		/*
		 * Send the bcast station. At this stage the TBTT and DTIM time
		 * events are added and applied to the scheduler
		 */
		ret = iwl_mvm_send_add_bcast_sta(mvm, vif);
		if (ret) {
			iwl_mvm_rm_mcast_sta(mvm, vif);
			goto out_unbind;
		}
	} else {
		/*
		 * Send the bcast station. At this stage the TBTT and DTIM time
		 * events are added and applied to the scheduler
		 */
		ret = iwl_mvm_send_add_bcast_sta(mvm, vif);
		if (ret)
			goto out_unbind;
		ret = iwl_mvm_add_mcast_sta(mvm, vif);
		if (ret) {
			iwl_mvm_send_rm_bcast_sta(mvm, vif);
			goto out_unbind;
		}
	}

	/* must be set before quota calculations */
	mvmvif->ap_ibss_active = true;

	if (vif->type == NL80211_IFTYPE_AP && !vif->p2p) {
		iwl_mvm_vif_set_low_latency(mvmvif, true,
					    LOW_LATENCY_VIF_TYPE);
		iwl_mvm_send_low_latency_cmd(mvm, true, mvmvif->id);
	}

	/* power updated needs to be done before quotas */
	iwl_mvm_power_update_mac(mvm);

	ret = iwl_mvm_update_quotas(mvm, false, NULL);
	if (ret)
		goto out_quota_failed;

	/* Need to update the P2P Device MAC (only GO, IBSS is single vif) */
	if (vif->p2p && mvm->p2p_device_vif)
		iwl_mvm_mac_ctxt_changed(mvm, mvm->p2p_device_vif, false, NULL);

	iwl_mvm_ref(mvm, IWL_MVM_REF_AP_IBSS);

	iwl_mvm_bt_coex_vif_change(mvm);

	/* we don't support TDLS during DCM */
	if (iwl_mvm_phy_ctx_count(mvm) > 1)
		iwl_mvm_teardown_tdls_peers(mvm);

	iwl_mvm_ftm_restart_responder(mvm, vif);

	goto out_unlock;

out_quota_failed:
	iwl_mvm_power_update_mac(mvm);
	mvmvif->ap_ibss_active = false;
	iwl_mvm_send_rm_bcast_sta(mvm, vif);
	iwl_mvm_rm_mcast_sta(mvm, vif);
out_unbind:
	iwl_mvm_binding_remove_vif(mvm, vif);
out_remove:
	iwl_mvm_mac_ctxt_remove(mvm, vif);
out_unlock:
	mutex_unlock(&mvm->mutex);
	iwl_mvm_unref(mvm, IWL_MVM_REF_START_AP);
	return ret;
}

static void iwl_mvm_stop_ap_ibss(struct ieee80211_hw *hw,
				 struct ieee80211_vif *vif)
{
	struct iwl_mvm *mvm = IWL_MAC80211_GET_MVM(hw);
	struct iwl_mvm_vif *mvmvif = iwl_mvm_vif_from_mac80211(vif);

	iwl_mvm_prepare_mac_removal(mvm, vif);

	mutex_lock(&mvm->mutex);

	/* Handle AP stop while in CSA */
	if (rcu_access_pointer(mvm->csa_vif) == vif) {
		iwl_mvm_remove_time_event(mvm, mvmvif,
					  &mvmvif->time_event_data);
		RCU_INIT_POINTER(mvm->csa_vif, NULL);
		mvmvif->csa_countdown = false;
	}

	if (rcu_access_pointer(mvm->csa_tx_blocked_vif) == vif) {
		RCU_INIT_POINTER(mvm->csa_tx_blocked_vif, NULL);
		mvm->csa_tx_block_bcn_timeout = 0;
	}

	mvmvif->ap_ibss_active = false;
	mvm->ap_last_beacon_gp2 = 0;

	if (vif->type == NL80211_IFTYPE_AP && !vif->p2p) {
		iwl_mvm_vif_set_low_latency(mvmvif, false,
					    LOW_LATENCY_VIF_TYPE);
		iwl_mvm_send_low_latency_cmd(mvm, false,  mvmvif->id);
	}

	iwl_mvm_bt_coex_vif_change(mvm);

	iwl_mvm_unref(mvm, IWL_MVM_REF_AP_IBSS);

	/* Need to update the P2P Device MAC (only GO, IBSS is single vif) */
	if (vif->p2p && mvm->p2p_device_vif)
		iwl_mvm_mac_ctxt_changed(mvm, mvm->p2p_device_vif, false, NULL);

	iwl_mvm_update_quotas(mvm, false, NULL);

	/*
	 * This is not very nice, but the simplest:
	 * For older FWs removing the mcast sta before the bcast station may
	 * cause assert 0x2b00.
	 * This is fixed in later FW (which will stop beaconing when removing
	 * bcast station).
	 * So make the order of removal depend on the TLV
	 */
	if (!fw_has_api(&mvm->fw->ucode_capa, IWL_UCODE_TLV_API_STA_TYPE))
		iwl_mvm_rm_mcast_sta(mvm, vif);
	iwl_mvm_send_rm_bcast_sta(mvm, vif);
	if (fw_has_api(&mvm->fw->ucode_capa, IWL_UCODE_TLV_API_STA_TYPE))
		iwl_mvm_rm_mcast_sta(mvm, vif);
	iwl_mvm_binding_remove_vif(mvm, vif);

	iwl_mvm_power_update_mac(mvm);

	iwl_mvm_mac_ctxt_remove(mvm, vif);

	mutex_unlock(&mvm->mutex);
}

static void
iwl_mvm_bss_info_changed_ap_ibss(struct iwl_mvm *mvm,
				 struct ieee80211_vif *vif,
				 struct ieee80211_bss_conf *bss_conf,
				 u32 changes)
{
	struct iwl_mvm_vif *mvmvif = iwl_mvm_vif_from_mac80211(vif);

	/* Changes will be applied when the AP/IBSS is started */
	if (!mvmvif->ap_ibss_active)
		return;

	if (changes & (BSS_CHANGED_ERP_CTS_PROT | BSS_CHANGED_HT |
		       BSS_CHANGED_BANDWIDTH | BSS_CHANGED_QOS) &&
	    iwl_mvm_mac_ctxt_changed(mvm, vif, false, NULL))
		IWL_ERR(mvm, "failed to update MAC %pM\n", vif->addr);

	/* Need to send a new beacon template to the FW */
	if (changes & BSS_CHANGED_BEACON &&
	    iwl_mvm_mac_ctxt_beacon_changed(mvm, vif))
		IWL_WARN(mvm, "Failed updating beacon data\n");

	if (changes & BSS_CHANGED_TXPOWER) {
		IWL_DEBUG_CALIB(mvm, "Changing TX Power to %d\n",
				bss_conf->txpower);
		iwl_mvm_set_tx_power(mvm, vif, bss_conf->txpower);
	}

	if (changes & BSS_CHANGED_FTM_RESPONDER) {
		int ret = iwl_mvm_ftm_start_responder(mvm, vif);

		if (ret)
			IWL_WARN(mvm, "Failed to enable FTM responder (%d)\n",
				 ret);
	}

}

static void iwl_mvm_bss_info_changed(struct ieee80211_hw *hw,
				     struct ieee80211_vif *vif,
				     struct ieee80211_bss_conf *bss_conf,
				     u32 changes)
{
	struct iwl_mvm *mvm = IWL_MAC80211_GET_MVM(hw);

	/*
	 * iwl_mvm_bss_info_changed_station() might call
	 * iwl_mvm_protect_session(), which reads directly from
	 * the device (the system time), so make sure it is available.
	 */
	if (iwl_mvm_ref_sync(mvm, IWL_MVM_REF_BSS_CHANGED))
		return;

	mutex_lock(&mvm->mutex);

	if (changes & BSS_CHANGED_IDLE && !bss_conf->idle)
		iwl_mvm_scan_stop(mvm, IWL_MVM_SCAN_SCHED, true);

	switch (vif->type) {
	case NL80211_IFTYPE_STATION:
		iwl_mvm_bss_info_changed_station(mvm, vif, bss_conf, changes);
		break;
	case NL80211_IFTYPE_AP:
	case NL80211_IFTYPE_ADHOC:
		iwl_mvm_bss_info_changed_ap_ibss(mvm, vif, bss_conf, changes);
		break;
	case NL80211_IFTYPE_MONITOR:
		if (changes & BSS_CHANGED_MU_GROUPS)
			iwl_mvm_update_mu_groups(mvm, vif);
		break;
	default:
		/* shouldn't happen */
		WARN_ON_ONCE(1);
	}

	mutex_unlock(&mvm->mutex);
	iwl_mvm_unref(mvm, IWL_MVM_REF_BSS_CHANGED);
}

static int iwl_mvm_mac_hw_scan(struct ieee80211_hw *hw,
			       struct ieee80211_vif *vif,
			       struct ieee80211_scan_request *hw_req)
{
	struct iwl_mvm *mvm = IWL_MAC80211_GET_MVM(hw);
	int ret;

	if (hw_req->req.n_channels == 0 ||
	    hw_req->req.n_channels > mvm->fw->ucode_capa.n_scan_channels)
		return -EINVAL;

	mutex_lock(&mvm->mutex);
	ret = iwl_mvm_reg_scan_start(mvm, vif, &hw_req->req, &hw_req->ies);
	mutex_unlock(&mvm->mutex);

	return ret;
}

static void iwl_mvm_mac_cancel_hw_scan(struct ieee80211_hw *hw,
				       struct ieee80211_vif *vif)
{
	struct iwl_mvm *mvm = IWL_MAC80211_GET_MVM(hw);

	mutex_lock(&mvm->mutex);

	/* Due to a race condition, it's possible that mac80211 asks
	 * us to stop a hw_scan when it's already stopped.  This can
	 * happen, for instance, if we stopped the scan ourselves,
	 * called ieee80211_scan_completed() and the userspace called
	 * cancel scan scan before ieee80211_scan_work() could run.
	 * To handle that, simply return if the scan is not running.
	*/
	if (mvm->scan_status & IWL_MVM_SCAN_REGULAR)
		iwl_mvm_scan_stop(mvm, IWL_MVM_SCAN_REGULAR, true);

	mutex_unlock(&mvm->mutex);
}

static void
iwl_mvm_mac_allow_buffered_frames(struct ieee80211_hw *hw,
				  struct ieee80211_sta *sta, u16 tids,
				  int num_frames,
				  enum ieee80211_frame_release_type reason,
				  bool more_data)
{
	struct iwl_mvm *mvm = IWL_MAC80211_GET_MVM(hw);

	/* Called when we need to transmit (a) frame(s) from mac80211 */

	iwl_mvm_sta_modify_sleep_tx_count(mvm, sta, reason, num_frames,
					  tids, more_data, false);
}

static void
iwl_mvm_mac_release_buffered_frames(struct ieee80211_hw *hw,
				    struct ieee80211_sta *sta, u16 tids,
				    int num_frames,
				    enum ieee80211_frame_release_type reason,
				    bool more_data)
{
	struct iwl_mvm *mvm = IWL_MAC80211_GET_MVM(hw);

	/* Called when we need to transmit (a) frame(s) from agg or dqa queue */

	iwl_mvm_sta_modify_sleep_tx_count(mvm, sta, reason, num_frames,
					  tids, more_data, true);
}

static void __iwl_mvm_mac_sta_notify(struct ieee80211_hw *hw,
				     enum sta_notify_cmd cmd,
				     struct ieee80211_sta *sta)
{
	struct iwl_mvm *mvm = IWL_MAC80211_GET_MVM(hw);
	struct iwl_mvm_sta *mvmsta = iwl_mvm_sta_from_mac80211(sta);
	unsigned long txqs = 0, tids = 0;
	int tid;

	/*
	 * If we have TVQM then we get too high queue numbers - luckily
	 * we really shouldn't get here with that because such hardware
	 * should have firmware supporting buffer station offload.
	 */
	if (WARN_ON(iwl_mvm_has_new_tx_api(mvm)))
		return;

	spin_lock_bh(&mvmsta->lock);
	for (tid = 0; tid < ARRAY_SIZE(mvmsta->tid_data); tid++) {
		struct iwl_mvm_tid_data *tid_data = &mvmsta->tid_data[tid];

		if (tid_data->txq_id == IWL_MVM_INVALID_QUEUE)
			continue;

		__set_bit(tid_data->txq_id, &txqs);

		if (iwl_mvm_tid_queued(mvm, tid_data) == 0)
			continue;

		__set_bit(tid, &tids);
	}

	switch (cmd) {
	case STA_NOTIFY_SLEEP:
		for_each_set_bit(tid, &tids, IWL_MAX_TID_COUNT)
			ieee80211_sta_set_buffered(sta, tid, true);

		if (txqs)
			iwl_trans_freeze_txq_timer(mvm->trans, txqs, true);
		/*
		 * The fw updates the STA to be asleep. Tx packets on the Tx
		 * queues to this station will not be transmitted. The fw will
		 * send a Tx response with TX_STATUS_FAIL_DEST_PS.
		 */
		break;
	case STA_NOTIFY_AWAKE:
		if (WARN_ON(mvmsta->sta_id == IWL_MVM_INVALID_STA))
			break;

		if (txqs)
			iwl_trans_freeze_txq_timer(mvm->trans, txqs, false);
		iwl_mvm_sta_modify_ps_wake(mvm, sta);
		break;
	default:
		break;
	}
	spin_unlock_bh(&mvmsta->lock);
}

static void iwl_mvm_mac_sta_notify(struct ieee80211_hw *hw,
				   struct ieee80211_vif *vif,
				   enum sta_notify_cmd cmd,
				   struct ieee80211_sta *sta)
{
	__iwl_mvm_mac_sta_notify(hw, cmd, sta);
}

void iwl_mvm_sta_pm_notif(struct iwl_mvm *mvm, struct iwl_rx_cmd_buffer *rxb)
{
	struct iwl_rx_packet *pkt = rxb_addr(rxb);
	struct iwl_mvm_pm_state_notification *notif = (void *)pkt->data;
	struct ieee80211_sta *sta;
	struct iwl_mvm_sta *mvmsta;
	bool sleeping = (notif->type != IWL_MVM_PM_EVENT_AWAKE);

	if (WARN_ON(notif->sta_id >= ARRAY_SIZE(mvm->fw_id_to_mac_id)))
		return;

	rcu_read_lock();
	sta = rcu_dereference(mvm->fw_id_to_mac_id[notif->sta_id]);
	if (WARN_ON(IS_ERR_OR_NULL(sta))) {
		rcu_read_unlock();
		return;
	}

	mvmsta = iwl_mvm_sta_from_mac80211(sta);

	if (!mvmsta->vif ||
	    mvmsta->vif->type != NL80211_IFTYPE_AP) {
		rcu_read_unlock();
		return;
	}

	if (mvmsta->sleeping != sleeping) {
		mvmsta->sleeping = sleeping;
		__iwl_mvm_mac_sta_notify(mvm->hw,
			sleeping ? STA_NOTIFY_SLEEP : STA_NOTIFY_AWAKE,
			sta);
		ieee80211_sta_ps_transition(sta, sleeping);
	}

	if (sleeping) {
		switch (notif->type) {
		case IWL_MVM_PM_EVENT_AWAKE:
		case IWL_MVM_PM_EVENT_ASLEEP:
			break;
		case IWL_MVM_PM_EVENT_UAPSD:
			ieee80211_sta_uapsd_trigger(sta, IEEE80211_NUM_TIDS);
			break;
		case IWL_MVM_PM_EVENT_PS_POLL:
			ieee80211_sta_pspoll(sta);
			break;
		default:
			break;
		}
	}

	rcu_read_unlock();
}

static void iwl_mvm_sta_pre_rcu_remove(struct ieee80211_hw *hw,
				       struct ieee80211_vif *vif,
				       struct ieee80211_sta *sta)
{
	struct iwl_mvm *mvm = IWL_MAC80211_GET_MVM(hw);
	struct iwl_mvm_sta *mvm_sta = iwl_mvm_sta_from_mac80211(sta);

	/*
	 * This is called before mac80211 does RCU synchronisation,
	 * so here we already invalidate our internal RCU-protected
	 * station pointer. The rest of the code will thus no longer
	 * be able to find the station this way, and we don't rely
	 * on further RCU synchronisation after the sta_state()
	 * callback deleted the station.
	 */
	mutex_lock(&mvm->mutex);
	if (sta == rcu_access_pointer(mvm->fw_id_to_mac_id[mvm_sta->sta_id]))
		rcu_assign_pointer(mvm->fw_id_to_mac_id[mvm_sta->sta_id],
				   ERR_PTR(-ENOENT));

	mutex_unlock(&mvm->mutex);
}

static void iwl_mvm_check_uapsd(struct iwl_mvm *mvm, struct ieee80211_vif *vif,
				const u8 *bssid)
{
	int i;

	if (!test_bit(IWL_MVM_STATUS_IN_HW_RESTART, &mvm->status)) {
		struct iwl_mvm_tcm_mac *mdata;

		mdata = &mvm->tcm.data[iwl_mvm_vif_from_mac80211(vif)->id];
		ewma_rate_init(&mdata->uapsd_nonagg_detect.rate);
		mdata->opened_rx_ba_sessions = false;
	}

	if (!(mvm->fw->ucode_capa.flags & IWL_UCODE_TLV_FLAGS_UAPSD_SUPPORT))
		return;

	if (vif->p2p && !iwl_mvm_is_p2p_scm_uapsd_supported(mvm)) {
		vif->driver_flags &= ~IEEE80211_VIF_SUPPORTS_UAPSD;
		return;
	}

	if (!vif->p2p &&
	    (iwlwifi_mod_params.uapsd_disable & IWL_DISABLE_UAPSD_BSS)) {
		vif->driver_flags &= ~IEEE80211_VIF_SUPPORTS_UAPSD;
		return;
	}

	for (i = 0; i < IWL_MVM_UAPSD_NOAGG_LIST_LEN; i++) {
		if (ether_addr_equal(mvm->uapsd_noagg_bssids[i].addr, bssid)) {
			vif->driver_flags &= ~IEEE80211_VIF_SUPPORTS_UAPSD;
			return;
		}
	}

	vif->driver_flags |= IEEE80211_VIF_SUPPORTS_UAPSD;
}

static void
iwl_mvm_tdls_check_trigger(struct iwl_mvm *mvm,
			   struct ieee80211_vif *vif, u8 *peer_addr,
			   enum nl80211_tdls_operation action)
{
	struct iwl_fw_dbg_trigger_tlv *trig;
	struct iwl_fw_dbg_trigger_tdls *tdls_trig;

	trig = iwl_fw_dbg_trigger_on(&mvm->fwrt, ieee80211_vif_to_wdev(vif),
				     FW_DBG_TRIGGER_TDLS);
	if (!trig)
		return;

	tdls_trig = (void *)trig->data;

	if (!(tdls_trig->action_bitmap & BIT(action)))
		return;

	if (tdls_trig->peer_mode &&
	    memcmp(tdls_trig->peer, peer_addr, ETH_ALEN) != 0)
		return;

	iwl_fw_dbg_collect_trig(&mvm->fwrt, trig,
				"TDLS event occurred, peer %pM, action %d",
				peer_addr, action);
}

static int iwl_mvm_mac_sta_state(struct ieee80211_hw *hw,
				 struct ieee80211_vif *vif,
				 struct ieee80211_sta *sta,
				 enum ieee80211_sta_state old_state,
				 enum ieee80211_sta_state new_state)
{
	struct iwl_mvm *mvm = IWL_MAC80211_GET_MVM(hw);
	struct iwl_mvm_vif *mvmvif = iwl_mvm_vif_from_mac80211(vif);
	struct iwl_mvm_sta *mvm_sta = iwl_mvm_sta_from_mac80211(sta);
	int ret;

	IWL_DEBUG_MAC80211(mvm, "station %pM state change %d->%d\n",
			   sta->addr, old_state, new_state);

	/* this would be a mac80211 bug ... but don't crash */
	if (WARN_ON_ONCE(!mvmvif->phy_ctxt))
		return -EINVAL;

	/*
	 * If we are in a STA removal flow and in DQA mode:
	 *
	 * This is after the sync_rcu part, so the queues have already been
	 * flushed. No more TXs on their way in mac80211's path, and no more in
	 * the queues.
	 * Also, we won't be getting any new TX frames for this station.
	 * What we might have are deferred TX frames that need to be taken care
	 * of.
	 *
	 * Drop any still-queued deferred-frame before removing the STA, and
	 * make sure the worker is no longer handling frames for this STA.
	 */
	if (old_state == IEEE80211_STA_NONE &&
	    new_state == IEEE80211_STA_NOTEXIST) {
		flush_work(&mvm->add_stream_wk);

		/*
		 * No need to make sure deferred TX indication is off since the
		 * worker will already remove it if it was on
		 */
	}

	mutex_lock(&mvm->mutex);
	/* track whether or not the station is associated */
	mvm_sta->sta_state = new_state;

	if (old_state == IEEE80211_STA_NOTEXIST &&
	    new_state == IEEE80211_STA_NONE) {
		/*
		 * Firmware bug - it'll crash if the beacon interval is less
		 * than 16. We can't avoid connecting at all, so refuse the
		 * station state change, this will cause mac80211 to abandon
		 * attempts to connect to this AP, and eventually wpa_s will
		 * blacklist the AP...
		 */
		if (vif->type == NL80211_IFTYPE_STATION &&
		    vif->bss_conf.beacon_int < 16) {
			IWL_ERR(mvm,
				"AP %pM beacon interval is %d, refusing due to firmware bug!\n",
				sta->addr, vif->bss_conf.beacon_int);
			ret = -EINVAL;
			goto out_unlock;
		}

		if (sta->tdls &&
		    (vif->p2p ||
		     iwl_mvm_tdls_sta_count(mvm, NULL) ==
						IWL_MVM_TDLS_STA_COUNT ||
		     iwl_mvm_phy_ctx_count(mvm) > 1)) {
			IWL_DEBUG_MAC80211(mvm, "refusing TDLS sta\n");
			ret = -EBUSY;
			goto out_unlock;
		}

		ret = iwl_mvm_add_sta(mvm, vif, sta);
		if (sta->tdls && ret == 0) {
			iwl_mvm_recalc_tdls_state(mvm, vif, true);
			iwl_mvm_tdls_check_trigger(mvm, vif, sta->addr,
						   NL80211_TDLS_SETUP);
		}

		sta->max_rc_amsdu_len = 1;
	} else if (old_state == IEEE80211_STA_NONE &&
		   new_state == IEEE80211_STA_AUTH) {
		/*
		 * EBS may be disabled due to previous failures reported by FW.
		 * Reset EBS status here assuming environment has been changed.
		 */
		mvm->last_ebs_successful = true;
		iwl_mvm_check_uapsd(mvm, vif, sta->addr);
		ret = 0;
	} else if (old_state == IEEE80211_STA_AUTH &&
		   new_state == IEEE80211_STA_ASSOC) {
		if (vif->type == NL80211_IFTYPE_AP) {
			vif->bss_conf.he_support = sta->he_cap.has_he;
			mvmvif->ap_assoc_sta_count++;
			iwl_mvm_mac_ctxt_changed(mvm, vif, false, NULL);
			if (vif->bss_conf.he_support &&
			    !iwlwifi_mod_params.disable_11ax)
				iwl_mvm_cfg_he_sta(mvm, vif, mvm_sta->sta_id);
		} else if (vif->type == NL80211_IFTYPE_STATION) {
			vif->bss_conf.he_support = sta->he_cap.has_he;
			iwl_mvm_mac_ctxt_changed(mvm, vif, false, NULL);
		}

		iwl_mvm_rs_rate_init(mvm, sta, mvmvif->phy_ctxt->channel->band,
				     false);
		ret = iwl_mvm_update_sta(mvm, vif, sta);
	} else if (old_state == IEEE80211_STA_ASSOC &&
		   new_state == IEEE80211_STA_AUTHORIZED) {
		ret = 0;

		/* we don't support TDLS during DCM */
		if (iwl_mvm_phy_ctx_count(mvm) > 1)
			iwl_mvm_teardown_tdls_peers(mvm);

		if (sta->tdls)
			iwl_mvm_tdls_check_trigger(mvm, vif, sta->addr,
						   NL80211_TDLS_ENABLE_LINK);

		/* enable beacon filtering */
		WARN_ON(iwl_mvm_enable_beacon_filter(mvm, vif, 0));

		iwl_mvm_rs_rate_init(mvm, sta, mvmvif->phy_ctxt->channel->band,
				     true);
	} else if (old_state == IEEE80211_STA_AUTHORIZED &&
		   new_state == IEEE80211_STA_ASSOC) {
		/* disable beacon filtering */
		ret = iwl_mvm_disable_beacon_filter(mvm, vif, 0);
		WARN_ON(ret &&
			!test_bit(IWL_MVM_STATUS_HW_RESTART_REQUESTED,
				  &mvm->status));
		ret = 0;
	} else if (old_state == IEEE80211_STA_ASSOC &&
		   new_state == IEEE80211_STA_AUTH) {
		if (vif->type == NL80211_IFTYPE_AP) {
			mvmvif->ap_assoc_sta_count--;
			iwl_mvm_mac_ctxt_changed(mvm, vif, false, NULL);
		}
		ret = 0;
	} else if (old_state == IEEE80211_STA_AUTH &&
		   new_state == IEEE80211_STA_NONE) {
		ret = 0;
	} else if (old_state == IEEE80211_STA_NONE &&
		   new_state == IEEE80211_STA_NOTEXIST) {
		ret = iwl_mvm_rm_sta(mvm, vif, sta);
		if (sta->tdls) {
			iwl_mvm_recalc_tdls_state(mvm, vif, false);
			iwl_mvm_tdls_check_trigger(mvm, vif, sta->addr,
						   NL80211_TDLS_DISABLE_LINK);
		}

		if (unlikely(ret &&
			     test_bit(IWL_MVM_STATUS_HW_RESTART_REQUESTED,
				      &mvm->status)))
			ret = 0;
	} else {
		ret = -EIO;
	}
 out_unlock:
	mutex_unlock(&mvm->mutex);

	if (sta->tdls && ret == 0) {
		if (old_state == IEEE80211_STA_NOTEXIST &&
		    new_state == IEEE80211_STA_NONE)
			ieee80211_reserve_tid(sta, IWL_MVM_TDLS_FW_TID);
		else if (old_state == IEEE80211_STA_NONE &&
			 new_state == IEEE80211_STA_NOTEXIST)
			ieee80211_unreserve_tid(sta, IWL_MVM_TDLS_FW_TID);
	}

	return ret;
}

static int iwl_mvm_mac_set_rts_threshold(struct ieee80211_hw *hw, u32 value)
{
	struct iwl_mvm *mvm = IWL_MAC80211_GET_MVM(hw);

	mvm->rts_threshold = value;

	return 0;
}

static void iwl_mvm_sta_rc_update(struct ieee80211_hw *hw,
				  struct ieee80211_vif *vif,
				  struct ieee80211_sta *sta, u32 changed)
{
	struct iwl_mvm *mvm = IWL_MAC80211_GET_MVM(hw);
	struct iwl_mvm_vif *mvmvif = iwl_mvm_vif_from_mac80211(vif);

	if (changed & (IEEE80211_RC_BW_CHANGED |
		       IEEE80211_RC_SUPP_RATES_CHANGED |
		       IEEE80211_RC_NSS_CHANGED))
		iwl_mvm_rs_rate_init(mvm, sta, mvmvif->phy_ctxt->channel->band,
				     true);

	if (vif->type == NL80211_IFTYPE_STATION &&
	    changed & IEEE80211_RC_NSS_CHANGED)
		iwl_mvm_sf_update(mvm, vif, false);
}

static int iwl_mvm_mac_conf_tx(struct ieee80211_hw *hw,
			       struct ieee80211_vif *vif, u16 ac,
			       const struct ieee80211_tx_queue_params *params)
{
	struct iwl_mvm *mvm = IWL_MAC80211_GET_MVM(hw);
	struct iwl_mvm_vif *mvmvif = iwl_mvm_vif_from_mac80211(vif);

	mvmvif->queue_params[ac] = *params;

	/*
	 * No need to update right away, we'll get BSS_CHANGED_QOS
	 * The exception is P2P_DEVICE interface which needs immediate update.
	 */
	if (vif->type == NL80211_IFTYPE_P2P_DEVICE) {
		int ret;

		mutex_lock(&mvm->mutex);
		ret = iwl_mvm_mac_ctxt_changed(mvm, vif, false, NULL);
		mutex_unlock(&mvm->mutex);
		return ret;
	}
	return 0;
}

static void iwl_mvm_mac_mgd_prepare_tx(struct ieee80211_hw *hw,
				       struct ieee80211_vif *vif,
				       u16 req_duration)
{
	struct iwl_mvm *mvm = IWL_MAC80211_GET_MVM(hw);
	u32 duration = IWL_MVM_TE_SESSION_PROTECTION_MAX_TIME_MS;
	u32 min_duration = IWL_MVM_TE_SESSION_PROTECTION_MIN_TIME_MS;

	/*
	 * iwl_mvm_protect_session() reads directly from the device
	 * (the system time), so make sure it is available.
	 */
	if (iwl_mvm_ref_sync(mvm, IWL_MVM_REF_PREPARE_TX))
		return;

	if (req_duration > duration)
		duration = req_duration;

	mutex_lock(&mvm->mutex);
	/* Try really hard to protect the session and hear a beacon */
	iwl_mvm_protect_session(mvm, vif, duration, min_duration, 500, false);
	mutex_unlock(&mvm->mutex);

	iwl_mvm_unref(mvm, IWL_MVM_REF_PREPARE_TX);
}

static int iwl_mvm_mac_sched_scan_start(struct ieee80211_hw *hw,
					struct ieee80211_vif *vif,
					struct cfg80211_sched_scan_request *req,
					struct ieee80211_scan_ies *ies)
{
	struct iwl_mvm *mvm = IWL_MAC80211_GET_MVM(hw);

	int ret;

	mutex_lock(&mvm->mutex);

	if (!vif->bss_conf.idle) {
		ret = -EBUSY;
		goto out;
	}

	ret = iwl_mvm_sched_scan_start(mvm, vif, req, ies, IWL_MVM_SCAN_SCHED);

out:
	mutex_unlock(&mvm->mutex);
	return ret;
}

static int iwl_mvm_mac_sched_scan_stop(struct ieee80211_hw *hw,
				       struct ieee80211_vif *vif)
{
	struct iwl_mvm *mvm = IWL_MAC80211_GET_MVM(hw);
	int ret;

	mutex_lock(&mvm->mutex);

	/* Due to a race condition, it's possible that mac80211 asks
	 * us to stop a sched_scan when it's already stopped.  This
	 * can happen, for instance, if we stopped the scan ourselves,
	 * called ieee80211_sched_scan_stopped() and the userspace called
	 * stop sched scan scan before ieee80211_sched_scan_stopped_work()
	 * could run.  To handle this, simply return if the scan is
	 * not running.
	*/
	if (!(mvm->scan_status & IWL_MVM_SCAN_SCHED)) {
		mutex_unlock(&mvm->mutex);
		return 0;
	}

	ret = iwl_mvm_scan_stop(mvm, IWL_MVM_SCAN_SCHED, false);
	mutex_unlock(&mvm->mutex);
	iwl_mvm_wait_for_async_handlers(mvm);

	return ret;
}

static int iwl_mvm_mac_set_key(struct ieee80211_hw *hw,
			       enum set_key_cmd cmd,
			       struct ieee80211_vif *vif,
			       struct ieee80211_sta *sta,
			       struct ieee80211_key_conf *key)
{
	struct iwl_mvm *mvm = IWL_MAC80211_GET_MVM(hw);
	struct iwl_mvm_sta *mvmsta;
	struct iwl_mvm_key_pn *ptk_pn;
	int keyidx = key->keyidx;
	int ret;
	u8 key_offset;

	if (iwlwifi_mod_params.swcrypto) {
		IWL_DEBUG_MAC80211(mvm, "leave - hwcrypto disabled\n");
		return -EOPNOTSUPP;
	}

	switch (key->cipher) {
	case WLAN_CIPHER_SUITE_TKIP:
		if (!mvm->trans->cfg->gen2) {
			key->flags |= IEEE80211_KEY_FLAG_GENERATE_MMIC;
			key->flags |= IEEE80211_KEY_FLAG_PUT_IV_SPACE;
		} else if (vif->type == NL80211_IFTYPE_STATION) {
			key->flags |= IEEE80211_KEY_FLAG_PUT_MIC_SPACE;
		} else {
			IWL_DEBUG_MAC80211(mvm, "Use SW encryption for TKIP\n");
			return -EOPNOTSUPP;
		}
		break;
	case WLAN_CIPHER_SUITE_CCMP:
	case WLAN_CIPHER_SUITE_GCMP:
	case WLAN_CIPHER_SUITE_GCMP_256:
		if (!iwl_mvm_has_new_tx_api(mvm))
			key->flags |= IEEE80211_KEY_FLAG_PUT_IV_SPACE;
		break;
	case WLAN_CIPHER_SUITE_AES_CMAC:
	case WLAN_CIPHER_SUITE_BIP_GMAC_128:
	case WLAN_CIPHER_SUITE_BIP_GMAC_256:
		WARN_ON_ONCE(!ieee80211_hw_check(hw, MFP_CAPABLE));
		break;
	case WLAN_CIPHER_SUITE_WEP40:
	case WLAN_CIPHER_SUITE_WEP104:
		if (vif->type == NL80211_IFTYPE_STATION)
			break;
		if (iwl_mvm_has_new_tx_api(mvm))
			return -EOPNOTSUPP;
		/* support HW crypto on TX */
		return 0;
	default:
		/* currently FW supports only one optional cipher scheme */
		if (hw->n_cipher_schemes &&
		    hw->cipher_schemes->cipher == key->cipher)
			key->flags |= IEEE80211_KEY_FLAG_PUT_IV_SPACE;
		else
			return -EOPNOTSUPP;
	}

	mutex_lock(&mvm->mutex);

	switch (cmd) {
	case SET_KEY:
		if ((vif->type == NL80211_IFTYPE_ADHOC ||
		     vif->type == NL80211_IFTYPE_AP) && !sta) {
			/*
			 * GTK on AP interface is a TX-only key, return 0;
			 * on IBSS they're per-station and because we're lazy
			 * we don't support them for RX, so do the same.
			 * CMAC/GMAC in AP/IBSS modes must be done in software.
			 */
			if (key->cipher == WLAN_CIPHER_SUITE_AES_CMAC ||
			    key->cipher == WLAN_CIPHER_SUITE_BIP_GMAC_128 ||
			    key->cipher == WLAN_CIPHER_SUITE_BIP_GMAC_256)
				ret = -EOPNOTSUPP;
			else
				ret = 0;

			if (key->cipher != WLAN_CIPHER_SUITE_GCMP &&
			    key->cipher != WLAN_CIPHER_SUITE_GCMP_256 &&
			    !iwl_mvm_has_new_tx_api(mvm)) {
				key->hw_key_idx = STA_KEY_IDX_INVALID;
				break;
			}
		}

		/* During FW restart, in order to restore the state as it was,
		 * don't try to reprogram keys we previously failed for.
		 */
		if (test_bit(IWL_MVM_STATUS_IN_HW_RESTART, &mvm->status) &&
		    key->hw_key_idx == STA_KEY_IDX_INVALID) {
			IWL_DEBUG_MAC80211(mvm,
					   "skip invalid idx key programming during restart\n");
			ret = 0;
			break;
		}

		if (!test_bit(IWL_MVM_STATUS_IN_HW_RESTART, &mvm->status) &&
		    sta && iwl_mvm_has_new_rx_api(mvm) &&
		    key->flags & IEEE80211_KEY_FLAG_PAIRWISE &&
		    (key->cipher == WLAN_CIPHER_SUITE_CCMP ||
		     key->cipher == WLAN_CIPHER_SUITE_GCMP ||
		     key->cipher == WLAN_CIPHER_SUITE_GCMP_256)) {
			struct ieee80211_key_seq seq;
			int tid, q;

			mvmsta = iwl_mvm_sta_from_mac80211(sta);
			WARN_ON(rcu_access_pointer(mvmsta->ptk_pn[keyidx]));
			ptk_pn = kzalloc(struct_size(ptk_pn, q,
						     mvm->trans->num_rx_queues),
					 GFP_KERNEL);
			if (!ptk_pn) {
				ret = -ENOMEM;
				break;
			}

			for (tid = 0; tid < IWL_MAX_TID_COUNT; tid++) {
				ieee80211_get_key_rx_seq(key, tid, &seq);
				for (q = 0; q < mvm->trans->num_rx_queues; q++)
					memcpy(ptk_pn->q[q].pn[tid],
					       seq.ccmp.pn,
					       IEEE80211_CCMP_PN_LEN);
			}

			rcu_assign_pointer(mvmsta->ptk_pn[keyidx], ptk_pn);
		}

		/* in HW restart reuse the index, otherwise request a new one */
		if (test_bit(IWL_MVM_STATUS_IN_HW_RESTART, &mvm->status))
			key_offset = key->hw_key_idx;
		else
			key_offset = STA_KEY_IDX_INVALID;

		IWL_DEBUG_MAC80211(mvm, "set hwcrypto key\n");
		ret = iwl_mvm_set_sta_key(mvm, vif, sta, key, key_offset);
		if (ret) {
			IWL_WARN(mvm, "set key failed\n");
			key->hw_key_idx = STA_KEY_IDX_INVALID;
			/*
			 * can't add key for RX, but we don't need it
			 * in the device for TX so still return 0,
			 * unless we have new TX API where we cannot
			 * put key material into the TX_CMD
			 */
			if (iwl_mvm_has_new_tx_api(mvm))
				ret = -EOPNOTSUPP;
			else
				ret = 0;
		}

		break;
	case DISABLE_KEY:
		if (key->hw_key_idx == STA_KEY_IDX_INVALID) {
			ret = 0;
			break;
		}

		if (sta && iwl_mvm_has_new_rx_api(mvm) &&
		    key->flags & IEEE80211_KEY_FLAG_PAIRWISE &&
		    (key->cipher == WLAN_CIPHER_SUITE_CCMP ||
		     key->cipher == WLAN_CIPHER_SUITE_GCMP ||
		     key->cipher == WLAN_CIPHER_SUITE_GCMP_256)) {
			mvmsta = iwl_mvm_sta_from_mac80211(sta);
			ptk_pn = rcu_dereference_protected(
						mvmsta->ptk_pn[keyidx],
						lockdep_is_held(&mvm->mutex));
			RCU_INIT_POINTER(mvmsta->ptk_pn[keyidx], NULL);
			if (ptk_pn)
				kfree_rcu(ptk_pn, rcu_head);
		}

		IWL_DEBUG_MAC80211(mvm, "disable hwcrypto key\n");
		ret = iwl_mvm_remove_sta_key(mvm, vif, sta, key);
		break;
	default:
		ret = -EINVAL;
	}

	mutex_unlock(&mvm->mutex);
	return ret;
}

static void iwl_mvm_mac_update_tkip_key(struct ieee80211_hw *hw,
					struct ieee80211_vif *vif,
					struct ieee80211_key_conf *keyconf,
					struct ieee80211_sta *sta,
					u32 iv32, u16 *phase1key)
{
	struct iwl_mvm *mvm = IWL_MAC80211_GET_MVM(hw);

	if (keyconf->hw_key_idx == STA_KEY_IDX_INVALID)
		return;

	iwl_mvm_update_tkip_key(mvm, vif, keyconf, sta, iv32, phase1key);
}


static bool iwl_mvm_rx_aux_roc(struct iwl_notif_wait_data *notif_wait,
			       struct iwl_rx_packet *pkt, void *data)
{
	struct iwl_mvm *mvm =
		container_of(notif_wait, struct iwl_mvm, notif_wait);
	struct iwl_hs20_roc_res *resp;
	int resp_len = iwl_rx_packet_payload_len(pkt);
	struct iwl_mvm_time_event_data *te_data = data;

	if (WARN_ON(pkt->hdr.cmd != HOT_SPOT_CMD))
		return true;

	if (WARN_ON_ONCE(resp_len != sizeof(*resp))) {
		IWL_ERR(mvm, "Invalid HOT_SPOT_CMD response\n");
		return true;
	}

	resp = (void *)pkt->data;

	IWL_DEBUG_TE(mvm,
		     "Aux ROC: Received response from ucode: status=%d uid=%d\n",
		     resp->status, resp->event_unique_id);

	te_data->uid = le32_to_cpu(resp->event_unique_id);
	IWL_DEBUG_TE(mvm, "TIME_EVENT_CMD response - UID = 0x%x\n",
		     te_data->uid);

	spin_lock_bh(&mvm->time_event_lock);
	list_add_tail(&te_data->list, &mvm->aux_roc_te_list);
	spin_unlock_bh(&mvm->time_event_lock);

	return true;
}

#define AUX_ROC_MIN_DURATION MSEC_TO_TU(100)
#define AUX_ROC_MIN_DELAY MSEC_TO_TU(200)
#define AUX_ROC_MAX_DELAY MSEC_TO_TU(600)
#define AUX_ROC_SAFETY_BUFFER MSEC_TO_TU(20)
#define AUX_ROC_MIN_SAFETY_BUFFER MSEC_TO_TU(10)
static int iwl_mvm_send_aux_roc_cmd(struct iwl_mvm *mvm,
				    struct ieee80211_channel *channel,
				    struct ieee80211_vif *vif,
				    int duration)
{
	int res;
	struct iwl_mvm_vif *mvmvif = iwl_mvm_vif_from_mac80211(vif);
	struct iwl_mvm_time_event_data *te_data = &mvmvif->hs_time_event_data;
	static const u16 time_event_response[] = { HOT_SPOT_CMD };
	struct iwl_notification_wait wait_time_event;
	u32 dtim_interval = vif->bss_conf.dtim_period *
		vif->bss_conf.beacon_int;
	u32 req_dur, delay;
	struct iwl_hs20_roc_req aux_roc_req = {
		.action = cpu_to_le32(FW_CTXT_ACTION_ADD),
		.id_and_color =
			cpu_to_le32(FW_CMD_ID_AND_COLOR(MAC_INDEX_AUX, 0)),
		.sta_id_and_color = cpu_to_le32(mvm->aux_sta.sta_id),
	};
	struct iwl_hs20_roc_req_tail *tail = iwl_mvm_chan_info_cmd_tail(mvm,
		&aux_roc_req.channel_info);
	u16 len = sizeof(aux_roc_req) - iwl_mvm_chan_info_padding(mvm);

	/* Set the channel info data */
	iwl_mvm_set_chan_info(mvm, &aux_roc_req.channel_info, channel->hw_value,
			      (channel->band == NL80211_BAND_2GHZ) ?
			       PHY_BAND_24 : PHY_BAND_5,
			      PHY_VHT_CHANNEL_MODE20,
			      0);

	/* Set the time and duration */
<<<<<<< HEAD
	tail->apply_time = cpu_to_le32(iwl_read_prph(mvm->trans, time_reg));
=======
	tail->apply_time = cpu_to_le32(iwl_mvm_get_systime(mvm));
>>>>>>> 0ecfebd2

	delay = AUX_ROC_MIN_DELAY;
	req_dur = MSEC_TO_TU(duration);

	/*
	 * If we are associated we want the delay time to be at least one
	 * dtim interval so that the FW can wait until after the DTIM and
	 * then start the time event, this will potentially allow us to
	 * remain off-channel for the max duration.
	 * Since we want to use almost a whole dtim interval we would also
	 * like the delay to be for 2-3 dtim intervals, in case there are
	 * other time events with higher priority.
	 */
	if (vif->bss_conf.assoc) {
		delay = min_t(u32, dtim_interval * 3, AUX_ROC_MAX_DELAY);
		/* We cannot remain off-channel longer than the DTIM interval */
		if (dtim_interval <= req_dur) {
			req_dur = dtim_interval - AUX_ROC_SAFETY_BUFFER;
			if (req_dur <= AUX_ROC_MIN_DURATION)
				req_dur = dtim_interval -
					AUX_ROC_MIN_SAFETY_BUFFER;
		}
	}

	tail->duration = cpu_to_le32(req_dur);
	tail->apply_time_max_delay = cpu_to_le32(delay);

	IWL_DEBUG_TE(mvm,
		     "ROC: Requesting to remain on channel %u for %ums (requested = %ums, max_delay = %ums, dtim_interval = %ums)\n",
		     channel->hw_value, req_dur, duration, delay,
		     dtim_interval);
	/* Set the node address */
	memcpy(tail->node_addr, vif->addr, ETH_ALEN);

	lockdep_assert_held(&mvm->mutex);

	spin_lock_bh(&mvm->time_event_lock);

	if (WARN_ON(te_data->id == HOT_SPOT_CMD)) {
		spin_unlock_bh(&mvm->time_event_lock);
		return -EIO;
	}

	te_data->vif = vif;
	te_data->duration = duration;
	te_data->id = HOT_SPOT_CMD;

	spin_unlock_bh(&mvm->time_event_lock);

	/*
	 * Use a notification wait, which really just processes the
	 * command response and doesn't wait for anything, in order
	 * to be able to process the response and get the UID inside
	 * the RX path. Using CMD_WANT_SKB doesn't work because it
	 * stores the buffer and then wakes up this thread, by which
	 * time another notification (that the time event started)
	 * might already be processed unsuccessfully.
	 */
	iwl_init_notification_wait(&mvm->notif_wait, &wait_time_event,
				   time_event_response,
				   ARRAY_SIZE(time_event_response),
				   iwl_mvm_rx_aux_roc, te_data);

	res = iwl_mvm_send_cmd_pdu(mvm, HOT_SPOT_CMD, 0, len,
				   &aux_roc_req);

	if (res) {
		IWL_ERR(mvm, "Couldn't send HOT_SPOT_CMD: %d\n", res);
		iwl_remove_notification(&mvm->notif_wait, &wait_time_event);
		goto out_clear_te;
	}

	/* No need to wait for anything, so just pass 1 (0 isn't valid) */
	res = iwl_wait_notification(&mvm->notif_wait, &wait_time_event, 1);
	/* should never fail */
	WARN_ON_ONCE(res);

	if (res) {
 out_clear_te:
		spin_lock_bh(&mvm->time_event_lock);
		iwl_mvm_te_clear_data(mvm, te_data);
		spin_unlock_bh(&mvm->time_event_lock);
	}

	return res;
}

static int iwl_mvm_roc(struct ieee80211_hw *hw,
		       struct ieee80211_vif *vif,
		       struct ieee80211_channel *channel,
		       int duration,
		       enum ieee80211_roc_type type)
{
	struct iwl_mvm *mvm = IWL_MAC80211_GET_MVM(hw);
	struct iwl_mvm_vif *mvmvif = iwl_mvm_vif_from_mac80211(vif);
	struct cfg80211_chan_def chandef;
	struct iwl_mvm_phy_ctxt *phy_ctxt;
	int ret, i;

	IWL_DEBUG_MAC80211(mvm, "enter (%d, %d, %d)\n", channel->hw_value,
			   duration, type);

	/*
	 * Flush the done work, just in case it's still pending, so that
	 * the work it does can complete and we can accept new frames.
	 */
	flush_work(&mvm->roc_done_wk);

	mutex_lock(&mvm->mutex);

	switch (vif->type) {
	case NL80211_IFTYPE_STATION:
		if (fw_has_capa(&mvm->fw->ucode_capa,
				IWL_UCODE_TLV_CAPA_HOTSPOT_SUPPORT)) {
			/* Use aux roc framework (HS20) */
			ret = iwl_mvm_send_aux_roc_cmd(mvm, channel,
						       vif, duration);
			goto out_unlock;
		}
		IWL_ERR(mvm, "hotspot not supported\n");
		ret = -EINVAL;
		goto out_unlock;
	case NL80211_IFTYPE_P2P_DEVICE:
		/* handle below */
		break;
	default:
		IWL_ERR(mvm, "vif isn't P2P_DEVICE: %d\n", vif->type);
		ret = -EINVAL;
		goto out_unlock;
	}

	for (i = 0; i < NUM_PHY_CTX; i++) {
		phy_ctxt = &mvm->phy_ctxts[i];
		if (phy_ctxt->ref == 0 || mvmvif->phy_ctxt == phy_ctxt)
			continue;

		if (phy_ctxt->ref && channel == phy_ctxt->channel) {
			/*
			 * Unbind the P2P_DEVICE from the current PHY context,
			 * and if the PHY context is not used remove it.
			 */
			ret = iwl_mvm_binding_remove_vif(mvm, vif);
			if (WARN(ret, "Failed unbinding P2P_DEVICE\n"))
				goto out_unlock;

			iwl_mvm_phy_ctxt_unref(mvm, mvmvif->phy_ctxt);

			/* Bind the P2P_DEVICE to the current PHY Context */
			mvmvif->phy_ctxt = phy_ctxt;

			ret = iwl_mvm_binding_add_vif(mvm, vif);
			if (WARN(ret, "Failed binding P2P_DEVICE\n"))
				goto out_unlock;

			iwl_mvm_phy_ctxt_ref(mvm, mvmvif->phy_ctxt);
			goto schedule_time_event;
		}
	}

	/* Need to update the PHY context only if the ROC channel changed */
	if (channel == mvmvif->phy_ctxt->channel)
		goto schedule_time_event;

	cfg80211_chandef_create(&chandef, channel, NL80211_CHAN_NO_HT);

	/*
	 * Change the PHY context configuration as it is currently referenced
	 * only by the P2P Device MAC
	 */
	if (mvmvif->phy_ctxt->ref == 1) {
		ret = iwl_mvm_phy_ctxt_changed(mvm, mvmvif->phy_ctxt,
					       &chandef, 1, 1);
		if (ret)
			goto out_unlock;
	} else {
		/*
		 * The PHY context is shared with other MACs. Need to remove the
		 * P2P Device from the binding, allocate an new PHY context and
		 * create a new binding
		 */
		phy_ctxt = iwl_mvm_get_free_phy_ctxt(mvm);
		if (!phy_ctxt) {
			ret = -ENOSPC;
			goto out_unlock;
		}

		ret = iwl_mvm_phy_ctxt_changed(mvm, phy_ctxt, &chandef,
					       1, 1);
		if (ret) {
			IWL_ERR(mvm, "Failed to change PHY context\n");
			goto out_unlock;
		}

		/* Unbind the P2P_DEVICE from the current PHY context */
		ret = iwl_mvm_binding_remove_vif(mvm, vif);
		if (WARN(ret, "Failed unbinding P2P_DEVICE\n"))
			goto out_unlock;

		iwl_mvm_phy_ctxt_unref(mvm, mvmvif->phy_ctxt);

		/* Bind the P2P_DEVICE to the new allocated PHY context */
		mvmvif->phy_ctxt = phy_ctxt;

		ret = iwl_mvm_binding_add_vif(mvm, vif);
		if (WARN(ret, "Failed binding P2P_DEVICE\n"))
			goto out_unlock;

		iwl_mvm_phy_ctxt_ref(mvm, mvmvif->phy_ctxt);
	}

schedule_time_event:
	/* Schedule the time events */
	ret = iwl_mvm_start_p2p_roc(mvm, vif, duration, type);

out_unlock:
	mutex_unlock(&mvm->mutex);
	IWL_DEBUG_MAC80211(mvm, "leave\n");
	return ret;
}

static int iwl_mvm_cancel_roc(struct ieee80211_hw *hw)
{
	struct iwl_mvm *mvm = IWL_MAC80211_GET_MVM(hw);

	IWL_DEBUG_MAC80211(mvm, "enter\n");

	mutex_lock(&mvm->mutex);
	iwl_mvm_stop_roc(mvm);
	mutex_unlock(&mvm->mutex);

	IWL_DEBUG_MAC80211(mvm, "leave\n");
	return 0;
}

struct iwl_mvm_ftm_responder_iter_data {
	bool responder;
	struct ieee80211_chanctx_conf *ctx;
};

static void iwl_mvm_ftm_responder_chanctx_iter(void *_data, u8 *mac,
					       struct ieee80211_vif *vif)
{
	struct iwl_mvm_ftm_responder_iter_data *data = _data;

	if (rcu_access_pointer(vif->chanctx_conf) == data->ctx &&
	    vif->type == NL80211_IFTYPE_AP && vif->bss_conf.ftmr_params)
		data->responder = true;
}

static bool iwl_mvm_is_ftm_responder_chanctx(struct iwl_mvm *mvm,
					     struct ieee80211_chanctx_conf *ctx)
{
	struct iwl_mvm_ftm_responder_iter_data data = {
		.responder = false,
		.ctx = ctx,
	};

	ieee80211_iterate_active_interfaces_atomic(mvm->hw,
					IEEE80211_IFACE_ITER_NORMAL,
					iwl_mvm_ftm_responder_chanctx_iter,
					&data);
	return data.responder;
}

static int __iwl_mvm_add_chanctx(struct iwl_mvm *mvm,
				 struct ieee80211_chanctx_conf *ctx)
{
	u16 *phy_ctxt_id = (u16 *)ctx->drv_priv;
	struct iwl_mvm_phy_ctxt *phy_ctxt;
	bool responder = iwl_mvm_is_ftm_responder_chanctx(mvm, ctx);
	struct cfg80211_chan_def *def = responder ? &ctx->def : &ctx->min_def;
	int ret;

	lockdep_assert_held(&mvm->mutex);

	IWL_DEBUG_MAC80211(mvm, "Add channel context\n");

	phy_ctxt = iwl_mvm_get_free_phy_ctxt(mvm);
	if (!phy_ctxt) {
		ret = -ENOSPC;
		goto out;
	}

	ret = iwl_mvm_phy_ctxt_changed(mvm, phy_ctxt, def,
				       ctx->rx_chains_static,
				       ctx->rx_chains_dynamic);
	if (ret) {
		IWL_ERR(mvm, "Failed to add PHY context\n");
		goto out;
	}

	iwl_mvm_phy_ctxt_ref(mvm, phy_ctxt);
	*phy_ctxt_id = phy_ctxt->id;
out:
	return ret;
}

static int iwl_mvm_add_chanctx(struct ieee80211_hw *hw,
			       struct ieee80211_chanctx_conf *ctx)
{
	struct iwl_mvm *mvm = IWL_MAC80211_GET_MVM(hw);
	int ret;

	mutex_lock(&mvm->mutex);
	ret = __iwl_mvm_add_chanctx(mvm, ctx);
	mutex_unlock(&mvm->mutex);

	return ret;
}

static void __iwl_mvm_remove_chanctx(struct iwl_mvm *mvm,
				     struct ieee80211_chanctx_conf *ctx)
{
	u16 *phy_ctxt_id = (u16 *)ctx->drv_priv;
	struct iwl_mvm_phy_ctxt *phy_ctxt = &mvm->phy_ctxts[*phy_ctxt_id];

	lockdep_assert_held(&mvm->mutex);

	iwl_mvm_phy_ctxt_unref(mvm, phy_ctxt);
}

static void iwl_mvm_remove_chanctx(struct ieee80211_hw *hw,
				   struct ieee80211_chanctx_conf *ctx)
{
	struct iwl_mvm *mvm = IWL_MAC80211_GET_MVM(hw);

	mutex_lock(&mvm->mutex);
	__iwl_mvm_remove_chanctx(mvm, ctx);
	mutex_unlock(&mvm->mutex);
}

static void iwl_mvm_change_chanctx(struct ieee80211_hw *hw,
				   struct ieee80211_chanctx_conf *ctx,
				   u32 changed)
{
	struct iwl_mvm *mvm = IWL_MAC80211_GET_MVM(hw);
	u16 *phy_ctxt_id = (u16 *)ctx->drv_priv;
	struct iwl_mvm_phy_ctxt *phy_ctxt = &mvm->phy_ctxts[*phy_ctxt_id];
	bool responder = iwl_mvm_is_ftm_responder_chanctx(mvm, ctx);
	struct cfg80211_chan_def *def = responder ? &ctx->def : &ctx->min_def;

	if (WARN_ONCE((phy_ctxt->ref > 1) &&
		      (changed & ~(IEEE80211_CHANCTX_CHANGE_WIDTH |
				   IEEE80211_CHANCTX_CHANGE_RX_CHAINS |
				   IEEE80211_CHANCTX_CHANGE_RADAR |
				   IEEE80211_CHANCTX_CHANGE_MIN_WIDTH)),
		      "Cannot change PHY. Ref=%d, changed=0x%X\n",
		      phy_ctxt->ref, changed))
		return;

	mutex_lock(&mvm->mutex);

	/* we are only changing the min_width, may be a noop */
	if (changed == IEEE80211_CHANCTX_CHANGE_MIN_WIDTH) {
		if (phy_ctxt->width == def->width)
			goto out_unlock;

		/* we are just toggling between 20_NOHT and 20 */
		if (phy_ctxt->width <= NL80211_CHAN_WIDTH_20 &&
		    def->width <= NL80211_CHAN_WIDTH_20)
			goto out_unlock;
	}

	iwl_mvm_bt_coex_vif_change(mvm);
	iwl_mvm_phy_ctxt_changed(mvm, phy_ctxt, def,
				 ctx->rx_chains_static,
				 ctx->rx_chains_dynamic);

out_unlock:
	mutex_unlock(&mvm->mutex);
}

static int __iwl_mvm_assign_vif_chanctx(struct iwl_mvm *mvm,
					struct ieee80211_vif *vif,
					struct ieee80211_chanctx_conf *ctx,
					bool switching_chanctx)
{
	u16 *phy_ctxt_id = (u16 *)ctx->drv_priv;
	struct iwl_mvm_phy_ctxt *phy_ctxt = &mvm->phy_ctxts[*phy_ctxt_id];
	struct iwl_mvm_vif *mvmvif = iwl_mvm_vif_from_mac80211(vif);
	int ret;

	lockdep_assert_held(&mvm->mutex);

	mvmvif->phy_ctxt = phy_ctxt;

	switch (vif->type) {
	case NL80211_IFTYPE_AP:
		/* only needed if we're switching chanctx (i.e. during CSA) */
		if (switching_chanctx) {
			mvmvif->ap_ibss_active = true;
			break;
		}
		/* fall through */
	case NL80211_IFTYPE_ADHOC:
		/*
		 * The AP binding flow is handled as part of the start_ap flow
		 * (in bss_info_changed), similarly for IBSS.
		 */
		ret = 0;
		goto out;
	case NL80211_IFTYPE_STATION:
		mvmvif->csa_bcn_pending = false;
		break;
	case NL80211_IFTYPE_MONITOR:
		/* always disable PS when a monitor interface is active */
		mvmvif->ps_disabled = true;
		break;
	default:
		ret = -EINVAL;
		goto out;
	}

	ret = iwl_mvm_binding_add_vif(mvm, vif);
	if (ret)
		goto out;

	/*
	 * Power state must be updated before quotas,
	 * otherwise fw will complain.
	 */
	iwl_mvm_power_update_mac(mvm);

	/* Setting the quota at this stage is only required for monitor
	 * interfaces. For the other types, the bss_info changed flow
	 * will handle quota settings.
	 */
	if (vif->type == NL80211_IFTYPE_MONITOR) {
		mvmvif->monitor_active = true;
		ret = iwl_mvm_update_quotas(mvm, false, NULL);
		if (ret)
			goto out_remove_binding;

		ret = iwl_mvm_add_snif_sta(mvm, vif);
		if (ret)
			goto out_remove_binding;

	}

	/* Handle binding during CSA */
	if (vif->type == NL80211_IFTYPE_AP) {
		iwl_mvm_update_quotas(mvm, false, NULL);
		iwl_mvm_mac_ctxt_changed(mvm, vif, false, NULL);
	}

	if (switching_chanctx && vif->type == NL80211_IFTYPE_STATION) {
		mvmvif->csa_bcn_pending = true;

		if (!fw_has_capa(&mvm->fw->ucode_capa,
				 IWL_UCODE_TLV_CAPA_CHANNEL_SWITCH_CMD)) {
			u32 duration = 3 * vif->bss_conf.beacon_int;


			/* iwl_mvm_protect_session() reads directly from the
			 * device (the system time), so make sure it is
			 * available.
			 */
			ret = iwl_mvm_ref_sync(mvm, IWL_MVM_REF_PROTECT_CSA);
			if (ret)
				goto out_remove_binding;

			/* Protect the session to make sure we hear the first
			 * beacon on the new channel.
			 */
			iwl_mvm_protect_session(mvm, vif, duration, duration,
						vif->bss_conf.beacon_int / 2,
						true);

			iwl_mvm_unref(mvm, IWL_MVM_REF_PROTECT_CSA);
		}

		iwl_mvm_update_quotas(mvm, false, NULL);
	}

	goto out;

out_remove_binding:
	iwl_mvm_binding_remove_vif(mvm, vif);
	iwl_mvm_power_update_mac(mvm);
out:
	if (ret)
		mvmvif->phy_ctxt = NULL;
	return ret;
}
static int iwl_mvm_assign_vif_chanctx(struct ieee80211_hw *hw,
				      struct ieee80211_vif *vif,
				      struct ieee80211_chanctx_conf *ctx)
{
	struct iwl_mvm *mvm = IWL_MAC80211_GET_MVM(hw);
	int ret;

	mutex_lock(&mvm->mutex);
	ret = __iwl_mvm_assign_vif_chanctx(mvm, vif, ctx, false);
	mutex_unlock(&mvm->mutex);

	return ret;
}

static void __iwl_mvm_unassign_vif_chanctx(struct iwl_mvm *mvm,
					   struct ieee80211_vif *vif,
					   struct ieee80211_chanctx_conf *ctx,
					   bool switching_chanctx)
{
	struct iwl_mvm_vif *mvmvif = iwl_mvm_vif_from_mac80211(vif);
	struct ieee80211_vif *disabled_vif = NULL;

	lockdep_assert_held(&mvm->mutex);

	iwl_mvm_remove_time_event(mvm, mvmvif, &mvmvif->time_event_data);

	switch (vif->type) {
	case NL80211_IFTYPE_ADHOC:
		goto out;
	case NL80211_IFTYPE_MONITOR:
		mvmvif->monitor_active = false;
		mvmvif->ps_disabled = false;
		iwl_mvm_rm_snif_sta(mvm, vif);
		break;
	case NL80211_IFTYPE_AP:
		/* This part is triggered only during CSA */
		if (!switching_chanctx || !mvmvif->ap_ibss_active)
			goto out;

		mvmvif->csa_countdown = false;

		/* Set CS bit on all the stations */
		iwl_mvm_modify_all_sta_disable_tx(mvm, mvmvif, true);

		/* Save blocked iface, the timeout is set on the next beacon */
		rcu_assign_pointer(mvm->csa_tx_blocked_vif, vif);

		mvmvif->ap_ibss_active = false;
		break;
	case NL80211_IFTYPE_STATION:
		if (!switching_chanctx)
			break;

		disabled_vif = vif;

		if (!fw_has_capa(&mvm->fw->ucode_capa,
				 IWL_UCODE_TLV_CAPA_CHANNEL_SWITCH_CMD))
			iwl_mvm_mac_ctxt_changed(mvm, vif, true, NULL);
		break;
	default:
		break;
	}

	iwl_mvm_update_quotas(mvm, false, disabled_vif);
	iwl_mvm_binding_remove_vif(mvm, vif);

out:
	mvmvif->phy_ctxt = NULL;
	iwl_mvm_power_update_mac(mvm);
}

static void iwl_mvm_unassign_vif_chanctx(struct ieee80211_hw *hw,
					 struct ieee80211_vif *vif,
					 struct ieee80211_chanctx_conf *ctx)
{
	struct iwl_mvm *mvm = IWL_MAC80211_GET_MVM(hw);

	mutex_lock(&mvm->mutex);
	__iwl_mvm_unassign_vif_chanctx(mvm, vif, ctx, false);
	mutex_unlock(&mvm->mutex);
}

static int
iwl_mvm_switch_vif_chanctx_swap(struct iwl_mvm *mvm,
				struct ieee80211_vif_chanctx_switch *vifs)
{
	int ret;

	mutex_lock(&mvm->mutex);
	__iwl_mvm_unassign_vif_chanctx(mvm, vifs[0].vif, vifs[0].old_ctx, true);
	__iwl_mvm_remove_chanctx(mvm, vifs[0].old_ctx);

	ret = __iwl_mvm_add_chanctx(mvm, vifs[0].new_ctx);
	if (ret) {
		IWL_ERR(mvm, "failed to add new_ctx during channel switch\n");
		goto out_reassign;
	}

	ret = __iwl_mvm_assign_vif_chanctx(mvm, vifs[0].vif, vifs[0].new_ctx,
					   true);
	if (ret) {
		IWL_ERR(mvm,
			"failed to assign new_ctx during channel switch\n");
		goto out_remove;
	}

	/* we don't support TDLS during DCM - can be caused by channel switch */
	if (iwl_mvm_phy_ctx_count(mvm) > 1)
		iwl_mvm_teardown_tdls_peers(mvm);

	goto out;

out_remove:
	__iwl_mvm_remove_chanctx(mvm, vifs[0].new_ctx);

out_reassign:
	if (__iwl_mvm_add_chanctx(mvm, vifs[0].old_ctx)) {
		IWL_ERR(mvm, "failed to add old_ctx back after failure.\n");
		goto out_restart;
	}

	if (__iwl_mvm_assign_vif_chanctx(mvm, vifs[0].vif, vifs[0].old_ctx,
					 true)) {
		IWL_ERR(mvm, "failed to reassign old_ctx after failure.\n");
		goto out_restart;
	}

	goto out;

out_restart:
	/* things keep failing, better restart the hw */
	iwl_mvm_nic_restart(mvm, false);

out:
	mutex_unlock(&mvm->mutex);

	return ret;
}

static int
iwl_mvm_switch_vif_chanctx_reassign(struct iwl_mvm *mvm,
				    struct ieee80211_vif_chanctx_switch *vifs)
{
	int ret;

	mutex_lock(&mvm->mutex);
	__iwl_mvm_unassign_vif_chanctx(mvm, vifs[0].vif, vifs[0].old_ctx, true);

	ret = __iwl_mvm_assign_vif_chanctx(mvm, vifs[0].vif, vifs[0].new_ctx,
					   true);
	if (ret) {
		IWL_ERR(mvm,
			"failed to assign new_ctx during channel switch\n");
		goto out_reassign;
	}

	goto out;

out_reassign:
	if (__iwl_mvm_assign_vif_chanctx(mvm, vifs[0].vif, vifs[0].old_ctx,
					 true)) {
		IWL_ERR(mvm, "failed to reassign old_ctx after failure.\n");
		goto out_restart;
	}

	goto out;

out_restart:
	/* things keep failing, better restart the hw */
	iwl_mvm_nic_restart(mvm, false);

out:
	mutex_unlock(&mvm->mutex);

	return ret;
}

static int iwl_mvm_switch_vif_chanctx(struct ieee80211_hw *hw,
				      struct ieee80211_vif_chanctx_switch *vifs,
				      int n_vifs,
				      enum ieee80211_chanctx_switch_mode mode)
{
	struct iwl_mvm *mvm = IWL_MAC80211_GET_MVM(hw);
	int ret;

	/* we only support a single-vif right now */
	if (n_vifs > 1)
		return -EOPNOTSUPP;

	switch (mode) {
	case CHANCTX_SWMODE_SWAP_CONTEXTS:
		ret = iwl_mvm_switch_vif_chanctx_swap(mvm, vifs);
		break;
	case CHANCTX_SWMODE_REASSIGN_VIF:
		ret = iwl_mvm_switch_vif_chanctx_reassign(mvm, vifs);
		break;
	default:
		ret = -EOPNOTSUPP;
		break;
	}

	return ret;
}

static int iwl_mvm_tx_last_beacon(struct ieee80211_hw *hw)
{
	struct iwl_mvm *mvm = IWL_MAC80211_GET_MVM(hw);

	return mvm->ibss_manager;
}

static int iwl_mvm_set_tim(struct ieee80211_hw *hw,
			   struct ieee80211_sta *sta,
			   bool set)
{
	struct iwl_mvm *mvm = IWL_MAC80211_GET_MVM(hw);
	struct iwl_mvm_sta *mvm_sta = iwl_mvm_sta_from_mac80211(sta);

	if (!mvm_sta || !mvm_sta->vif) {
		IWL_ERR(mvm, "Station is not associated to a vif\n");
		return -EINVAL;
	}

	return iwl_mvm_mac_ctxt_beacon_changed(mvm, mvm_sta->vif);
}

#ifdef CONFIG_NL80211_TESTMODE
static const struct nla_policy iwl_mvm_tm_policy[IWL_MVM_TM_ATTR_MAX + 1] = {
	[IWL_MVM_TM_ATTR_CMD] = { .type = NLA_U32 },
	[IWL_MVM_TM_ATTR_NOA_DURATION] = { .type = NLA_U32 },
	[IWL_MVM_TM_ATTR_BEACON_FILTER_STATE] = { .type = NLA_U32 },
};

static int __iwl_mvm_mac_testmode_cmd(struct iwl_mvm *mvm,
				      struct ieee80211_vif *vif,
				      void *data, int len)
{
	struct nlattr *tb[IWL_MVM_TM_ATTR_MAX + 1];
	int err;
	u32 noa_duration;

	err = nla_parse_deprecated(tb, IWL_MVM_TM_ATTR_MAX, data, len,
				   iwl_mvm_tm_policy, NULL);
	if (err)
		return err;

	if (!tb[IWL_MVM_TM_ATTR_CMD])
		return -EINVAL;

	switch (nla_get_u32(tb[IWL_MVM_TM_ATTR_CMD])) {
	case IWL_MVM_TM_CMD_SET_NOA:
		if (!vif || vif->type != NL80211_IFTYPE_AP || !vif->p2p ||
		    !vif->bss_conf.enable_beacon ||
		    !tb[IWL_MVM_TM_ATTR_NOA_DURATION])
			return -EINVAL;

		noa_duration = nla_get_u32(tb[IWL_MVM_TM_ATTR_NOA_DURATION]);
		if (noa_duration >= vif->bss_conf.beacon_int)
			return -EINVAL;

		mvm->noa_duration = noa_duration;
		mvm->noa_vif = vif;

		return iwl_mvm_update_quotas(mvm, true, NULL);
	case IWL_MVM_TM_CMD_SET_BEACON_FILTER:
		/* must be associated client vif - ignore authorized */
		if (!vif || vif->type != NL80211_IFTYPE_STATION ||
		    !vif->bss_conf.assoc || !vif->bss_conf.dtim_period ||
		    !tb[IWL_MVM_TM_ATTR_BEACON_FILTER_STATE])
			return -EINVAL;

		if (nla_get_u32(tb[IWL_MVM_TM_ATTR_BEACON_FILTER_STATE]))
			return iwl_mvm_enable_beacon_filter(mvm, vif, 0);
		return iwl_mvm_disable_beacon_filter(mvm, vif, 0);
	}

	return -EOPNOTSUPP;
}

static int iwl_mvm_mac_testmode_cmd(struct ieee80211_hw *hw,
				    struct ieee80211_vif *vif,
				    void *data, int len)
{
	struct iwl_mvm *mvm = IWL_MAC80211_GET_MVM(hw);
	int err;

	mutex_lock(&mvm->mutex);
	err = __iwl_mvm_mac_testmode_cmd(mvm, vif, data, len);
	mutex_unlock(&mvm->mutex);

	return err;
}
#endif

static void iwl_mvm_channel_switch(struct ieee80211_hw *hw,
				   struct ieee80211_vif *vif,
				   struct ieee80211_channel_switch *chsw)
{
	/* By implementing this operation, we prevent mac80211 from
	 * starting its own channel switch timer, so that we can call
	 * ieee80211_chswitch_done() ourselves at the right time
	 * (which is when the absence time event starts).
	 */

	IWL_DEBUG_MAC80211(IWL_MAC80211_GET_MVM(hw),
			   "dummy channel switch op\n");
}

static int iwl_mvm_schedule_client_csa(struct iwl_mvm *mvm,
				       struct ieee80211_vif *vif,
				       struct ieee80211_channel_switch *chsw)
{
	struct iwl_mvm_vif *mvmvif = iwl_mvm_vif_from_mac80211(vif);
	struct iwl_chan_switch_te_cmd cmd = {
		.mac_id = cpu_to_le32(FW_CMD_ID_AND_COLOR(mvmvif->id,
							  mvmvif->color)),
		.action = cpu_to_le32(FW_CTXT_ACTION_ADD),
		.tsf = cpu_to_le32(chsw->timestamp),
		.cs_count = chsw->count,
<<<<<<< HEAD
=======
		.cs_mode = chsw->block_tx,
>>>>>>> 0ecfebd2
	};

	lockdep_assert_held(&mvm->mutex);

<<<<<<< HEAD
=======
	if (chsw->delay)
		cmd.cs_delayed_bcn_count =
			DIV_ROUND_UP(chsw->delay, vif->bss_conf.beacon_int);

>>>>>>> 0ecfebd2
	return iwl_mvm_send_cmd_pdu(mvm,
				    WIDE_ID(MAC_CONF_GROUP,
					    CHANNEL_SWITCH_TIME_EVENT_CMD),
				    0, sizeof(cmd), &cmd);
}

<<<<<<< HEAD
=======
#define IWL_MAX_CSA_BLOCK_TX 1500
>>>>>>> 0ecfebd2
static int iwl_mvm_pre_channel_switch(struct ieee80211_hw *hw,
				      struct ieee80211_vif *vif,
				      struct ieee80211_channel_switch *chsw)
{
	struct iwl_mvm *mvm = IWL_MAC80211_GET_MVM(hw);
	struct ieee80211_vif *csa_vif;
	struct iwl_mvm_vif *mvmvif = iwl_mvm_vif_from_mac80211(vif);
	u32 apply_time;
	int ret;

	mutex_lock(&mvm->mutex);

	mvmvif->csa_failed = false;

	IWL_DEBUG_MAC80211(mvm, "pre CSA to freq %d\n",
			   chsw->chandef.center_freq1);

	iwl_fw_dbg_trigger_simple_stop(&mvm->fwrt,
				       ieee80211_vif_to_wdev(vif),
				       FW_DBG_TRIGGER_CHANNEL_SWITCH);

	switch (vif->type) {
	case NL80211_IFTYPE_AP:
		csa_vif =
			rcu_dereference_protected(mvm->csa_vif,
						  lockdep_is_held(&mvm->mutex));
		if (WARN_ONCE(csa_vif && csa_vif->csa_active,
			      "Another CSA is already in progress")) {
			ret = -EBUSY;
			goto out_unlock;
		}

		/* we still didn't unblock tx. prevent new CS meanwhile */
		if (rcu_dereference_protected(mvm->csa_tx_blocked_vif,
					      lockdep_is_held(&mvm->mutex))) {
			ret = -EBUSY;
			goto out_unlock;
		}

		rcu_assign_pointer(mvm->csa_vif, vif);

		if (WARN_ONCE(mvmvif->csa_countdown,
			      "Previous CSA countdown didn't complete")) {
			ret = -EBUSY;
			goto out_unlock;
		}

		mvmvif->csa_target_freq = chsw->chandef.chan->center_freq;

		break;
	case NL80211_IFTYPE_STATION:
		/* Schedule the time event to a bit before beacon 1,
		 * to make sure we're in the new channel when the
		 * GO/AP arrives. In case count <= 1 immediately schedule the
		 * TE (this might result with some packet loss or connection
		 * loss).
		 */
		if (chsw->count <= 1)
			apply_time = 0;
		else
			apply_time = chsw->device_timestamp +
				((vif->bss_conf.beacon_int * (chsw->count - 1) -
				  IWL_MVM_CHANNEL_SWITCH_TIME_CLIENT) * 1024);

		if (chsw->block_tx) {
			iwl_mvm_csa_client_absent(mvm, vif);
			/*
			 * In case of undetermined / long time with immediate
			 * quiet monitor status to gracefully disconnect
			 */
			if (!chsw->count ||
			    chsw->count * vif->bss_conf.beacon_int >
			    IWL_MAX_CSA_BLOCK_TX)
				schedule_delayed_work(&mvmvif->csa_work,
						      msecs_to_jiffies(IWL_MAX_CSA_BLOCK_TX));
		}

		if (mvmvif->bf_data.bf_enabled) {
			ret = iwl_mvm_disable_beacon_filter(mvm, vif, 0);
			if (ret)
				goto out_unlock;
		}

		if (fw_has_capa(&mvm->fw->ucode_capa,
				IWL_UCODE_TLV_CAPA_CHANNEL_SWITCH_CMD))
			iwl_mvm_schedule_client_csa(mvm, vif, chsw);
		else
			iwl_mvm_schedule_csa_period(mvm, vif,
						    vif->bss_conf.beacon_int,
						    apply_time);
<<<<<<< HEAD
=======

		mvmvif->csa_count = chsw->count;
		mvmvif->csa_misbehave = false;
>>>>>>> 0ecfebd2
		break;
	default:
		break;
	}

	mvmvif->ps_disabled = true;

	ret = iwl_mvm_power_update_ps(mvm);
	if (ret)
		goto out_unlock;

	/* we won't be on this channel any longer */
	iwl_mvm_teardown_tdls_peers(mvm);

out_unlock:
	mutex_unlock(&mvm->mutex);

	return ret;
}

static void iwl_mvm_channel_switch_rx_beacon(struct ieee80211_hw *hw,
					     struct ieee80211_vif *vif,
					     struct ieee80211_channel_switch *chsw)
{
	struct iwl_mvm *mvm = IWL_MAC80211_GET_MVM(hw);
	struct iwl_mvm_vif *mvmvif = iwl_mvm_vif_from_mac80211(vif);
	struct iwl_chan_switch_te_cmd cmd = {
		.mac_id = cpu_to_le32(FW_CMD_ID_AND_COLOR(mvmvif->id,
							  mvmvif->color)),
		.action = cpu_to_le32(FW_CTXT_ACTION_MODIFY),
		.tsf = cpu_to_le32(chsw->timestamp),
		.cs_count = chsw->count,
		.cs_mode = chsw->block_tx,
	};

	if (!fw_has_capa(&mvm->fw->ucode_capa, IWL_UCODE_TLV_CAPA_CS_MODIFY))
		return;

	if (chsw->count >= mvmvif->csa_count && chsw->block_tx) {
		if (mvmvif->csa_misbehave) {
			/* Second time, give up on this AP*/
			iwl_mvm_abort_channel_switch(hw, vif);
			ieee80211_chswitch_done(vif, false);
			mvmvif->csa_misbehave = false;
			return;
		}
		mvmvif->csa_misbehave = true;
	}
	mvmvif->csa_count = chsw->count;

	IWL_DEBUG_MAC80211(mvm, "Modify CSA on mac %d\n", mvmvif->id);

	WARN_ON(iwl_mvm_send_cmd_pdu(mvm,
				     WIDE_ID(MAC_CONF_GROUP,
					     CHANNEL_SWITCH_TIME_EVENT_CMD),
				     CMD_ASYNC, sizeof(cmd), &cmd));
}

static void iwl_mvm_flush_no_vif(struct iwl_mvm *mvm, u32 queues, bool drop)
{
	int i;

	if (!iwl_mvm_has_new_tx_api(mvm)) {
		if (drop) {
			mutex_lock(&mvm->mutex);
			iwl_mvm_flush_tx_path(mvm,
				iwl_mvm_flushable_queues(mvm) & queues, 0);
			mutex_unlock(&mvm->mutex);
		} else {
			iwl_trans_wait_tx_queues_empty(mvm->trans, queues);
		}
		return;
	}

	mutex_lock(&mvm->mutex);
	for (i = 0; i < ARRAY_SIZE(mvm->fw_id_to_mac_id); i++) {
		struct ieee80211_sta *sta;

		sta = rcu_dereference_protected(mvm->fw_id_to_mac_id[i],
						lockdep_is_held(&mvm->mutex));
		if (IS_ERR_OR_NULL(sta))
			continue;

		if (drop)
			iwl_mvm_flush_sta_tids(mvm, i, 0xFF, 0);
		else
			iwl_mvm_wait_sta_queues_empty(mvm,
					iwl_mvm_sta_from_mac80211(sta));
	}
	mutex_unlock(&mvm->mutex);
}

static void iwl_mvm_mac_flush(struct ieee80211_hw *hw,
			      struct ieee80211_vif *vif, u32 queues, bool drop)
{
	struct iwl_mvm *mvm = IWL_MAC80211_GET_MVM(hw);
	struct iwl_mvm_vif *mvmvif;
	struct iwl_mvm_sta *mvmsta;
	struct ieee80211_sta *sta;
	int i;
	u32 msk = 0;

	if (!vif) {
		iwl_mvm_flush_no_vif(mvm, queues, drop);
		return;
	}

	if (vif->type != NL80211_IFTYPE_STATION)
		return;

	/* Make sure we're done with the deferred traffic before flushing */
	flush_work(&mvm->add_stream_wk);

	mutex_lock(&mvm->mutex);
	mvmvif = iwl_mvm_vif_from_mac80211(vif);

	/* flush the AP-station and all TDLS peers */
	for (i = 0; i < ARRAY_SIZE(mvm->fw_id_to_mac_id); i++) {
		sta = rcu_dereference_protected(mvm->fw_id_to_mac_id[i],
						lockdep_is_held(&mvm->mutex));
		if (IS_ERR_OR_NULL(sta))
			continue;

		mvmsta = iwl_mvm_sta_from_mac80211(sta);
		if (mvmsta->vif != vif)
			continue;

		/* make sure only TDLS peers or the AP are flushed */
		WARN_ON(i != mvmvif->ap_sta_id && !sta->tdls);

		if (drop) {
			if (iwl_mvm_flush_sta(mvm, mvmsta, false, 0))
				IWL_ERR(mvm, "flush request fail\n");
		} else {
			msk |= mvmsta->tfd_queue_msk;
			if (iwl_mvm_has_new_tx_api(mvm))
				iwl_mvm_wait_sta_queues_empty(mvm, mvmsta);
		}
	}

	mutex_unlock(&mvm->mutex);

	/* this can take a while, and we may need/want other operations
	 * to succeed while doing this, so do it without the mutex held
	 */
	if (!drop && !iwl_mvm_has_new_tx_api(mvm))
		iwl_trans_wait_tx_queues_empty(mvm->trans, msk);
}

static int iwl_mvm_mac_get_survey(struct ieee80211_hw *hw, int idx,
				  struct survey_info *survey)
{
	struct iwl_mvm *mvm = IWL_MAC80211_GET_MVM(hw);
	int ret;

	memset(survey, 0, sizeof(*survey));

	/* only support global statistics right now */
	if (idx != 0)
		return -ENOENT;

	if (!fw_has_capa(&mvm->fw->ucode_capa,
			 IWL_UCODE_TLV_CAPA_RADIO_BEACON_STATS))
		return -ENOENT;

	mutex_lock(&mvm->mutex);

	if (iwl_mvm_firmware_running(mvm)) {
		ret = iwl_mvm_request_statistics(mvm, false);
		if (ret)
			goto out;
	}

	survey->filled = SURVEY_INFO_TIME |
			 SURVEY_INFO_TIME_RX |
			 SURVEY_INFO_TIME_TX |
			 SURVEY_INFO_TIME_SCAN;
	survey->time = mvm->accu_radio_stats.on_time_rf +
		       mvm->radio_stats.on_time_rf;
	do_div(survey->time, USEC_PER_MSEC);

	survey->time_rx = mvm->accu_radio_stats.rx_time +
			  mvm->radio_stats.rx_time;
	do_div(survey->time_rx, USEC_PER_MSEC);

	survey->time_tx = mvm->accu_radio_stats.tx_time +
			  mvm->radio_stats.tx_time;
	do_div(survey->time_tx, USEC_PER_MSEC);

	survey->time_scan = mvm->accu_radio_stats.on_time_scan +
			    mvm->radio_stats.on_time_scan;
	do_div(survey->time_scan, USEC_PER_MSEC);

	ret = 0;
 out:
	mutex_unlock(&mvm->mutex);
	return ret;
}

static void iwl_mvm_mac_sta_statistics(struct ieee80211_hw *hw,
				       struct ieee80211_vif *vif,
				       struct ieee80211_sta *sta,
				       struct station_info *sinfo)
{
	struct iwl_mvm *mvm = IWL_MAC80211_GET_MVM(hw);
	struct iwl_mvm_vif *mvmvif = iwl_mvm_vif_from_mac80211(vif);
	struct iwl_mvm_sta *mvmsta = iwl_mvm_sta_from_mac80211(sta);

	if (mvmsta->avg_energy) {
		sinfo->signal_avg = mvmsta->avg_energy;
		sinfo->filled |= BIT_ULL(NL80211_STA_INFO_SIGNAL_AVG);
	}

	/* if beacon filtering isn't on mac80211 does it anyway */
	if (!(vif->driver_flags & IEEE80211_VIF_BEACON_FILTER))
		return;

	if (!vif->bss_conf.assoc)
		return;

	mutex_lock(&mvm->mutex);

	if (mvmvif->ap_sta_id != mvmsta->sta_id)
		goto unlock;

	if (iwl_mvm_request_statistics(mvm, false))
		goto unlock;

	sinfo->rx_beacon = mvmvif->beacon_stats.num_beacons +
			   mvmvif->beacon_stats.accu_num_beacons;
	sinfo->filled |= BIT_ULL(NL80211_STA_INFO_BEACON_RX);
	if (mvmvif->beacon_stats.avg_signal) {
		/* firmware only reports a value after RXing a few beacons */
		sinfo->rx_beacon_signal_avg = mvmvif->beacon_stats.avg_signal;
		sinfo->filled |= BIT_ULL(NL80211_STA_INFO_BEACON_SIGNAL_AVG);
	}
 unlock:
	mutex_unlock(&mvm->mutex);
}

static void iwl_mvm_event_mlme_callback(struct iwl_mvm *mvm,
					struct ieee80211_vif *vif,
					const struct ieee80211_event *event)
{
#define CHECK_MLME_TRIGGER(_cnt, _fmt...)				\
	do {								\
		if ((trig_mlme->_cnt) && --(trig_mlme->_cnt))		\
			break;						\
		iwl_fw_dbg_collect_trig(&(mvm)->fwrt, trig, _fmt);	\
	} while (0)

	struct iwl_fw_dbg_trigger_tlv *trig;
	struct iwl_fw_dbg_trigger_mlme *trig_mlme;

	trig = iwl_fw_dbg_trigger_on(&mvm->fwrt, ieee80211_vif_to_wdev(vif),
				     FW_DBG_TRIGGER_MLME);
	if (!trig)
		return;

	trig_mlme = (void *)trig->data;

	if (event->u.mlme.data == ASSOC_EVENT) {
		if (event->u.mlme.status == MLME_DENIED)
			CHECK_MLME_TRIGGER(stop_assoc_denied,
					   "DENIED ASSOC: reason %d",
					    event->u.mlme.reason);
		else if (event->u.mlme.status == MLME_TIMEOUT)
			CHECK_MLME_TRIGGER(stop_assoc_timeout,
					   "ASSOC TIMEOUT");
	} else if (event->u.mlme.data == AUTH_EVENT) {
		if (event->u.mlme.status == MLME_DENIED)
			CHECK_MLME_TRIGGER(stop_auth_denied,
					   "DENIED AUTH: reason %d",
					   event->u.mlme.reason);
		else if (event->u.mlme.status == MLME_TIMEOUT)
			CHECK_MLME_TRIGGER(stop_auth_timeout,
					   "AUTH TIMEOUT");
	} else if (event->u.mlme.data == DEAUTH_RX_EVENT) {
		CHECK_MLME_TRIGGER(stop_rx_deauth,
				   "DEAUTH RX %d", event->u.mlme.reason);
	} else if (event->u.mlme.data == DEAUTH_TX_EVENT) {
		CHECK_MLME_TRIGGER(stop_tx_deauth,
				   "DEAUTH TX %d", event->u.mlme.reason);
	}
#undef CHECK_MLME_TRIGGER
}

static void iwl_mvm_event_bar_rx_callback(struct iwl_mvm *mvm,
					  struct ieee80211_vif *vif,
					  const struct ieee80211_event *event)
{
	struct iwl_fw_dbg_trigger_tlv *trig;
	struct iwl_fw_dbg_trigger_ba *ba_trig;

	trig = iwl_fw_dbg_trigger_on(&mvm->fwrt, ieee80211_vif_to_wdev(vif),
				     FW_DBG_TRIGGER_BA);
	if (!trig)
		return;

	ba_trig = (void *)trig->data;

	if (!(le16_to_cpu(ba_trig->rx_bar) & BIT(event->u.ba.tid)))
		return;

	iwl_fw_dbg_collect_trig(&mvm->fwrt, trig,
				"BAR received from %pM, tid %d, ssn %d",
				event->u.ba.sta->addr, event->u.ba.tid,
				event->u.ba.ssn);
}

static void iwl_mvm_mac_event_callback(struct ieee80211_hw *hw,
				       struct ieee80211_vif *vif,
				       const struct ieee80211_event *event)
{
	struct iwl_mvm *mvm = IWL_MAC80211_GET_MVM(hw);

	switch (event->type) {
	case MLME_EVENT:
		iwl_mvm_event_mlme_callback(mvm, vif, event);
		break;
	case BAR_RX_EVENT:
		iwl_mvm_event_bar_rx_callback(mvm, vif, event);
		break;
	case BA_FRAME_TIMEOUT:
		iwl_mvm_event_frame_timeout_callback(mvm, vif, event->u.ba.sta,
						     event->u.ba.tid);
		break;
	default:
		break;
	}
}

void iwl_mvm_sync_rx_queues_internal(struct iwl_mvm *mvm,
				     struct iwl_mvm_internal_rxq_notif *notif,
				     u32 size)
{
	u32 qmask = BIT(mvm->trans->num_rx_queues) - 1;
	int ret;

	lockdep_assert_held(&mvm->mutex);

	if (!iwl_mvm_has_new_rx_api(mvm))
		return;

	notif->cookie = mvm->queue_sync_cookie;

	if (notif->sync)
		atomic_set(&mvm->queue_sync_counter,
			   mvm->trans->num_rx_queues);

	ret = iwl_mvm_notify_rx_queue(mvm, qmask, (u8 *)notif, size);
	if (ret) {
		IWL_ERR(mvm, "Failed to trigger RX queues sync (%d)\n", ret);
		goto out;
	}

	if (notif->sync) {
		ret = wait_event_timeout(mvm->rx_sync_waitq,
					 atomic_read(&mvm->queue_sync_counter) == 0 ||
					 iwl_mvm_is_radio_killed(mvm),
					 HZ);
		WARN_ON_ONCE(!ret && !iwl_mvm_is_radio_killed(mvm));
	}

out:
	atomic_set(&mvm->queue_sync_counter, 0);
	mvm->queue_sync_cookie++;
}

static void iwl_mvm_sync_rx_queues(struct ieee80211_hw *hw)
{
	struct iwl_mvm *mvm = IWL_MAC80211_GET_MVM(hw);
	struct iwl_mvm_internal_rxq_notif data = {
		.type = IWL_MVM_RXQ_EMPTY,
		.sync = 1,
	};

	mutex_lock(&mvm->mutex);
	iwl_mvm_sync_rx_queues_internal(mvm, &data, sizeof(data));
	mutex_unlock(&mvm->mutex);
}

static int
iwl_mvm_mac_get_ftm_responder_stats(struct ieee80211_hw *hw,
				    struct ieee80211_vif *vif,
				    struct cfg80211_ftm_responder_stats *stats)
{
	struct iwl_mvm *mvm = IWL_MAC80211_GET_MVM(hw);
	struct iwl_mvm_vif *mvmvif = iwl_mvm_vif_from_mac80211(vif);

	if (vif->p2p || vif->type != NL80211_IFTYPE_AP ||
	    !mvmvif->ap_ibss_active || !vif->bss_conf.ftm_responder)
		return -EINVAL;

	mutex_lock(&mvm->mutex);
	*stats = mvm->ftm_resp_stats;
	mutex_unlock(&mvm->mutex);

	stats->filled = BIT(NL80211_FTM_STATS_SUCCESS_NUM) |
			BIT(NL80211_FTM_STATS_PARTIAL_NUM) |
			BIT(NL80211_FTM_STATS_FAILED_NUM) |
			BIT(NL80211_FTM_STATS_ASAP_NUM) |
			BIT(NL80211_FTM_STATS_NON_ASAP_NUM) |
			BIT(NL80211_FTM_STATS_TOTAL_DURATION_MSEC) |
			BIT(NL80211_FTM_STATS_UNKNOWN_TRIGGERS_NUM) |
			BIT(NL80211_FTM_STATS_RESCHEDULE_REQUESTS_NUM) |
			BIT(NL80211_FTM_STATS_OUT_OF_WINDOW_TRIGGERS_NUM);

	return 0;
}

static int iwl_mvm_start_pmsr(struct ieee80211_hw *hw,
			      struct ieee80211_vif *vif,
			      struct cfg80211_pmsr_request *request)
{
	struct iwl_mvm *mvm = IWL_MAC80211_GET_MVM(hw);
	int ret;

	mutex_lock(&mvm->mutex);
	ret = iwl_mvm_ftm_start(mvm, vif, request);
	mutex_unlock(&mvm->mutex);

	return ret;
}

static void iwl_mvm_abort_pmsr(struct ieee80211_hw *hw,
			       struct ieee80211_vif *vif,
			       struct cfg80211_pmsr_request *request)
{
	struct iwl_mvm *mvm = IWL_MAC80211_GET_MVM(hw);

	mutex_lock(&mvm->mutex);
	iwl_mvm_ftm_abort(mvm, request);
	mutex_unlock(&mvm->mutex);
}

static bool iwl_mvm_can_hw_csum(struct sk_buff *skb)
{
	u8 protocol = ip_hdr(skb)->protocol;

	if (!IS_ENABLED(CONFIG_INET))
		return false;

	return protocol == IPPROTO_TCP || protocol == IPPROTO_UDP;
}

static bool iwl_mvm_mac_can_aggregate(struct ieee80211_hw *hw,
				      struct sk_buff *head,
				      struct sk_buff *skb)
{
	struct iwl_mvm *mvm = IWL_MAC80211_GET_MVM(hw);

	/* For now don't aggregate IPv6 in AMSDU */
	if (skb->protocol != htons(ETH_P_IP))
		return false;

	if (!iwl_mvm_is_csum_supported(mvm))
		return true;

	return iwl_mvm_can_hw_csum(skb) == iwl_mvm_can_hw_csum(head);
}

const struct ieee80211_ops iwl_mvm_hw_ops = {
	.tx = iwl_mvm_mac_tx,
	.wake_tx_queue = iwl_mvm_mac_wake_tx_queue,
	.ampdu_action = iwl_mvm_mac_ampdu_action,
	.start = iwl_mvm_mac_start,
	.reconfig_complete = iwl_mvm_mac_reconfig_complete,
	.stop = iwl_mvm_mac_stop,
	.add_interface = iwl_mvm_mac_add_interface,
	.remove_interface = iwl_mvm_mac_remove_interface,
	.config = iwl_mvm_mac_config,
	.prepare_multicast = iwl_mvm_prepare_multicast,
	.configure_filter = iwl_mvm_configure_filter,
	.config_iface_filter = iwl_mvm_config_iface_filter,
	.bss_info_changed = iwl_mvm_bss_info_changed,
	.hw_scan = iwl_mvm_mac_hw_scan,
	.cancel_hw_scan = iwl_mvm_mac_cancel_hw_scan,
	.sta_pre_rcu_remove = iwl_mvm_sta_pre_rcu_remove,
	.sta_state = iwl_mvm_mac_sta_state,
	.sta_notify = iwl_mvm_mac_sta_notify,
	.allow_buffered_frames = iwl_mvm_mac_allow_buffered_frames,
	.release_buffered_frames = iwl_mvm_mac_release_buffered_frames,
	.set_rts_threshold = iwl_mvm_mac_set_rts_threshold,
	.sta_rc_update = iwl_mvm_sta_rc_update,
	.conf_tx = iwl_mvm_mac_conf_tx,
	.mgd_prepare_tx = iwl_mvm_mac_mgd_prepare_tx,
	.mgd_protect_tdls_discover = iwl_mvm_mac_mgd_protect_tdls_discover,
	.flush = iwl_mvm_mac_flush,
	.sched_scan_start = iwl_mvm_mac_sched_scan_start,
	.sched_scan_stop = iwl_mvm_mac_sched_scan_stop,
	.set_key = iwl_mvm_mac_set_key,
	.update_tkip_key = iwl_mvm_mac_update_tkip_key,
	.remain_on_channel = iwl_mvm_roc,
	.cancel_remain_on_channel = iwl_mvm_cancel_roc,
	.add_chanctx = iwl_mvm_add_chanctx,
	.remove_chanctx = iwl_mvm_remove_chanctx,
	.change_chanctx = iwl_mvm_change_chanctx,
	.assign_vif_chanctx = iwl_mvm_assign_vif_chanctx,
	.unassign_vif_chanctx = iwl_mvm_unassign_vif_chanctx,
	.switch_vif_chanctx = iwl_mvm_switch_vif_chanctx,

	.start_ap = iwl_mvm_start_ap_ibss,
	.stop_ap = iwl_mvm_stop_ap_ibss,
	.join_ibss = iwl_mvm_start_ap_ibss,
	.leave_ibss = iwl_mvm_stop_ap_ibss,

	.tx_last_beacon = iwl_mvm_tx_last_beacon,

	.set_tim = iwl_mvm_set_tim,

	.channel_switch = iwl_mvm_channel_switch,
	.pre_channel_switch = iwl_mvm_pre_channel_switch,
	.post_channel_switch = iwl_mvm_post_channel_switch,
	.abort_channel_switch = iwl_mvm_abort_channel_switch,
	.channel_switch_rx_beacon = iwl_mvm_channel_switch_rx_beacon,

	.tdls_channel_switch = iwl_mvm_tdls_channel_switch,
	.tdls_cancel_channel_switch = iwl_mvm_tdls_cancel_channel_switch,
	.tdls_recv_channel_switch = iwl_mvm_tdls_recv_channel_switch,

	.event_callback = iwl_mvm_mac_event_callback,

	.sync_rx_queues = iwl_mvm_sync_rx_queues,

	CFG80211_TESTMODE_CMD(iwl_mvm_mac_testmode_cmd)

#ifdef CONFIG_PM_SLEEP
	/* look at d3.c */
	.suspend = iwl_mvm_suspend,
	.resume = iwl_mvm_resume,
	.set_wakeup = iwl_mvm_set_wakeup,
	.set_rekey_data = iwl_mvm_set_rekey_data,
#if IS_ENABLED(CONFIG_IPV6)
	.ipv6_addr_change = iwl_mvm_ipv6_addr_change,
#endif
	.set_default_unicast_key = iwl_mvm_set_default_unicast_key,
#endif
	.get_survey = iwl_mvm_mac_get_survey,
	.sta_statistics = iwl_mvm_mac_sta_statistics,
	.get_ftm_responder_stats = iwl_mvm_mac_get_ftm_responder_stats,
	.start_pmsr = iwl_mvm_start_pmsr,
	.abort_pmsr = iwl_mvm_abort_pmsr,

	.can_aggregate_in_amsdu = iwl_mvm_mac_can_aggregate,
#ifdef CONFIG_IWLWIFI_DEBUGFS
	.sta_add_debugfs = iwl_mvm_sta_add_debugfs,
#endif
};<|MERGE_RESOLUTION|>--- conflicted
+++ resolved
@@ -420,10 +420,7 @@
 
 const static u8 he_if_types_ext_capa_sta[] = {
 	 [0] = WLAN_EXT_CAPA1_EXT_CHANNEL_SWITCHING,
-<<<<<<< HEAD
-=======
 	 [2] = WLAN_EXT_CAPA3_MULTI_BSSID_SUPPORT,
->>>>>>> 0ecfebd2
 	 [7] = WLAN_EXT_CAPA8_OPMODE_NOTIF,
 	 [9] = WLAN_EXT_CAPA10_TWT_REQUESTER_SUPPORT,
 };
@@ -739,12 +736,9 @@
 		hw->wiphy->iftype_ext_capab = he_iftypes_ext_capa;
 		hw->wiphy->num_iftype_ext_capab =
 			ARRAY_SIZE(he_iftypes_ext_capa);
-<<<<<<< HEAD
-=======
 
 		ieee80211_hw_set(hw, SUPPORTS_MULTI_BSSID);
 		ieee80211_hw_set(hw, SUPPORTS_ONLY_HE_MULTI_BSSID);
->>>>>>> 0ecfebd2
 	}
 
 	mvm->rts_threshold = IEEE80211_MAX_RTS_THRESHOLD;
@@ -2349,28 +2343,18 @@
 
 		/* Set the PPE thresholds accordingly */
 		if (low_th >= 0 && high_th >= 0) {
-<<<<<<< HEAD
-			u8 ***pkt_ext_qam =
-				(void *)sta_ctxt_cmd.pkt_ext.pkt_ext_qam_th;
-=======
 			struct iwl_he_pkt_ext *pkt_ext =
 				(struct iwl_he_pkt_ext *)&sta_ctxt_cmd.pkt_ext;
->>>>>>> 0ecfebd2
 
 			for (i = 0; i < MAX_HE_SUPP_NSS; i++) {
 				u8 bw;
 
 				for (bw = 0; bw < MAX_HE_CHANNEL_BW_INDX;
 				     bw++) {
-<<<<<<< HEAD
-					pkt_ext_qam[i][bw][0] = low_th;
-					pkt_ext_qam[i][bw][1] = high_th;
-=======
 					pkt_ext->pkt_ext_qam_th[i][bw][0] =
 						low_th;
 					pkt_ext->pkt_ext_qam_th[i][bw][1] =
 						high_th;
->>>>>>> 0ecfebd2
 				}
 			}
 
@@ -3755,11 +3739,7 @@
 			      0);
 
 	/* Set the time and duration */
-<<<<<<< HEAD
-	tail->apply_time = cpu_to_le32(iwl_read_prph(mvm->trans, time_reg));
-=======
 	tail->apply_time = cpu_to_le32(iwl_mvm_get_systime(mvm));
->>>>>>> 0ecfebd2
 
 	delay = AUX_ROC_MIN_DELAY;
 	req_dur = MSEC_TO_TU(duration);
@@ -4563,31 +4543,22 @@
 		.action = cpu_to_le32(FW_CTXT_ACTION_ADD),
 		.tsf = cpu_to_le32(chsw->timestamp),
 		.cs_count = chsw->count,
-<<<<<<< HEAD
-=======
 		.cs_mode = chsw->block_tx,
->>>>>>> 0ecfebd2
 	};
 
 	lockdep_assert_held(&mvm->mutex);
 
-<<<<<<< HEAD
-=======
 	if (chsw->delay)
 		cmd.cs_delayed_bcn_count =
 			DIV_ROUND_UP(chsw->delay, vif->bss_conf.beacon_int);
 
->>>>>>> 0ecfebd2
 	return iwl_mvm_send_cmd_pdu(mvm,
 				    WIDE_ID(MAC_CONF_GROUP,
 					    CHANNEL_SWITCH_TIME_EVENT_CMD),
 				    0, sizeof(cmd), &cmd);
 }
 
-<<<<<<< HEAD
-=======
 #define IWL_MAX_CSA_BLOCK_TX 1500
->>>>>>> 0ecfebd2
 static int iwl_mvm_pre_channel_switch(struct ieee80211_hw *hw,
 				      struct ieee80211_vif *vif,
 				      struct ieee80211_channel_switch *chsw)
@@ -4678,12 +4649,9 @@
 			iwl_mvm_schedule_csa_period(mvm, vif,
 						    vif->bss_conf.beacon_int,
 						    apply_time);
-<<<<<<< HEAD
-=======
 
 		mvmvif->csa_count = chsw->count;
 		mvmvif->csa_misbehave = false;
->>>>>>> 0ecfebd2
 		break;
 	default:
 		break;
