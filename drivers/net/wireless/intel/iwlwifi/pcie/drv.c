--- conflicted
+++ resolved
@@ -1016,11 +1016,7 @@
 		      IWL_CFG_MAC_TYPE_GL, IWL_CFG_ANY,
 		      IWL_CFG_RF_TYPE_FM, IWL_CFG_ANY, IWL_CFG_ANY,
 		      IWL_CFG_320, IWL_CFG_ANY, IWL_CFG_NO_CDB,
-<<<<<<< HEAD
-		      iwl_cfg_gl, iwl_bz_name),
-=======
 		      iwl_cfg_gl, iwl_gl_name),
->>>>>>> 0c383648
 	_IWL_DEV_INFO(IWL_CFG_ANY, IWL_CFG_ANY,
 		      IWL_CFG_MAC_TYPE_GL, IWL_CFG_ANY,
 		      IWL_CFG_RF_TYPE_FM, IWL_CFG_ANY, IWL_CFG_ANY,
@@ -1158,11 +1154,6 @@
 	iwl_trans->hw_cnv_id =
 		iwl_read_prph_no_grab(iwl_trans, CNVI_AUX_MISC_CHIP);
 
-<<<<<<< HEAD
-	/* In BZ, the MAC step must be read from the CNVI aux register */
-	if (CSR_HW_REV_TYPE(iwl_trans->hw_rev) == IWL_CFG_MAC_TYPE_BZ) {
-		u8 step = CNVI_AUX_MISC_CHIP_MAC_STEP(iwl_trans->hw_cnv_id);
-=======
 	/* For BZ-W, take B step also when A step is indicated */
 	if (CSR_HW_REV_TYPE(iwl_trans->hw_rev) == IWL_CFG_MAC_TYPE_BZ_W)
 		step = SILICON_B_STEP;
@@ -1170,21 +1161,16 @@
 	/* In BZ, the MAC step must be read from the CNVI aux register */
 	if (CSR_HW_REV_TYPE(iwl_trans->hw_rev) == IWL_CFG_MAC_TYPE_BZ) {
 		step = CNVI_AUX_MISC_CHIP_MAC_STEP(iwl_trans->hw_cnv_id);
->>>>>>> 0c383648
 
 		/* For BZ-U, take B step also when A step is indicated */
 		if ((CNVI_AUX_MISC_CHIP_PROD_TYPE(iwl_trans->hw_cnv_id) ==
 		    CNVI_AUX_MISC_CHIP_PROD_TYPE_BZ_U) &&
 		    step == SILICON_A_STEP)
 			step = SILICON_B_STEP;
-<<<<<<< HEAD
-
-=======
 	}
 
 	if (CSR_HW_REV_TYPE(iwl_trans->hw_rev) == IWL_CFG_MAC_TYPE_BZ ||
 	    CSR_HW_REV_TYPE(iwl_trans->hw_rev) == IWL_CFG_MAC_TYPE_BZ_W) {
->>>>>>> 0c383648
 		iwl_trans->hw_rev_step = step;
 		iwl_trans->hw_rev |= step;
 	}
