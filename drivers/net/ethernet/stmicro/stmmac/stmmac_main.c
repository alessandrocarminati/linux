--- conflicted
+++ resolved
@@ -1737,19 +1737,12 @@
 	struct mac_device_info *mac;
 
 	/* Identify the MAC HW device */
-<<<<<<< HEAD
-	if (priv->plat->has_gmac)
-		mac = dwmac1000_setup(priv->ioaddr);
-	else
-		mac = dwmac100_setup(priv->ioaddr);
-=======
 	if (priv->plat->has_gmac) {
 		priv->dev->priv_flags |= IFF_UNICAST_FLT;
 		mac = dwmac1000_setup(priv->ioaddr);
 	} else {
 		mac = dwmac100_setup(priv->ioaddr);
 	}
->>>>>>> e9676695
 	if (!mac)
 		return -ENOMEM;
 
