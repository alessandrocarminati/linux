--- conflicted
+++ resolved
@@ -854,9 +854,6 @@
 	if (ice_is_eswitch_mode_switchdev(vf->pf))
 		return 0;
 
-	if (ice_is_eswitch_mode_switchdev(vf->pf))
-		return 0;
-
 	eth_broadcast_addr(broadcast);
 	status = ice_fltr_add_mac(vsi, broadcast, ICE_FWD_TO_VSI);
 	if (status) {
@@ -1655,10 +1652,7 @@
 	ice_vf_post_vsi_rebuild(vf);
 	vsi = ice_get_vf_vsi(vf);
 	ice_eswitch_update_repr(vsi);
-<<<<<<< HEAD
-=======
 	ice_eswitch_replay_vf_mac_rule(vf);
->>>>>>> 754e0b0e
 
 	/* if the VF has been reset allow it to come up again */
 	if (ice_mbx_clear_malvf(&hw->mbx_snapshot, pf->malvfs, ICE_MAX_VF_COUNT, vf->vf_id))
@@ -2998,7 +2992,6 @@
 static int ice_vc_cfg_promiscuous_mode_msg(struct ice_vf *vf, u8 *msg)
 {
 	enum virtchnl_status_code v_ret = VIRTCHNL_STATUS_SUCCESS;
-	enum ice_status mcast_status = 0, ucast_status = 0;
 	bool rm_promisc, alluni = false, allmulti = false;
 	struct virtchnl_promisc_info *info =
 	    (struct virtchnl_promisc_info *)msg;
@@ -3075,7 +3068,6 @@
 		}
 	} else {
 		u8 mcast_m, ucast_m;
-<<<<<<< HEAD
 
 		if (vf->port_vlan_info || vsi->num_vlan > 1) {
 			mcast_m = ICE_MCAST_VLAN_PROMISC_BITS;
@@ -3085,31 +3077,6 @@
 			ucast_m = ICE_UCAST_PROMISC_BITS;
 		}
 
-		ucast_status = ice_vf_set_vsi_promisc(vf, vsi, ucast_m,
-						      !alluni);
-		if (ucast_status) {
-			dev_err(dev, "%sable Tx/Rx filter promiscuous mode on VF-%d failed\n",
-				alluni ? "en" : "dis", vf->vf_id);
-			v_ret = ice_err_to_virt_err(ucast_status);
-		}
-
-		mcast_status = ice_vf_set_vsi_promisc(vf, vsi, mcast_m,
-						      !allmulti);
-		if (mcast_status) {
-			dev_err(dev, "%sable Tx/Rx filter promiscuous mode on VF-%d failed\n",
-				allmulti ? "en" : "dis", vf->vf_id);
-			v_ret = ice_err_to_virt_err(mcast_status);
-=======
-
-		if (vf->port_vlan_info || vsi->num_vlan > 1) {
-			mcast_m = ICE_MCAST_VLAN_PROMISC_BITS;
-			ucast_m = ICE_UCAST_VLAN_PROMISC_BITS;
-		} else {
-			mcast_m = ICE_MCAST_PROMISC_BITS;
-			ucast_m = ICE_UCAST_PROMISC_BITS;
->>>>>>> 754e0b0e
-		}
-
 		if (alluni)
 			ucast_err = ice_vf_set_vsi_promisc(vf, vsi, ucast_m);
 		else
@@ -3124,11 +3091,7 @@
 			v_ret = VIRTCHNL_STATUS_ERR_PARAM;
 	}
 
-<<<<<<< HEAD
-	if (!mcast_status) {
-=======
 	if (!mcast_err) {
->>>>>>> 754e0b0e
 		if (allmulti &&
 		    !test_and_set_bit(ICE_VF_STATE_MC_PROMISC, vf->vf_states))
 			dev_info(dev, "VF %u successfully set multicast promiscuous mode\n",
@@ -3138,11 +3101,7 @@
 				 vf->vf_id);
 	}
 
-<<<<<<< HEAD
-	if (!ucast_status) {
-=======
 	if (!ucast_err) {
->>>>>>> 754e0b0e
 		if (alluni && !test_and_set_bit(ICE_VF_STATE_UC_PROMISC, vf->vf_states))
 			dev_info(dev, "VF %u successfully set unicast promiscuous mode\n",
 				 vf->vf_id);
@@ -3822,12 +3781,7 @@
 {
 	struct device *dev = ice_pf_to_dev(vf->pf);
 	u8 *mac_addr = vc_ether_addr->addr;
-<<<<<<< HEAD
-	enum ice_status status;
-	int ret = 0;
-=======
 	int ret;
->>>>>>> 754e0b0e
 
 	/* device MAC already added */
 	if (ether_addr_equal(mac_addr, vf->dev_lan_addr.addr))
@@ -3838,30 +3792,17 @@
 		return -EPERM;
 	}
 
-<<<<<<< HEAD
-	status = ice_fltr_add_mac(vsi, mac_addr, ICE_FWD_TO_VSI);
-	if (status == ICE_ERR_ALREADY_EXISTS) {
-=======
 	ret = ice_fltr_add_mac(vsi, mac_addr, ICE_FWD_TO_VSI);
 	if (ret == -EEXIST) {
->>>>>>> 754e0b0e
 		dev_dbg(dev, "MAC %pM already exists for VF %d\n", mac_addr,
 			vf->vf_id);
 		/* don't return since we might need to update
 		 * the primary MAC in ice_vfhw_mac_add() below
 		 */
-<<<<<<< HEAD
-		ret = -EEXIST;
-	} else if (status) {
-		dev_err(dev, "Failed to add MAC %pM for VF %d\n, error %s\n",
-			mac_addr, vf->vf_id, ice_stat_str(status));
-		return -EIO;
-=======
 	} else if (ret) {
 		dev_err(dev, "Failed to add MAC %pM for VF %d\n, error %d\n",
 			mac_addr, vf->vf_id, ret);
 		return ret;
->>>>>>> 754e0b0e
 	} else {
 		vf->num_mac++;
 	}
@@ -4558,10 +4499,7 @@
 
 	for (i = 0; i < al->num_elements; i++) {
 		u8 *mac_addr = al->list[i].addr;
-<<<<<<< HEAD
-=======
 		int result;
->>>>>>> 754e0b0e
 
 		if (!is_unicast_ether_addr(mac_addr) ||
 		    ether_addr_equal(mac_addr, vf->hw_lan_addr.addr))
@@ -4573,8 +4511,6 @@
 			goto handle_mac_exit;
 		}
 
-<<<<<<< HEAD
-=======
 		result = ice_eswitch_add_vf_mac_rule(pf, vf, mac_addr);
 		if (result) {
 			dev_err(ice_pf_to_dev(pf), "Failed to add MAC %pM for VF %d\n, error %d\n",
@@ -4582,7 +4518,6 @@
 			goto handle_mac_exit;
 		}
 
->>>>>>> 754e0b0e
 		ice_vfhw_mac_add(vf, &al->list[i]);
 		vf->num_mac++;
 		break;
