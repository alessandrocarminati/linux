--- conflicted
+++ resolved
@@ -3154,17 +3154,10 @@
 
 	err = 0;
 	if (pd->phy_node) {
-<<<<<<< HEAD
-		mp->phy = of_phy_connect(mp->dev, pd->phy_node,
-					 mv643xx_eth_adjust_link, 0,
-					 get_phy_mode(mp));
-		if (!mp->phy)
-=======
 		phydev = of_phy_connect(mp->dev, pd->phy_node,
 					mv643xx_eth_adjust_link, 0,
 					get_phy_mode(mp));
 		if (!phydev)
->>>>>>> c470abd4
 			err = -ENODEV;
 		else
 			phy_addr_set(mp, phydev->mdio.addr);
@@ -3221,13 +3214,10 @@
 	dev->priv_flags |= IFF_UNICAST_FLT;
 	dev->gso_max_segs = MV643XX_MAX_TSO_SEGS;
 
-<<<<<<< HEAD
-=======
 	/* MTU range: 64 - 9500 */
 	dev->min_mtu = 64;
 	dev->max_mtu = 9500;
 
->>>>>>> c470abd4
 	if (mp->shared->win_protect)
 		wrl(mp, WINDOW_PROTECT(mp->port_num), mp->shared->win_protect);
 
