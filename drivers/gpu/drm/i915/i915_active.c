/*
 * SPDX-License-Identifier: MIT
 *
 * Copyright © 2019 Intel Corporation
 */

#include <linux/debugobjects.h>

#include "gt/intel_context.h"
<<<<<<< HEAD
=======
#include "gt/intel_engine_heartbeat.h"
>>>>>>> 04d5ce62
#include "gt/intel_engine_pm.h"
#include "gt/intel_ring.h"

#include "i915_drv.h"
#include "i915_active.h"
#include "i915_globals.h"

/*
 * Active refs memory management
 *
 * To be more economical with memory, we reap all the i915_active trees as
 * they idle (when we know the active requests are inactive) and allocate the
 * nodes from a local slab cache to hopefully reduce the fragmentation.
 */
static struct i915_global_active {
	struct i915_global base;
	struct kmem_cache *slab_cache;
} global;

struct active_node {
	struct i915_active_fence base;
	struct i915_active *ref;
	struct rb_node node;
	u64 timeline;
};

static inline struct active_node *
node_from_active(struct i915_active_fence *active)
{
	return container_of(active, struct active_node, base);
}

#define take_preallocated_barriers(x) llist_del_all(&(x)->preallocated_barriers)

static inline bool is_barrier(const struct i915_active_fence *active)
{
	return IS_ERR(rcu_access_pointer(active->fence));
}

static inline struct llist_node *barrier_to_ll(struct active_node *node)
{
	GEM_BUG_ON(!is_barrier(&node->base));
	return (struct llist_node *)&node->base.cb.node;
}

static inline struct intel_engine_cs *
__barrier_to_engine(struct active_node *node)
{
	return (struct intel_engine_cs *)READ_ONCE(node->base.cb.node.prev);
}

static inline struct intel_engine_cs *
barrier_to_engine(struct active_node *node)
{
	GEM_BUG_ON(!is_barrier(&node->base));
	return __barrier_to_engine(node);
}

static inline struct active_node *barrier_from_ll(struct llist_node *x)
{
	return container_of((struct list_head *)x,
			    struct active_node, base.cb.node);
}

#if IS_ENABLED(CONFIG_DRM_I915_DEBUG_GEM) && IS_ENABLED(CONFIG_DEBUG_OBJECTS)

static void *active_debug_hint(void *addr)
{
	struct i915_active *ref = addr;

	return (void *)ref->active ?: (void *)ref->retire ?: (void *)ref;
}

static struct debug_obj_descr active_debug_desc = {
	.name = "i915_active",
	.debug_hint = active_debug_hint,
};

static void debug_active_init(struct i915_active *ref)
{
	debug_object_init(ref, &active_debug_desc);
}

static void debug_active_activate(struct i915_active *ref)
{
	lockdep_assert_held(&ref->tree_lock);
	if (!atomic_read(&ref->count)) /* before the first inc */
		debug_object_activate(ref, &active_debug_desc);
}

static void debug_active_deactivate(struct i915_active *ref)
{
	lockdep_assert_held(&ref->tree_lock);
	if (!atomic_read(&ref->count)) /* after the last dec */
		debug_object_deactivate(ref, &active_debug_desc);
}

static void debug_active_fini(struct i915_active *ref)
{
	debug_object_free(ref, &active_debug_desc);
}

static void debug_active_assert(struct i915_active *ref)
{
	debug_object_assert_init(ref, &active_debug_desc);
}

#else

static inline void debug_active_init(struct i915_active *ref) { }
static inline void debug_active_activate(struct i915_active *ref) { }
static inline void debug_active_deactivate(struct i915_active *ref) { }
static inline void debug_active_fini(struct i915_active *ref) { }
static inline void debug_active_assert(struct i915_active *ref) { }

#endif

static void
__active_retire(struct i915_active *ref)
{
	struct active_node *it, *n;
	struct rb_root root;
	unsigned long flags;

	GEM_BUG_ON(i915_active_is_idle(ref));

	/* return the unused nodes to our slabcache -- flushing the allocator */
	if (!atomic_dec_and_lock_irqsave(&ref->count, &ref->tree_lock, flags))
		return;

	GEM_BUG_ON(rcu_access_pointer(ref->excl.fence));
	debug_active_deactivate(ref);

	root = ref->tree;
	ref->tree = RB_ROOT;
	ref->cache = NULL;

	spin_unlock_irqrestore(&ref->tree_lock, flags);

	/* After the final retire, the entire struct may be freed */
	if (ref->retire)
		ref->retire(ref);

	/* ... except if you wait on it, you must manage your own references! */
	wake_up_var(ref);

	rbtree_postorder_for_each_entry_safe(it, n, &root, node) {
		GEM_BUG_ON(i915_active_fence_isset(&it->base));
		kmem_cache_free(global.slab_cache, it);
	}
}

static void
active_work(struct work_struct *wrk)
{
	struct i915_active *ref = container_of(wrk, typeof(*ref), work);

	GEM_BUG_ON(!atomic_read(&ref->count));
	if (atomic_add_unless(&ref->count, -1, 1))
		return;

	__active_retire(ref);
}

static void
active_retire(struct i915_active *ref)
{
	GEM_BUG_ON(!atomic_read(&ref->count));
	if (atomic_add_unless(&ref->count, -1, 1))
		return;

	if (ref->flags & I915_ACTIVE_RETIRE_SLEEPS) {
		queue_work(system_unbound_wq, &ref->work);
		return;
	}

	__active_retire(ref);
}

static inline struct dma_fence **
__active_fence_slot(struct i915_active_fence *active)
{
	return (struct dma_fence ** __force)&active->fence;
}

static inline bool
active_fence_cb(struct dma_fence *fence, struct dma_fence_cb *cb)
{
	struct i915_active_fence *active =
		container_of(cb, typeof(*active), cb);

	return cmpxchg(__active_fence_slot(active), fence, NULL) == fence;
}

static void
node_retire(struct dma_fence *fence, struct dma_fence_cb *cb)
{
	if (active_fence_cb(fence, cb))
		active_retire(container_of(cb, struct active_node, base.cb)->ref);
}

static void
excl_retire(struct dma_fence *fence, struct dma_fence_cb *cb)
{
	if (active_fence_cb(fence, cb))
		active_retire(container_of(cb, struct i915_active, excl.cb));
}

static struct i915_active_fence *
active_instance(struct i915_active *ref, struct intel_timeline *tl)
{
	struct active_node *node, *prealloc;
	struct rb_node **p, *parent;
	u64 idx = tl->fence_context;

	/*
	 * We track the most recently used timeline to skip a rbtree search
	 * for the common case, under typical loads we never need the rbtree
	 * at all. We can reuse the last slot if it is empty, that is
	 * after the previous activity has been retired, or if it matches the
	 * current timeline.
	 */
	node = READ_ONCE(ref->cache);
	if (node && node->timeline == idx)
		return &node->base;

	/* Preallocate a replacement, just in case */
	prealloc = kmem_cache_alloc(global.slab_cache, GFP_KERNEL);
	if (!prealloc)
		return NULL;

	spin_lock_irq(&ref->tree_lock);
	GEM_BUG_ON(i915_active_is_idle(ref));

	parent = NULL;
	p = &ref->tree.rb_node;
	while (*p) {
		parent = *p;

		node = rb_entry(parent, struct active_node, node);
		if (node->timeline == idx) {
			kmem_cache_free(global.slab_cache, prealloc);
			goto out;
		}

		if (node->timeline < idx)
			p = &parent->rb_right;
		else
			p = &parent->rb_left;
	}

	node = prealloc;
	__i915_active_fence_init(&node->base, NULL, node_retire);
	node->ref = ref;
	node->timeline = idx;

	rb_link_node(&node->node, parent, p);
	rb_insert_color(&node->node, &ref->tree);

out:
	ref->cache = node;
	spin_unlock_irq(&ref->tree_lock);

	BUILD_BUG_ON(offsetof(typeof(*node), base));
	return &node->base;
}

void __i915_active_init(struct i915_active *ref,
			int (*active)(struct i915_active *ref),
			void (*retire)(struct i915_active *ref),
			struct lock_class_key *mkey,
			struct lock_class_key *wkey)
{
	unsigned long bits;

	debug_active_init(ref);

	ref->flags = 0;
	ref->active = active;
	ref->retire = ptr_unpack_bits(retire, &bits, 2);
	if (bits & I915_ACTIVE_MAY_SLEEP)
		ref->flags |= I915_ACTIVE_RETIRE_SLEEPS;

	spin_lock_init(&ref->tree_lock);
	ref->tree = RB_ROOT;
	ref->cache = NULL;

	init_llist_head(&ref->preallocated_barriers);
	atomic_set(&ref->count, 0);
	__mutex_init(&ref->mutex, "i915_active", mkey);
	__i915_active_fence_init(&ref->excl, NULL, excl_retire);
	INIT_WORK(&ref->work, active_work);
#if IS_ENABLED(CONFIG_LOCKDEP)
	lockdep_init_map(&ref->work.lockdep_map, "i915_active.work", wkey, 0);
#endif
}

static bool ____active_del_barrier(struct i915_active *ref,
				   struct active_node *node,
				   struct intel_engine_cs *engine)

{
	struct llist_node *head = NULL, *tail = NULL;
	struct llist_node *pos, *next;

	GEM_BUG_ON(node->timeline != engine->kernel_context->timeline->fence_context);

	/*
	 * Rebuild the llist excluding our node. We may perform this
	 * outside of the kernel_context timeline mutex and so someone
	 * else may be manipulating the engine->barrier_tasks, in
	 * which case either we or they will be upset :)
	 *
	 * A second __active_del_barrier() will report failure to claim
	 * the active_node and the caller will just shrug and know not to
	 * claim ownership of its node.
	 *
	 * A concurrent i915_request_add_active_barriers() will miss adding
	 * any of the tasks, but we will try again on the next -- and since
	 * we are actively using the barrier, we know that there will be
	 * at least another opportunity when we idle.
	 */
	llist_for_each_safe(pos, next, llist_del_all(&engine->barrier_tasks)) {
		if (node == barrier_from_ll(pos)) {
			node = NULL;
			continue;
		}

		pos->next = head;
		head = pos;
		if (!tail)
			tail = pos;
	}
	if (head)
		llist_add_batch(head, tail, &engine->barrier_tasks);

	return !node;
}

static bool
__active_del_barrier(struct i915_active *ref, struct active_node *node)
{
	return ____active_del_barrier(ref, node, barrier_to_engine(node));
}

int i915_active_ref(struct i915_active *ref,
		    struct intel_timeline *tl,
		    struct dma_fence *fence)
{
	struct i915_active_fence *active;
	int err;

	lockdep_assert_held(&tl->mutex);

	/* Prevent reaping in case we malloc/wait while building the tree */
	err = i915_active_acquire(ref);
	if (err)
		return err;

	active = active_instance(ref, tl);
	if (!active) {
		err = -ENOMEM;
		goto out;
	}

	if (is_barrier(active)) { /* proto-node used by our idle barrier */
		/*
		 * This request is on the kernel_context timeline, and so
		 * we can use it to substitute for the pending idle-barrer
		 * request that we want to emit on the kernel_context.
		 */
		__active_del_barrier(ref, node_from_active(active));
		RCU_INIT_POINTER(active->fence, NULL);
		atomic_dec(&ref->count);
	}
	if (!__i915_active_fence_set(active, fence))
		atomic_inc(&ref->count);

out:
	i915_active_release(ref);
	return err;
}

struct dma_fence *
i915_active_set_exclusive(struct i915_active *ref, struct dma_fence *f)
{
	struct dma_fence *prev;

	/* We expect the caller to manage the exclusive timeline ordering */
	GEM_BUG_ON(i915_active_is_idle(ref));

<<<<<<< HEAD
	if (!__i915_active_fence_set(&ref->excl, f))
		atomic_inc(&ref->count);
=======
	rcu_read_lock();
	prev = __i915_active_fence_set(&ref->excl, f);
	if (prev)
		prev = dma_fence_get_rcu(prev);
	else
		atomic_inc(&ref->count);
	rcu_read_unlock();

	return prev;
>>>>>>> 04d5ce62
}

bool i915_active_acquire_if_busy(struct i915_active *ref)
{
	debug_active_assert(ref);
	return atomic_add_unless(&ref->count, 1, 0);
}

int i915_active_acquire(struct i915_active *ref)
{
	int err;

	if (i915_active_acquire_if_busy(ref))
		return 0;

	err = mutex_lock_interruptible(&ref->mutex);
	if (err)
		return err;

	if (likely(!i915_active_acquire_if_busy(ref))) {
		if (ref->active)
			err = ref->active(ref);
		if (!err) {
			spin_lock_irq(&ref->tree_lock); /* __active_retire() */
			debug_active_activate(ref);
			atomic_inc(&ref->count);
			spin_unlock_irq(&ref->tree_lock);
		}
	}

	mutex_unlock(&ref->mutex);

	return err;
}

void i915_active_release(struct i915_active *ref)
{
	debug_active_assert(ref);
	active_retire(ref);
}

static void enable_signaling(struct i915_active_fence *active)
{
	struct dma_fence *fence;

	if (unlikely(is_barrier(active)))
		return;

	fence = i915_active_fence_get(active);
	if (!fence)
		return;

	dma_fence_enable_sw_signaling(fence);
	dma_fence_put(fence);
}

static int flush_barrier(struct active_node *it)
{
	struct intel_engine_cs *engine;

	if (likely(!is_barrier(&it->base)))
		return 0;

	engine = __barrier_to_engine(it);
	smp_rmb(); /* serialise with add_active_barriers */
	if (!is_barrier(&it->base))
		return 0;

	return intel_engine_flush_barriers(engine);
}

static int flush_lazy_signals(struct i915_active *ref)
{
	struct active_node *it, *n;
	int err = 0;

	enable_signaling(&ref->excl);
	rbtree_postorder_for_each_entry_safe(it, n, &ref->tree, node) {
		err = flush_barrier(it); /* unconnected idle barrier? */
		if (err)
			break;

		enable_signaling(&it->base);
	}

	return err;
}

int i915_active_wait(struct i915_active *ref)
{
	int err;

	might_sleep();

	if (!i915_active_acquire_if_busy(ref))
		return 0;

	/* Any fence added after the wait begins will not be auto-signaled */
	err = flush_lazy_signals(ref);
	i915_active_release(ref);
	if (err)
		return err;

	if (wait_var_event_interruptible(ref, i915_active_is_idle(ref)))
		return -EINTR;

	flush_work(&ref->work);
<<<<<<< HEAD
=======
	return 0;
}

static int __await_active(struct i915_active_fence *active,
			  int (*fn)(void *arg, struct dma_fence *fence),
			  void *arg)
{
	struct dma_fence *fence;

	if (is_barrier(active)) /* XXX flush the barrier? */
		return 0;

	fence = i915_active_fence_get(active);
	if (fence) {
		int err;

		err = fn(arg, fence);
		dma_fence_put(fence);
		if (err < 0)
			return err;
	}

>>>>>>> 04d5ce62
	return 0;
}

static int await_active(struct i915_active *ref,
			unsigned int flags,
			int (*fn)(void *arg, struct dma_fence *fence),
			void *arg)
{
	int err = 0;

	/* We must always wait for the exclusive fence! */
	if (rcu_access_pointer(ref->excl.fence)) {
		err = __await_active(&ref->excl, fn, arg);
		if (err)
			return err;
	}

	if (flags & I915_ACTIVE_AWAIT_ALL && i915_active_acquire_if_busy(ref)) {
		struct active_node *it, *n;

		rbtree_postorder_for_each_entry_safe(it, n, &ref->tree, node) {
			err = __await_active(&it->base, fn, arg);
			if (err)
				break;
		}
		i915_active_release(ref);
		if (err)
			return err;
	}

	return 0;
}

static int rq_await_fence(void *arg, struct dma_fence *fence)
{
	return i915_request_await_dma_fence(arg, fence);
}

int i915_request_await_active(struct i915_request *rq,
			      struct i915_active *ref,
			      unsigned int flags)
{
	return await_active(ref, flags, rq_await_fence, rq);
}

static int sw_await_fence(void *arg, struct dma_fence *fence)
{
	return i915_sw_fence_await_dma_fence(arg, fence, 0,
					     GFP_NOWAIT | __GFP_NOWARN);
}

int i915_sw_fence_await_active(struct i915_sw_fence *fence,
			       struct i915_active *ref,
			       unsigned int flags)
{
	return await_active(ref, flags, sw_await_fence, fence);
}

#if IS_ENABLED(CONFIG_DRM_I915_DEBUG_GEM)
void i915_active_fini(struct i915_active *ref)
{
	debug_active_fini(ref);
	GEM_BUG_ON(atomic_read(&ref->count));
	GEM_BUG_ON(work_pending(&ref->work));
	GEM_BUG_ON(!RB_EMPTY_ROOT(&ref->tree));
	mutex_destroy(&ref->mutex);
}
#endif

static inline bool is_idle_barrier(struct active_node *node, u64 idx)
{
	return node->timeline == idx && !i915_active_fence_isset(&node->base);
}

static struct active_node *reuse_idle_barrier(struct i915_active *ref, u64 idx)
{
	struct rb_node *prev, *p;

	if (RB_EMPTY_ROOT(&ref->tree))
		return NULL;

	spin_lock_irq(&ref->tree_lock);
	GEM_BUG_ON(i915_active_is_idle(ref));

	/*
	 * Try to reuse any existing barrier nodes already allocated for this
	 * i915_active, due to overlapping active phases there is likely a
	 * node kept alive (as we reuse before parking). We prefer to reuse
	 * completely idle barriers (less hassle in manipulating the llists),
	 * but otherwise any will do.
	 */
	if (ref->cache && is_idle_barrier(ref->cache, idx)) {
		p = &ref->cache->node;
		goto match;
	}

	prev = NULL;
	p = ref->tree.rb_node;
	while (p) {
		struct active_node *node =
			rb_entry(p, struct active_node, node);

		if (is_idle_barrier(node, idx))
			goto match;

		prev = p;
		if (node->timeline < idx)
			p = p->rb_right;
		else
			p = p->rb_left;
	}

	/*
	 * No quick match, but we did find the leftmost rb_node for the
	 * kernel_context. Walk the rb_tree in-order to see if there were
	 * any idle-barriers on this timeline that we missed, or just use
	 * the first pending barrier.
	 */
	for (p = prev; p; p = rb_next(p)) {
		struct active_node *node =
			rb_entry(p, struct active_node, node);
		struct intel_engine_cs *engine;

		if (node->timeline > idx)
			break;

		if (node->timeline < idx)
			continue;

		if (is_idle_barrier(node, idx))
			goto match;

		/*
		 * The list of pending barriers is protected by the
		 * kernel_context timeline, which notably we do not hold
		 * here. i915_request_add_active_barriers() may consume
		 * the barrier before we claim it, so we have to check
		 * for success.
		 */
		engine = __barrier_to_engine(node);
		smp_rmb(); /* serialise with add_active_barriers */
		if (is_barrier(&node->base) &&
		    ____active_del_barrier(ref, node, engine))
			goto match;
	}

	spin_unlock_irq(&ref->tree_lock);

	return NULL;

match:
	rb_erase(p, &ref->tree); /* Hide from waits and sibling allocations */
	if (p == &ref->cache->node)
		ref->cache = NULL;
	spin_unlock_irq(&ref->tree_lock);

	return rb_entry(p, struct active_node, node);
}

int i915_active_acquire_preallocate_barrier(struct i915_active *ref,
					    struct intel_engine_cs *engine)
{
	intel_engine_mask_t tmp, mask = engine->mask;
	struct llist_node *first = NULL, *last = NULL;
	struct intel_gt *gt = engine->gt;
	int err;

	GEM_BUG_ON(i915_active_is_idle(ref));

	/* Wait until the previous preallocation is completed */
	while (!llist_empty(&ref->preallocated_barriers))
		cond_resched();

	/*
	 * Preallocate a node for each physical engine supporting the target
	 * engine (remember virtual engines have more than one sibling).
	 * We can then use the preallocated nodes in
	 * i915_active_acquire_barrier()
	 */
	GEM_BUG_ON(!mask);
	for_each_engine_masked(engine, gt, mask, tmp) {
		u64 idx = engine->kernel_context->timeline->fence_context;
		struct llist_node *prev = first;
		struct active_node *node;

		node = reuse_idle_barrier(ref, idx);
		if (!node) {
			node = kmem_cache_alloc(global.slab_cache, GFP_KERNEL);
			if (!node) {
				err = ENOMEM;
				goto unwind;
			}

			RCU_INIT_POINTER(node->base.fence, NULL);
			node->base.cb.func = node_retire;
			node->timeline = idx;
			node->ref = ref;
		}

		if (!i915_active_fence_isset(&node->base)) {
			/*
			 * Mark this as being *our* unconnected proto-node.
			 *
			 * Since this node is not in any list, and we have
			 * decoupled it from the rbtree, we can reuse the
			 * request to indicate this is an idle-barrier node
			 * and then we can use the rb_node and list pointers
			 * for our tracking of the pending barrier.
			 */
			RCU_INIT_POINTER(node->base.fence, ERR_PTR(-EAGAIN));
			node->base.cb.node.prev = (void *)engine;
			atomic_inc(&ref->count);
		}
		GEM_BUG_ON(rcu_access_pointer(node->base.fence) != ERR_PTR(-EAGAIN));

		GEM_BUG_ON(barrier_to_engine(node) != engine);
		first = barrier_to_ll(node);
		first->next = prev;
		if (!last)
			last = first;
		intel_engine_pm_get(engine);
	}

	GEM_BUG_ON(!llist_empty(&ref->preallocated_barriers));
	llist_add_batch(first, last, &ref->preallocated_barriers);

	return 0;

unwind:
	while (first) {
		struct active_node *node = barrier_from_ll(first);

		first = first->next;

		atomic_dec(&ref->count);
		intel_engine_pm_put(barrier_to_engine(node));

		kmem_cache_free(global.slab_cache, node);
	}
	return err;
}

void i915_active_acquire_barrier(struct i915_active *ref)
{
	struct llist_node *pos, *next;
	unsigned long flags;

	GEM_BUG_ON(i915_active_is_idle(ref));

	/*
	 * Transfer the list of preallocated barriers into the
	 * i915_active rbtree, but only as proto-nodes. They will be
	 * populated by i915_request_add_active_barriers() to point to the
	 * request that will eventually release them.
	 */
	llist_for_each_safe(pos, next, take_preallocated_barriers(ref)) {
		struct active_node *node = barrier_from_ll(pos);
		struct intel_engine_cs *engine = barrier_to_engine(node);
		struct rb_node **p, *parent;

		spin_lock_irqsave_nested(&ref->tree_lock, flags,
					 SINGLE_DEPTH_NESTING);
		parent = NULL;
		p = &ref->tree.rb_node;
		while (*p) {
			struct active_node *it;

			parent = *p;

			it = rb_entry(parent, struct active_node, node);
			if (it->timeline < node->timeline)
				p = &parent->rb_right;
			else
				p = &parent->rb_left;
		}
		rb_link_node(&node->node, parent, p);
		rb_insert_color(&node->node, &ref->tree);
		spin_unlock_irqrestore(&ref->tree_lock, flags);

		GEM_BUG_ON(!intel_engine_pm_is_awake(engine));
		llist_add(barrier_to_ll(node), &engine->barrier_tasks);
		intel_engine_pm_put(engine);
	}
}

static struct dma_fence **ll_to_fence_slot(struct llist_node *node)
{
	return __active_fence_slot(&barrier_from_ll(node)->base);
}

void i915_request_add_active_barriers(struct i915_request *rq)
{
	struct intel_engine_cs *engine = rq->engine;
	struct llist_node *node, *next;
	unsigned long flags;

	GEM_BUG_ON(!intel_context_is_barrier(rq->context));
	GEM_BUG_ON(intel_engine_is_virtual(engine));
	GEM_BUG_ON(i915_request_timeline(rq) != engine->kernel_context->timeline);

	node = llist_del_all(&engine->barrier_tasks);
	if (!node)
		return;
	/*
	 * Attach the list of proto-fences to the in-flight request such
	 * that the parent i915_active will be released when this request
	 * is retired.
	 */
	spin_lock_irqsave(&rq->lock, flags);
	llist_for_each_safe(node, next, node) {
		/* serialise with reuse_idle_barrier */
		smp_store_mb(*ll_to_fence_slot(node), &rq->fence);
		list_add_tail((struct list_head *)node, &rq->fence.cb_list);
	}
	spin_unlock_irqrestore(&rq->lock, flags);
}

/*
 * __i915_active_fence_set: Update the last active fence along its timeline
 * @active: the active tracker
 * @fence: the new fence (under construction)
 *
 * Records the new @fence as the last active fence along its timeline in
 * this active tracker, moving the tracking callbacks from the previous
 * fence onto this one. Returns the previous fence (if not already completed),
 * which the caller must ensure is executed before the new fence. To ensure
 * that the order of fences within the timeline of the i915_active_fence is
 * understood, it should be locked by the caller.
 */
struct dma_fence *
__i915_active_fence_set(struct i915_active_fence *active,
			struct dma_fence *fence)
{
	struct dma_fence *prev;
	unsigned long flags;

	if (fence == rcu_access_pointer(active->fence))
		return fence;

	GEM_BUG_ON(test_bit(DMA_FENCE_FLAG_SIGNALED_BIT, &fence->flags));

	/*
	 * Consider that we have two threads arriving (A and B), with
	 * C already resident as the active->fence.
	 *
	 * A does the xchg first, and so it sees C or NULL depending
	 * on the timing of the interrupt handler. If it is NULL, the
	 * previous fence must have been signaled and we know that
	 * we are first on the timeline. If it is still present,
	 * we acquire the lock on that fence and serialise with the interrupt
	 * handler, in the process removing it from any future interrupt
	 * callback. A will then wait on C before executing (if present).
	 *
	 * As B is second, it sees A as the previous fence and so waits for
	 * it to complete its transition and takes over the occupancy for
	 * itself -- remembering that it needs to wait on A before executing.
	 *
	 * Note the strong ordering of the timeline also provides consistent
	 * nesting rules for the fence->lock; the inner lock is always the
	 * older lock.
	 */
	spin_lock_irqsave(fence->lock, flags);
	prev = xchg(__active_fence_slot(active), fence);
	if (prev) {
		GEM_BUG_ON(prev == fence);
		spin_lock_nested(prev->lock, SINGLE_DEPTH_NESTING);
		__list_del_entry(&active->cb.node);
		spin_unlock(prev->lock); /* serialise with prev->cb_list */
	}
<<<<<<< HEAD
	GEM_BUG_ON(rcu_access_pointer(active->fence) != fence);
=======
>>>>>>> 04d5ce62
	list_add_tail(&active->cb.node, &fence->cb_list);
	spin_unlock_irqrestore(fence->lock, flags);

	return prev;
}

int i915_active_fence_set(struct i915_active_fence *active,
			  struct i915_request *rq)
{
	struct dma_fence *fence;
	int err = 0;

	/* Must maintain timeline ordering wrt previous active requests */
	rcu_read_lock();
	fence = __i915_active_fence_set(active, &rq->fence);
	if (fence) /* but the previous fence may not belong to that timeline! */
		fence = dma_fence_get_rcu(fence);
	rcu_read_unlock();
	if (fence) {
		err = i915_request_await_dma_fence(rq, fence);
		dma_fence_put(fence);
	}

	return err;
}

void i915_active_noop(struct dma_fence *fence, struct dma_fence_cb *cb)
{
	active_fence_cb(fence, cb);
}

#if IS_ENABLED(CONFIG_DRM_I915_SELFTEST)
#include "selftests/i915_active.c"
#endif

static void i915_global_active_shrink(void)
{
	kmem_cache_shrink(global.slab_cache);
}

static void i915_global_active_exit(void)
{
	kmem_cache_destroy(global.slab_cache);
}

static struct i915_global_active global = { {
	.shrink = i915_global_active_shrink,
	.exit = i915_global_active_exit,
} };

int __init i915_global_active_init(void)
{
	global.slab_cache = KMEM_CACHE(active_node, SLAB_HWCACHE_ALIGN);
	if (!global.slab_cache)
		return -ENOMEM;

	i915_global_register(&global.base);
	return 0;
}<|MERGE_RESOLUTION|>--- conflicted
+++ resolved
@@ -7,10 +7,7 @@
 #include <linux/debugobjects.h>
 
 #include "gt/intel_context.h"
-<<<<<<< HEAD
-=======
 #include "gt/intel_engine_heartbeat.h"
->>>>>>> 04d5ce62
 #include "gt/intel_engine_pm.h"
 #include "gt/intel_ring.h"
 
@@ -402,10 +399,6 @@
 	/* We expect the caller to manage the exclusive timeline ordering */
 	GEM_BUG_ON(i915_active_is_idle(ref));
 
-<<<<<<< HEAD
-	if (!__i915_active_fence_set(&ref->excl, f))
-		atomic_inc(&ref->count);
-=======
 	rcu_read_lock();
 	prev = __i915_active_fence_set(&ref->excl, f);
 	if (prev)
@@ -415,7 +408,6 @@
 	rcu_read_unlock();
 
 	return prev;
->>>>>>> 04d5ce62
 }
 
 bool i915_active_acquire_if_busy(struct i915_active *ref)
@@ -523,8 +515,6 @@
 		return -EINTR;
 
 	flush_work(&ref->work);
-<<<<<<< HEAD
-=======
 	return 0;
 }
 
@@ -547,7 +537,6 @@
 			return err;
 	}
 
->>>>>>> 04d5ce62
 	return 0;
 }
 
@@ -917,10 +906,6 @@
 		__list_del_entry(&active->cb.node);
 		spin_unlock(prev->lock); /* serialise with prev->cb_list */
 	}
-<<<<<<< HEAD
-	GEM_BUG_ON(rcu_access_pointer(active->fence) != fence);
-=======
->>>>>>> 04d5ce62
 	list_add_tail(&active->cb.node, &fence->cb_list);
 	spin_unlock_irqrestore(fence->lock, flags);
 
