/*
 * Copyright © 2008-2010 Intel Corporation
 *
 * Permission is hereby granted, free of charge, to any person obtaining a
 * copy of this software and associated documentation files (the "Software"),
 * to deal in the Software without restriction, including without limitation
 * the rights to use, copy, modify, merge, publish, distribute, sublicense,
 * and/or sell copies of the Software, and to permit persons to whom the
 * Software is furnished to do so, subject to the following conditions:
 *
 * The above copyright notice and this permission notice (including the next
 * paragraph) shall be included in all copies or substantial portions of the
 * Software.
 *
 * THE SOFTWARE IS PROVIDED "AS IS", WITHOUT WARRANTY OF ANY KIND, EXPRESS OR
 * IMPLIED, INCLUDING BUT NOT LIMITED TO THE WARRANTIES OF MERCHANTABILITY,
 * FITNESS FOR A PARTICULAR PURPOSE AND NONINFRINGEMENT.  IN NO EVENT SHALL
 * THE AUTHORS OR COPYRIGHT HOLDERS BE LIABLE FOR ANY CLAIM, DAMAGES OR OTHER
 * LIABILITY, WHETHER IN AN ACTION OF CONTRACT, TORT OR OTHERWISE, ARISING
 * FROM, OUT OF OR IN CONNECTION WITH THE SOFTWARE OR THE USE OR OTHER DEALINGS
 * IN THE SOFTWARE.
 *
 * Authors:
 *    Eric Anholt <eric@anholt.net>
 *    Zou Nan hai <nanhai.zou@intel.com>
 *    Xiang Hai hao<haihao.xiang@intel.com>
 *
 */

#include <drm/drmP.h>
#include "i915_drv.h"
#include <drm/i915_drm.h>
#include "i915_trace.h"
#include "intel_drv.h"

/*
 * 965+ support PIPE_CONTROL commands, which provide finer grained control
 * over cache flushing.
 */
struct pipe_control {
	struct drm_i915_gem_object *obj;
	volatile u32 *cpu_page;
	u32 gtt_offset;
};

static inline int ring_space(struct intel_ring_buffer *ring)
{
	int space = (ring->head & HEAD_ADDR) - (ring->tail + 8);
	if (space < 0)
		space += ring->size;
	return space;
}

static int
gen2_render_ring_flush(struct intel_ring_buffer *ring,
		       u32	invalidate_domains,
		       u32	flush_domains)
{
	u32 cmd;
	int ret;

	cmd = MI_FLUSH;
	if (((invalidate_domains|flush_domains) & I915_GEM_DOMAIN_RENDER) == 0)
		cmd |= MI_NO_WRITE_FLUSH;

	if (invalidate_domains & I915_GEM_DOMAIN_SAMPLER)
		cmd |= MI_READ_FLUSH;

	ret = intel_ring_begin(ring, 2);
	if (ret)
		return ret;

	intel_ring_emit(ring, cmd);
	intel_ring_emit(ring, MI_NOOP);
	intel_ring_advance(ring);

	return 0;
}

static int
gen4_render_ring_flush(struct intel_ring_buffer *ring,
		       u32	invalidate_domains,
		       u32	flush_domains)
{
	struct drm_device *dev = ring->dev;
	u32 cmd;
	int ret;

	/*
	 * read/write caches:
	 *
	 * I915_GEM_DOMAIN_RENDER is always invalidated, but is
	 * only flushed if MI_NO_WRITE_FLUSH is unset.  On 965, it is
	 * also flushed at 2d versus 3d pipeline switches.
	 *
	 * read-only caches:
	 *
	 * I915_GEM_DOMAIN_SAMPLER is flushed on pre-965 if
	 * MI_READ_FLUSH is set, and is always flushed on 965.
	 *
	 * I915_GEM_DOMAIN_COMMAND may not exist?
	 *
	 * I915_GEM_DOMAIN_INSTRUCTION, which exists on 965, is
	 * invalidated when MI_EXE_FLUSH is set.
	 *
	 * I915_GEM_DOMAIN_VERTEX, which exists on 965, is
	 * invalidated with every MI_FLUSH.
	 *
	 * TLBs:
	 *
	 * On 965, TLBs associated with I915_GEM_DOMAIN_COMMAND
	 * and I915_GEM_DOMAIN_CPU in are invalidated at PTE write and
	 * I915_GEM_DOMAIN_RENDER and I915_GEM_DOMAIN_SAMPLER
	 * are flushed at any MI_FLUSH.
	 */

	cmd = MI_FLUSH | MI_NO_WRITE_FLUSH;
	if ((invalidate_domains|flush_domains) & I915_GEM_DOMAIN_RENDER)
		cmd &= ~MI_NO_WRITE_FLUSH;
	if (invalidate_domains & I915_GEM_DOMAIN_INSTRUCTION)
		cmd |= MI_EXE_FLUSH;

	if (invalidate_domains & I915_GEM_DOMAIN_COMMAND &&
	    (IS_G4X(dev) || IS_GEN5(dev)))
		cmd |= MI_INVALIDATE_ISP;

	ret = intel_ring_begin(ring, 2);
	if (ret)
		return ret;

	intel_ring_emit(ring, cmd);
	intel_ring_emit(ring, MI_NOOP);
	intel_ring_advance(ring);

	return 0;
}

/**
 * Emits a PIPE_CONTROL with a non-zero post-sync operation, for
 * implementing two workarounds on gen6.  From section 1.4.7.1
 * "PIPE_CONTROL" of the Sandy Bridge PRM volume 2 part 1:
 *
 * [DevSNB-C+{W/A}] Before any depth stall flush (including those
 * produced by non-pipelined state commands), software needs to first
 * send a PIPE_CONTROL with no bits set except Post-Sync Operation !=
 * 0.
 *
 * [Dev-SNB{W/A}]: Before a PIPE_CONTROL with Write Cache Flush Enable
 * =1, a PIPE_CONTROL with any non-zero post-sync-op is required.
 *
 * And the workaround for these two requires this workaround first:
 *
 * [Dev-SNB{W/A}]: Pipe-control with CS-stall bit set must be sent
 * BEFORE the pipe-control with a post-sync op and no write-cache
 * flushes.
 *
 * And this last workaround is tricky because of the requirements on
 * that bit.  From section 1.4.7.2.3 "Stall" of the Sandy Bridge PRM
 * volume 2 part 1:
 *
 *     "1 of the following must also be set:
 *      - Render Target Cache Flush Enable ([12] of DW1)
 *      - Depth Cache Flush Enable ([0] of DW1)
 *      - Stall at Pixel Scoreboard ([1] of DW1)
 *      - Depth Stall ([13] of DW1)
 *      - Post-Sync Operation ([13] of DW1)
 *      - Notify Enable ([8] of DW1)"
 *
 * The cache flushes require the workaround flush that triggered this
 * one, so we can't use it.  Depth stall would trigger the same.
 * Post-sync nonzero is what triggered this second workaround, so we
 * can't use that one either.  Notify enable is IRQs, which aren't
 * really our business.  That leaves only stall at scoreboard.
 */
static int
intel_emit_post_sync_nonzero_flush(struct intel_ring_buffer *ring)
{
	struct pipe_control *pc = ring->private;
	u32 scratch_addr = pc->gtt_offset + 128;
	int ret;


	ret = intel_ring_begin(ring, 6);
	if (ret)
		return ret;

	intel_ring_emit(ring, GFX_OP_PIPE_CONTROL(5));
	intel_ring_emit(ring, PIPE_CONTROL_CS_STALL |
			PIPE_CONTROL_STALL_AT_SCOREBOARD);
	intel_ring_emit(ring, scratch_addr | PIPE_CONTROL_GLOBAL_GTT); /* address */
	intel_ring_emit(ring, 0); /* low dword */
	intel_ring_emit(ring, 0); /* high dword */
	intel_ring_emit(ring, MI_NOOP);
	intel_ring_advance(ring);

	ret = intel_ring_begin(ring, 6);
	if (ret)
		return ret;

	intel_ring_emit(ring, GFX_OP_PIPE_CONTROL(5));
	intel_ring_emit(ring, PIPE_CONTROL_QW_WRITE);
	intel_ring_emit(ring, scratch_addr | PIPE_CONTROL_GLOBAL_GTT); /* address */
	intel_ring_emit(ring, 0);
	intel_ring_emit(ring, 0);
	intel_ring_emit(ring, MI_NOOP);
	intel_ring_advance(ring);

	return 0;
}

static int
gen6_render_ring_flush(struct intel_ring_buffer *ring,
                         u32 invalidate_domains, u32 flush_domains)
{
	u32 flags = 0;
	struct pipe_control *pc = ring->private;
	u32 scratch_addr = pc->gtt_offset + 128;
	int ret;

	/* Force SNB workarounds for PIPE_CONTROL flushes */
	ret = intel_emit_post_sync_nonzero_flush(ring);
	if (ret)
		return ret;

	/* Just flush everything.  Experiments have shown that reducing the
	 * number of bits based on the write domains has little performance
	 * impact.
	 */
	if (flush_domains) {
		flags |= PIPE_CONTROL_RENDER_TARGET_CACHE_FLUSH;
		flags |= PIPE_CONTROL_DEPTH_CACHE_FLUSH;
		/*
		 * Ensure that any following seqno writes only happen
		 * when the render cache is indeed flushed.
		 */
		flags |= PIPE_CONTROL_CS_STALL;
	}
	if (invalidate_domains) {
		flags |= PIPE_CONTROL_TLB_INVALIDATE;
		flags |= PIPE_CONTROL_INSTRUCTION_CACHE_INVALIDATE;
		flags |= PIPE_CONTROL_TEXTURE_CACHE_INVALIDATE;
		flags |= PIPE_CONTROL_VF_CACHE_INVALIDATE;
		flags |= PIPE_CONTROL_CONST_CACHE_INVALIDATE;
		flags |= PIPE_CONTROL_STATE_CACHE_INVALIDATE;
		/*
		 * TLB invalidate requires a post-sync write.
		 */
		flags |= PIPE_CONTROL_QW_WRITE;
	}
<<<<<<< HEAD

=======

	ret = intel_ring_begin(ring, 4);
	if (ret)
		return ret;

	intel_ring_emit(ring, GFX_OP_PIPE_CONTROL(4));
	intel_ring_emit(ring, flags);
	intel_ring_emit(ring, scratch_addr | PIPE_CONTROL_GLOBAL_GTT);
	intel_ring_emit(ring, 0);
	intel_ring_advance(ring);

	return 0;
}

static int
gen7_render_ring_cs_stall_wa(struct intel_ring_buffer *ring)
{
	int ret;

	ret = intel_ring_begin(ring, 4);
	if (ret)
		return ret;

	intel_ring_emit(ring, GFX_OP_PIPE_CONTROL(4));
	intel_ring_emit(ring, PIPE_CONTROL_CS_STALL |
			      PIPE_CONTROL_STALL_AT_SCOREBOARD);
	intel_ring_emit(ring, 0);
	intel_ring_emit(ring, 0);
	intel_ring_advance(ring);

	return 0;
}

static int
gen7_render_ring_flush(struct intel_ring_buffer *ring,
		       u32 invalidate_domains, u32 flush_domains)
{
	u32 flags = 0;
	struct pipe_control *pc = ring->private;
	u32 scratch_addr = pc->gtt_offset + 128;
	int ret;

	/*
	 * Ensure that any following seqno writes only happen when the render
	 * cache is indeed flushed.
	 *
	 * Workaround: 4th PIPE_CONTROL command (except the ones with only
	 * read-cache invalidate bits set) must have the CS_STALL bit set. We
	 * don't try to be clever and just set it unconditionally.
	 */
	flags |= PIPE_CONTROL_CS_STALL;

	/* Just flush everything.  Experiments have shown that reducing the
	 * number of bits based on the write domains has little performance
	 * impact.
	 */
	if (flush_domains) {
		flags |= PIPE_CONTROL_RENDER_TARGET_CACHE_FLUSH;
		flags |= PIPE_CONTROL_DEPTH_CACHE_FLUSH;
	}
	if (invalidate_domains) {
		flags |= PIPE_CONTROL_TLB_INVALIDATE;
		flags |= PIPE_CONTROL_INSTRUCTION_CACHE_INVALIDATE;
		flags |= PIPE_CONTROL_TEXTURE_CACHE_INVALIDATE;
		flags |= PIPE_CONTROL_VF_CACHE_INVALIDATE;
		flags |= PIPE_CONTROL_CONST_CACHE_INVALIDATE;
		flags |= PIPE_CONTROL_STATE_CACHE_INVALIDATE;
		/*
		 * TLB invalidate requires a post-sync write.
		 */
		flags |= PIPE_CONTROL_QW_WRITE;

		/* Workaround: we must issue a pipe_control with CS-stall bit
		 * set before a pipe_control command that has the state cache
		 * invalidate bit set. */
		gen7_render_ring_cs_stall_wa(ring);
	}

>>>>>>> 4a8e43fe
	ret = intel_ring_begin(ring, 4);
	if (ret)
		return ret;

	intel_ring_emit(ring, GFX_OP_PIPE_CONTROL(4));
	intel_ring_emit(ring, flags);
	intel_ring_emit(ring, scratch_addr | PIPE_CONTROL_GLOBAL_GTT);
	intel_ring_emit(ring, 0);
	intel_ring_advance(ring);

	return 0;
}

static void ring_write_tail(struct intel_ring_buffer *ring,
			    u32 value)
{
	drm_i915_private_t *dev_priv = ring->dev->dev_private;
	I915_WRITE_TAIL(ring, value);
}

u32 intel_ring_get_active_head(struct intel_ring_buffer *ring)
{
	drm_i915_private_t *dev_priv = ring->dev->dev_private;
	u32 acthd_reg = INTEL_INFO(ring->dev)->gen >= 4 ?
			RING_ACTHD(ring->mmio_base) : ACTHD;

	return I915_READ(acthd_reg);
}

static int init_ring_common(struct intel_ring_buffer *ring)
{
	struct drm_device *dev = ring->dev;
	drm_i915_private_t *dev_priv = dev->dev_private;
	struct drm_i915_gem_object *obj = ring->obj;
	int ret = 0;
	u32 head;

	if (HAS_FORCE_WAKE(dev))
		gen6_gt_force_wake_get(dev_priv);

	/* Stop the ring if it's running. */
	I915_WRITE_CTL(ring, 0);
	I915_WRITE_HEAD(ring, 0);
	ring->write_tail(ring, 0);

	head = I915_READ_HEAD(ring) & HEAD_ADDR;

	/* G45 ring initialization fails to reset head to zero */
	if (head != 0) {
		DRM_DEBUG_KMS("%s head not reset to zero "
			      "ctl %08x head %08x tail %08x start %08x\n",
			      ring->name,
			      I915_READ_CTL(ring),
			      I915_READ_HEAD(ring),
			      I915_READ_TAIL(ring),
			      I915_READ_START(ring));

		I915_WRITE_HEAD(ring, 0);

		if (I915_READ_HEAD(ring) & HEAD_ADDR) {
			DRM_ERROR("failed to set %s head to zero "
				  "ctl %08x head %08x tail %08x start %08x\n",
				  ring->name,
				  I915_READ_CTL(ring),
				  I915_READ_HEAD(ring),
				  I915_READ_TAIL(ring),
				  I915_READ_START(ring));
		}
	}

	/* Initialize the ring. This must happen _after_ we've cleared the ring
	 * registers with the above sequence (the readback of the HEAD registers
	 * also enforces ordering), otherwise the hw might lose the new ring
	 * register values. */
	I915_WRITE_START(ring, obj->gtt_offset);
	I915_WRITE_CTL(ring,
			((ring->size - PAGE_SIZE) & RING_NR_PAGES)
			| RING_VALID);

	/* If the head is still not zero, the ring is dead */
	if (wait_for((I915_READ_CTL(ring) & RING_VALID) != 0 &&
		     I915_READ_START(ring) == obj->gtt_offset &&
		     (I915_READ_HEAD(ring) & HEAD_ADDR) == 0, 50)) {
		DRM_ERROR("%s initialization failed "
				"ctl %08x head %08x tail %08x start %08x\n",
				ring->name,
				I915_READ_CTL(ring),
				I915_READ_HEAD(ring),
				I915_READ_TAIL(ring),
				I915_READ_START(ring));
		ret = -EIO;
		goto out;
	}

	if (!drm_core_check_feature(ring->dev, DRIVER_MODESET))
		i915_kernel_lost_context(ring->dev);
	else {
		ring->head = I915_READ_HEAD(ring);
		ring->tail = I915_READ_TAIL(ring) & TAIL_ADDR;
		ring->space = ring_space(ring);
		ring->last_retired_head = -1;
	}

out:
	if (HAS_FORCE_WAKE(dev))
		gen6_gt_force_wake_put(dev_priv);

	return ret;
}

static int
init_pipe_control(struct intel_ring_buffer *ring)
{
	struct pipe_control *pc;
	struct drm_i915_gem_object *obj;
	int ret;

	if (ring->private)
		return 0;

	pc = kmalloc(sizeof(*pc), GFP_KERNEL);
	if (!pc)
		return -ENOMEM;

	obj = i915_gem_alloc_object(ring->dev, 4096);
	if (obj == NULL) {
		DRM_ERROR("Failed to allocate seqno page\n");
		ret = -ENOMEM;
		goto err;
	}

	i915_gem_object_set_cache_level(obj, I915_CACHE_LLC);

	ret = i915_gem_object_pin(obj, 4096, true, false);
	if (ret)
		goto err_unref;

	pc->gtt_offset = obj->gtt_offset;
	pc->cpu_page =  kmap(sg_page(obj->pages->sgl));
	if (pc->cpu_page == NULL)
		goto err_unpin;

	pc->obj = obj;
	ring->private = pc;
	return 0;

err_unpin:
	i915_gem_object_unpin(obj);
err_unref:
	drm_gem_object_unreference(&obj->base);
err:
	kfree(pc);
	return ret;
}

static void
cleanup_pipe_control(struct intel_ring_buffer *ring)
{
	struct pipe_control *pc = ring->private;
	struct drm_i915_gem_object *obj;

	if (!ring->private)
		return;

	obj = pc->obj;

	kunmap(sg_page(obj->pages->sgl));
	i915_gem_object_unpin(obj);
	drm_gem_object_unreference(&obj->base);

	kfree(pc);
	ring->private = NULL;
}

static int init_render_ring(struct intel_ring_buffer *ring)
{
	struct drm_device *dev = ring->dev;
	struct drm_i915_private *dev_priv = dev->dev_private;
	int ret = init_ring_common(ring);

	if (INTEL_INFO(dev)->gen > 3) {
		I915_WRITE(MI_MODE, _MASKED_BIT_ENABLE(VS_TIMER_DISPATCH));
		if (IS_GEN7(dev))
			I915_WRITE(GFX_MODE_GEN7,
				   _MASKED_BIT_DISABLE(GFX_TLB_INVALIDATE_ALWAYS) |
				   _MASKED_BIT_ENABLE(GFX_REPLAY_MODE));
	}

	if (INTEL_INFO(dev)->gen >= 5) {
		ret = init_pipe_control(ring);
		if (ret)
			return ret;
	}

	if (IS_GEN6(dev)) {
		/* From the Sandybridge PRM, volume 1 part 3, page 24:
		 * "If this bit is set, STCunit will have LRA as replacement
		 *  policy. [...] This bit must be reset.  LRA replacement
		 *  policy is not supported."
		 */
		I915_WRITE(CACHE_MODE_0,
			   _MASKED_BIT_DISABLE(CM0_STC_EVICT_DISABLE_LRA_SNB));

		/* This is not explicitly set for GEN6, so read the register.
		 * see intel_ring_mi_set_context() for why we care.
		 * TODO: consider explicitly setting the bit for GEN5
		 */
		ring->itlb_before_ctx_switch =
			!!(I915_READ(GFX_MODE) & GFX_TLB_INVALIDATE_ALWAYS);
	}

	if (INTEL_INFO(dev)->gen >= 6)
		I915_WRITE(INSTPM, _MASKED_BIT_ENABLE(INSTPM_FORCE_ORDERING));

	if (HAS_L3_GPU_CACHE(dev))
		I915_WRITE_IMR(ring, ~GEN6_RENDER_L3_PARITY_ERROR);

	return ret;
}

static void render_ring_cleanup(struct intel_ring_buffer *ring)
{
	if (!ring->private)
		return;

	cleanup_pipe_control(ring);
}

static void
update_mboxes(struct intel_ring_buffer *ring,
	    u32 seqno,
	    u32 mmio_offset)
{
	intel_ring_emit(ring, MI_SEMAPHORE_MBOX |
			      MI_SEMAPHORE_GLOBAL_GTT |
			      MI_SEMAPHORE_REGISTER |
			      MI_SEMAPHORE_UPDATE);
	intel_ring_emit(ring, seqno);
	intel_ring_emit(ring, mmio_offset);
}

/**
 * gen6_add_request - Update the semaphore mailbox registers
 * 
 * @ring - ring that is adding a request
 * @seqno - return seqno stuck into the ring
 *
 * Update the mailbox registers in the *other* rings with the current seqno.
 * This acts like a signal in the canonical semaphore.
 */
static int
gen6_add_request(struct intel_ring_buffer *ring,
		 u32 *seqno)
{
	u32 mbox1_reg;
	u32 mbox2_reg;
	int ret;

	ret = intel_ring_begin(ring, 10);
	if (ret)
		return ret;

	mbox1_reg = ring->signal_mbox[0];
	mbox2_reg = ring->signal_mbox[1];

	*seqno = i915_gem_next_request_seqno(ring);

	update_mboxes(ring, *seqno, mbox1_reg);
	update_mboxes(ring, *seqno, mbox2_reg);
	intel_ring_emit(ring, MI_STORE_DWORD_INDEX);
	intel_ring_emit(ring, I915_GEM_HWS_INDEX << MI_STORE_DWORD_INDEX_SHIFT);
	intel_ring_emit(ring, *seqno);
	intel_ring_emit(ring, MI_USER_INTERRUPT);
	intel_ring_advance(ring);

	return 0;
}

/**
 * intel_ring_sync - sync the waiter to the signaller on seqno
 *
 * @waiter - ring that is waiting
 * @signaller - ring which has, or will signal
 * @seqno - seqno which the waiter will block on
 */
static int
gen6_ring_sync(struct intel_ring_buffer *waiter,
	       struct intel_ring_buffer *signaller,
	       u32 seqno)
{
	int ret;
	u32 dw1 = MI_SEMAPHORE_MBOX |
		  MI_SEMAPHORE_COMPARE |
		  MI_SEMAPHORE_REGISTER;

	/* Throughout all of the GEM code, seqno passed implies our current
	 * seqno is >= the last seqno executed. However for hardware the
	 * comparison is strictly greater than.
	 */
	seqno -= 1;

	WARN_ON(signaller->semaphore_register[waiter->id] ==
		MI_SEMAPHORE_SYNC_INVALID);

	ret = intel_ring_begin(waiter, 4);
	if (ret)
		return ret;

	intel_ring_emit(waiter,
			dw1 | signaller->semaphore_register[waiter->id]);
	intel_ring_emit(waiter, seqno);
	intel_ring_emit(waiter, 0);
	intel_ring_emit(waiter, MI_NOOP);
	intel_ring_advance(waiter);

	return 0;
}

#define PIPE_CONTROL_FLUSH(ring__, addr__)					\
do {									\
	intel_ring_emit(ring__, GFX_OP_PIPE_CONTROL(4) | PIPE_CONTROL_QW_WRITE |		\
		 PIPE_CONTROL_DEPTH_STALL);				\
	intel_ring_emit(ring__, (addr__) | PIPE_CONTROL_GLOBAL_GTT);			\
	intel_ring_emit(ring__, 0);							\
	intel_ring_emit(ring__, 0);							\
} while (0)

static int
pc_render_add_request(struct intel_ring_buffer *ring,
		      u32 *result)
{
	u32 seqno = i915_gem_next_request_seqno(ring);
	struct pipe_control *pc = ring->private;
	u32 scratch_addr = pc->gtt_offset + 128;
	int ret;

	/* For Ironlake, MI_USER_INTERRUPT was deprecated and apparently
	 * incoherent with writes to memory, i.e. completely fubar,
	 * so we need to use PIPE_NOTIFY instead.
	 *
	 * However, we also need to workaround the qword write
	 * incoherence by flushing the 6 PIPE_NOTIFY buffers out to
	 * memory before requesting an interrupt.
	 */
	ret = intel_ring_begin(ring, 32);
	if (ret)
		return ret;

	intel_ring_emit(ring, GFX_OP_PIPE_CONTROL(4) | PIPE_CONTROL_QW_WRITE |
			PIPE_CONTROL_WRITE_FLUSH |
			PIPE_CONTROL_TEXTURE_CACHE_INVALIDATE);
	intel_ring_emit(ring, pc->gtt_offset | PIPE_CONTROL_GLOBAL_GTT);
	intel_ring_emit(ring, seqno);
	intel_ring_emit(ring, 0);
	PIPE_CONTROL_FLUSH(ring, scratch_addr);
	scratch_addr += 128; /* write to separate cachelines */
	PIPE_CONTROL_FLUSH(ring, scratch_addr);
	scratch_addr += 128;
	PIPE_CONTROL_FLUSH(ring, scratch_addr);
	scratch_addr += 128;
	PIPE_CONTROL_FLUSH(ring, scratch_addr);
	scratch_addr += 128;
	PIPE_CONTROL_FLUSH(ring, scratch_addr);
	scratch_addr += 128;
	PIPE_CONTROL_FLUSH(ring, scratch_addr);

	intel_ring_emit(ring, GFX_OP_PIPE_CONTROL(4) | PIPE_CONTROL_QW_WRITE |
			PIPE_CONTROL_WRITE_FLUSH |
			PIPE_CONTROL_TEXTURE_CACHE_INVALIDATE |
			PIPE_CONTROL_NOTIFY);
	intel_ring_emit(ring, pc->gtt_offset | PIPE_CONTROL_GLOBAL_GTT);
	intel_ring_emit(ring, seqno);
	intel_ring_emit(ring, 0);
	intel_ring_advance(ring);

	*result = seqno;
	return 0;
}

static u32
gen6_ring_get_seqno(struct intel_ring_buffer *ring, bool lazy_coherency)
{
	/* Workaround to force correct ordering between irq and seqno writes on
	 * ivb (and maybe also on snb) by reading from a CS register (like
	 * ACTHD) before reading the status page. */
	if (!lazy_coherency)
		intel_ring_get_active_head(ring);
	return intel_read_status_page(ring, I915_GEM_HWS_INDEX);
}

static u32
ring_get_seqno(struct intel_ring_buffer *ring, bool lazy_coherency)
{
	return intel_read_status_page(ring, I915_GEM_HWS_INDEX);
}

static u32
pc_render_get_seqno(struct intel_ring_buffer *ring, bool lazy_coherency)
{
	struct pipe_control *pc = ring->private;
	return pc->cpu_page[0];
}

static bool
gen5_ring_get_irq(struct intel_ring_buffer *ring)
{
	struct drm_device *dev = ring->dev;
	drm_i915_private_t *dev_priv = dev->dev_private;
	unsigned long flags;

	if (!dev->irq_enabled)
		return false;

	spin_lock_irqsave(&dev_priv->irq_lock, flags);
	if (ring->irq_refcount++ == 0) {
		dev_priv->gt_irq_mask &= ~ring->irq_enable_mask;
		I915_WRITE(GTIMR, dev_priv->gt_irq_mask);
		POSTING_READ(GTIMR);
	}
	spin_unlock_irqrestore(&dev_priv->irq_lock, flags);

	return true;
}

static void
gen5_ring_put_irq(struct intel_ring_buffer *ring)
{
	struct drm_device *dev = ring->dev;
	drm_i915_private_t *dev_priv = dev->dev_private;
	unsigned long flags;

	spin_lock_irqsave(&dev_priv->irq_lock, flags);
	if (--ring->irq_refcount == 0) {
		dev_priv->gt_irq_mask |= ring->irq_enable_mask;
		I915_WRITE(GTIMR, dev_priv->gt_irq_mask);
		POSTING_READ(GTIMR);
	}
	spin_unlock_irqrestore(&dev_priv->irq_lock, flags);
}

static bool
i9xx_ring_get_irq(struct intel_ring_buffer *ring)
{
	struct drm_device *dev = ring->dev;
	drm_i915_private_t *dev_priv = dev->dev_private;
	unsigned long flags;

	if (!dev->irq_enabled)
		return false;

	spin_lock_irqsave(&dev_priv->irq_lock, flags);
	if (ring->irq_refcount++ == 0) {
		dev_priv->irq_mask &= ~ring->irq_enable_mask;
		I915_WRITE(IMR, dev_priv->irq_mask);
		POSTING_READ(IMR);
	}
	spin_unlock_irqrestore(&dev_priv->irq_lock, flags);

	return true;
}

static void
i9xx_ring_put_irq(struct intel_ring_buffer *ring)
{
	struct drm_device *dev = ring->dev;
	drm_i915_private_t *dev_priv = dev->dev_private;
	unsigned long flags;

	spin_lock_irqsave(&dev_priv->irq_lock, flags);
	if (--ring->irq_refcount == 0) {
		dev_priv->irq_mask |= ring->irq_enable_mask;
		I915_WRITE(IMR, dev_priv->irq_mask);
		POSTING_READ(IMR);
	}
	spin_unlock_irqrestore(&dev_priv->irq_lock, flags);
}

static bool
i8xx_ring_get_irq(struct intel_ring_buffer *ring)
{
	struct drm_device *dev = ring->dev;
	drm_i915_private_t *dev_priv = dev->dev_private;
	unsigned long flags;

	if (!dev->irq_enabled)
		return false;

	spin_lock_irqsave(&dev_priv->irq_lock, flags);
	if (ring->irq_refcount++ == 0) {
		dev_priv->irq_mask &= ~ring->irq_enable_mask;
		I915_WRITE16(IMR, dev_priv->irq_mask);
		POSTING_READ16(IMR);
	}
	spin_unlock_irqrestore(&dev_priv->irq_lock, flags);

	return true;
}

static void
i8xx_ring_put_irq(struct intel_ring_buffer *ring)
{
	struct drm_device *dev = ring->dev;
	drm_i915_private_t *dev_priv = dev->dev_private;
	unsigned long flags;

	spin_lock_irqsave(&dev_priv->irq_lock, flags);
	if (--ring->irq_refcount == 0) {
		dev_priv->irq_mask |= ring->irq_enable_mask;
		I915_WRITE16(IMR, dev_priv->irq_mask);
		POSTING_READ16(IMR);
	}
	spin_unlock_irqrestore(&dev_priv->irq_lock, flags);
}

void intel_ring_setup_status_page(struct intel_ring_buffer *ring)
{
	struct drm_device *dev = ring->dev;
	drm_i915_private_t *dev_priv = ring->dev->dev_private;
	u32 mmio = 0;

	/* The ring status page addresses are no longer next to the rest of
	 * the ring registers as of gen7.
	 */
	if (IS_GEN7(dev)) {
		switch (ring->id) {
		case RCS:
			mmio = RENDER_HWS_PGA_GEN7;
			break;
		case BCS:
			mmio = BLT_HWS_PGA_GEN7;
			break;
		case VCS:
			mmio = BSD_HWS_PGA_GEN7;
			break;
		}
	} else if (IS_GEN6(ring->dev)) {
		mmio = RING_HWS_PGA_GEN6(ring->mmio_base);
	} else {
		mmio = RING_HWS_PGA(ring->mmio_base);
	}

	I915_WRITE(mmio, (u32)ring->status_page.gfx_addr);
	POSTING_READ(mmio);
}

static int
bsd_ring_flush(struct intel_ring_buffer *ring,
	       u32     invalidate_domains,
	       u32     flush_domains)
{
	int ret;

	ret = intel_ring_begin(ring, 2);
	if (ret)
		return ret;

	intel_ring_emit(ring, MI_FLUSH);
	intel_ring_emit(ring, MI_NOOP);
	intel_ring_advance(ring);
	return 0;
}

static int
i9xx_add_request(struct intel_ring_buffer *ring,
		 u32 *result)
{
	u32 seqno;
	int ret;

	ret = intel_ring_begin(ring, 4);
	if (ret)
		return ret;

	seqno = i915_gem_next_request_seqno(ring);

	intel_ring_emit(ring, MI_STORE_DWORD_INDEX);
	intel_ring_emit(ring, I915_GEM_HWS_INDEX << MI_STORE_DWORD_INDEX_SHIFT);
	intel_ring_emit(ring, seqno);
	intel_ring_emit(ring, MI_USER_INTERRUPT);
	intel_ring_advance(ring);

	*result = seqno;
	return 0;
}

static bool
gen6_ring_get_irq(struct intel_ring_buffer *ring)
{
	struct drm_device *dev = ring->dev;
	drm_i915_private_t *dev_priv = dev->dev_private;
	unsigned long flags;

	if (!dev->irq_enabled)
	       return false;

	/* It looks like we need to prevent the gt from suspending while waiting
	 * for an notifiy irq, otherwise irqs seem to get lost on at least the
	 * blt/bsd rings on ivb. */
	gen6_gt_force_wake_get(dev_priv);

	spin_lock_irqsave(&dev_priv->irq_lock, flags);
	if (ring->irq_refcount++ == 0) {
		if (HAS_L3_GPU_CACHE(dev) && ring->id == RCS)
			I915_WRITE_IMR(ring, ~(ring->irq_enable_mask |
						GEN6_RENDER_L3_PARITY_ERROR));
		else
			I915_WRITE_IMR(ring, ~ring->irq_enable_mask);
		dev_priv->gt_irq_mask &= ~ring->irq_enable_mask;
		I915_WRITE(GTIMR, dev_priv->gt_irq_mask);
		POSTING_READ(GTIMR);
	}
	spin_unlock_irqrestore(&dev_priv->irq_lock, flags);

	return true;
}

static void
gen6_ring_put_irq(struct intel_ring_buffer *ring)
{
	struct drm_device *dev = ring->dev;
	drm_i915_private_t *dev_priv = dev->dev_private;
	unsigned long flags;

	spin_lock_irqsave(&dev_priv->irq_lock, flags);
	if (--ring->irq_refcount == 0) {
		if (HAS_L3_GPU_CACHE(dev) && ring->id == RCS)
			I915_WRITE_IMR(ring, ~GEN6_RENDER_L3_PARITY_ERROR);
		else
			I915_WRITE_IMR(ring, ~0);
		dev_priv->gt_irq_mask |= ring->irq_enable_mask;
		I915_WRITE(GTIMR, dev_priv->gt_irq_mask);
		POSTING_READ(GTIMR);
	}
	spin_unlock_irqrestore(&dev_priv->irq_lock, flags);

	gen6_gt_force_wake_put(dev_priv);
}

static int
i965_dispatch_execbuffer(struct intel_ring_buffer *ring, u32 offset, u32 length)
{
	int ret;

	ret = intel_ring_begin(ring, 2);
	if (ret)
		return ret;

	intel_ring_emit(ring,
			MI_BATCH_BUFFER_START |
			MI_BATCH_GTT |
			MI_BATCH_NON_SECURE_I965);
	intel_ring_emit(ring, offset);
	intel_ring_advance(ring);

	return 0;
}

static int
i830_dispatch_execbuffer(struct intel_ring_buffer *ring,
				u32 offset, u32 len)
{
	int ret;

	ret = intel_ring_begin(ring, 4);
	if (ret)
		return ret;

	intel_ring_emit(ring, MI_BATCH_BUFFER);
	intel_ring_emit(ring, offset | MI_BATCH_NON_SECURE);
	intel_ring_emit(ring, offset + len - 8);
	intel_ring_emit(ring, 0);
	intel_ring_advance(ring);

	return 0;
}

static int
i915_dispatch_execbuffer(struct intel_ring_buffer *ring,
				u32 offset, u32 len)
{
	int ret;

	ret = intel_ring_begin(ring, 2);
	if (ret)
		return ret;

	intel_ring_emit(ring, MI_BATCH_BUFFER_START | MI_BATCH_GTT);
	intel_ring_emit(ring, offset | MI_BATCH_NON_SECURE);
	intel_ring_advance(ring);

	return 0;
}

static void cleanup_status_page(struct intel_ring_buffer *ring)
{
	struct drm_i915_gem_object *obj;

	obj = ring->status_page.obj;
	if (obj == NULL)
		return;

	kunmap(sg_page(obj->pages->sgl));
	i915_gem_object_unpin(obj);
	drm_gem_object_unreference(&obj->base);
	ring->status_page.obj = NULL;
}

static int init_status_page(struct intel_ring_buffer *ring)
{
	struct drm_device *dev = ring->dev;
	struct drm_i915_gem_object *obj;
	int ret;

	obj = i915_gem_alloc_object(dev, 4096);
	if (obj == NULL) {
		DRM_ERROR("Failed to allocate status page\n");
		ret = -ENOMEM;
		goto err;
	}

	i915_gem_object_set_cache_level(obj, I915_CACHE_LLC);

	ret = i915_gem_object_pin(obj, 4096, true, false);
	if (ret != 0) {
		goto err_unref;
	}

	ring->status_page.gfx_addr = obj->gtt_offset;
	ring->status_page.page_addr = kmap(sg_page(obj->pages->sgl));
	if (ring->status_page.page_addr == NULL) {
		ret = -ENOMEM;
		goto err_unpin;
	}
	ring->status_page.obj = obj;
	memset(ring->status_page.page_addr, 0, PAGE_SIZE);

	intel_ring_setup_status_page(ring);
	DRM_DEBUG_DRIVER("%s hws offset: 0x%08x\n",
			ring->name, ring->status_page.gfx_addr);

	return 0;

err_unpin:
	i915_gem_object_unpin(obj);
err_unref:
	drm_gem_object_unreference(&obj->base);
err:
	return ret;
}

static int intel_init_ring_buffer(struct drm_device *dev,
				  struct intel_ring_buffer *ring)
{
	struct drm_i915_gem_object *obj;
	struct drm_i915_private *dev_priv = dev->dev_private;
	int ret;

	ring->dev = dev;
	INIT_LIST_HEAD(&ring->active_list);
	INIT_LIST_HEAD(&ring->request_list);
	ring->size = 32 * PAGE_SIZE;

	init_waitqueue_head(&ring->irq_queue);

	if (I915_NEED_GFX_HWS(dev)) {
		ret = init_status_page(ring);
		if (ret)
			return ret;
	}

	obj = i915_gem_alloc_object(dev, ring->size);
	if (obj == NULL) {
		DRM_ERROR("Failed to allocate ringbuffer\n");
		ret = -ENOMEM;
		goto err_hws;
	}

	ring->obj = obj;

	ret = i915_gem_object_pin(obj, PAGE_SIZE, true, false);
	if (ret)
		goto err_unref;

	ret = i915_gem_object_set_to_gtt_domain(obj, true);
	if (ret)
		goto err_unpin;

	ring->virtual_start =
		ioremap_wc(dev_priv->mm.gtt->gma_bus_addr + obj->gtt_offset,
			   ring->size);
	if (ring->virtual_start == NULL) {
		DRM_ERROR("Failed to map ringbuffer.\n");
		ret = -EINVAL;
		goto err_unpin;
	}

	ret = ring->init(ring);
	if (ret)
		goto err_unmap;

	/* Workaround an erratum on the i830 which causes a hang if
	 * the TAIL pointer points to within the last 2 cachelines
	 * of the buffer.
	 */
	ring->effective_size = ring->size;
	if (IS_I830(ring->dev) || IS_845G(ring->dev))
		ring->effective_size -= 128;

	return 0;

err_unmap:
	iounmap(ring->virtual_start);
err_unpin:
	i915_gem_object_unpin(obj);
err_unref:
	drm_gem_object_unreference(&obj->base);
	ring->obj = NULL;
err_hws:
	cleanup_status_page(ring);
	return ret;
}

void intel_cleanup_ring_buffer(struct intel_ring_buffer *ring)
{
	struct drm_i915_private *dev_priv;
	int ret;

	if (ring->obj == NULL)
		return;

	/* Disable the ring buffer. The ring must be idle at this point */
	dev_priv = ring->dev->dev_private;
	ret = intel_wait_ring_idle(ring);
	if (ret)
		DRM_ERROR("failed to quiesce %s whilst cleaning up: %d\n",
			  ring->name, ret);

	I915_WRITE_CTL(ring, 0);

	iounmap(ring->virtual_start);

	i915_gem_object_unpin(ring->obj);
	drm_gem_object_unreference(&ring->obj->base);
	ring->obj = NULL;

	if (ring->cleanup)
		ring->cleanup(ring);

	cleanup_status_page(ring);
}

static int intel_wrap_ring_buffer(struct intel_ring_buffer *ring)
{
	uint32_t __iomem *virt;
	int rem = ring->size - ring->tail;

	if (ring->space < rem) {
		int ret = intel_wait_ring_buffer(ring, rem);
		if (ret)
			return ret;
	}

	virt = ring->virtual_start + ring->tail;
	rem /= 4;
	while (rem--)
		iowrite32(MI_NOOP, virt++);

	ring->tail = 0;
	ring->space = ring_space(ring);

	return 0;
}

static int intel_ring_wait_seqno(struct intel_ring_buffer *ring, u32 seqno)
{
	int ret;

	ret = i915_wait_seqno(ring, seqno);
	if (!ret)
		i915_gem_retire_requests_ring(ring);

	return ret;
}

static int intel_ring_wait_request(struct intel_ring_buffer *ring, int n)
{
	struct drm_i915_gem_request *request;
	u32 seqno = 0;
	int ret;

	i915_gem_retire_requests_ring(ring);

	if (ring->last_retired_head != -1) {
		ring->head = ring->last_retired_head;
		ring->last_retired_head = -1;
		ring->space = ring_space(ring);
		if (ring->space >= n)
			return 0;
	}

	list_for_each_entry(request, &ring->request_list, list) {
		int space;

		if (request->tail == -1)
			continue;

		space = request->tail - (ring->tail + 8);
		if (space < 0)
			space += ring->size;
		if (space >= n) {
			seqno = request->seqno;
			break;
		}

		/* Consume this request in case we need more space than
		 * is available and so need to prevent a race between
		 * updating last_retired_head and direct reads of
		 * I915_RING_HEAD. It also provides a nice sanity check.
		 */
		request->tail = -1;
	}

	if (seqno == 0)
		return -ENOSPC;

	ret = intel_ring_wait_seqno(ring, seqno);
	if (ret)
		return ret;

	if (WARN_ON(ring->last_retired_head == -1))
		return -ENOSPC;

	ring->head = ring->last_retired_head;
	ring->last_retired_head = -1;
	ring->space = ring_space(ring);
	if (WARN_ON(ring->space < n))
		return -ENOSPC;

	return 0;
}

int intel_wait_ring_buffer(struct intel_ring_buffer *ring, int n)
{
	struct drm_device *dev = ring->dev;
	struct drm_i915_private *dev_priv = dev->dev_private;
	unsigned long end;
	int ret;

	ret = intel_ring_wait_request(ring, n);
	if (ret != -ENOSPC)
		return ret;

	trace_i915_ring_wait_begin(ring);
	/* With GEM the hangcheck timer should kick us out of the loop,
	 * leaving it early runs the risk of corrupting GEM state (due
	 * to running on almost untested codepaths). But on resume
	 * timers don't work yet, so prevent a complete hang in that
	 * case by choosing an insanely large timeout. */
	end = jiffies + 60 * HZ;

	do {
		ring->head = I915_READ_HEAD(ring);
		ring->space = ring_space(ring);
		if (ring->space >= n) {
			trace_i915_ring_wait_end(ring);
			return 0;
		}

		if (dev->primary->master) {
			struct drm_i915_master_private *master_priv = dev->primary->master->driver_priv;
			if (master_priv->sarea_priv)
				master_priv->sarea_priv->perf_boxes |= I915_BOX_WAIT;
		}

		msleep(1);

		ret = i915_gem_check_wedge(dev_priv, dev_priv->mm.interruptible);
		if (ret)
			return ret;
	} while (!time_after(jiffies, end));
	trace_i915_ring_wait_end(ring);
	return -EBUSY;
}

int intel_ring_begin(struct intel_ring_buffer *ring,
		     int num_dwords)
{
	drm_i915_private_t *dev_priv = ring->dev->dev_private;
	int n = 4*num_dwords;
	int ret;

	ret = i915_gem_check_wedge(dev_priv, dev_priv->mm.interruptible);
	if (ret)
		return ret;

	if (unlikely(ring->tail + n > ring->effective_size)) {
		ret = intel_wrap_ring_buffer(ring);
		if (unlikely(ret))
			return ret;
	}

	if (unlikely(ring->space < n)) {
		ret = intel_wait_ring_buffer(ring, n);
		if (unlikely(ret))
			return ret;
	}

	ring->space -= n;
	return 0;
}

void intel_ring_advance(struct intel_ring_buffer *ring)
{
	struct drm_i915_private *dev_priv = ring->dev->dev_private;

	ring->tail &= ring->size - 1;
	if (dev_priv->stop_rings & intel_ring_flag(ring))
		return;
	ring->write_tail(ring, ring->tail);
}


static void gen6_bsd_ring_write_tail(struct intel_ring_buffer *ring,
				     u32 value)
{
	drm_i915_private_t *dev_priv = ring->dev->dev_private;

       /* Every tail move must follow the sequence below */

	/* Disable notification that the ring is IDLE. The GT
	 * will then assume that it is busy and bring it out of rc6.
	 */
	I915_WRITE(GEN6_BSD_SLEEP_PSMI_CONTROL,
		   _MASKED_BIT_ENABLE(GEN6_BSD_SLEEP_MSG_DISABLE));

	/* Clear the context id. Here be magic! */
	I915_WRITE64(GEN6_BSD_RNCID, 0x0);

	/* Wait for the ring not to be idle, i.e. for it to wake up. */
	if (wait_for((I915_READ(GEN6_BSD_SLEEP_PSMI_CONTROL) &
		      GEN6_BSD_SLEEP_INDICATOR) == 0,
		     50))
		DRM_ERROR("timed out waiting for the BSD ring to wake up\n");

	/* Now that the ring is fully powered up, update the tail */
	I915_WRITE_TAIL(ring, value);
	POSTING_READ(RING_TAIL(ring->mmio_base));

	/* Let the ring send IDLE messages to the GT again,
	 * and so let it sleep to conserve power when idle.
	 */
	I915_WRITE(GEN6_BSD_SLEEP_PSMI_CONTROL,
		   _MASKED_BIT_DISABLE(GEN6_BSD_SLEEP_MSG_DISABLE));
}

static int gen6_ring_flush(struct intel_ring_buffer *ring,
			   u32 invalidate, u32 flush)
{
	uint32_t cmd;
	int ret;

	ret = intel_ring_begin(ring, 4);
	if (ret)
		return ret;

	cmd = MI_FLUSH_DW;
	if (invalidate & I915_GEM_GPU_DOMAINS)
		cmd |= MI_INVALIDATE_TLB | MI_INVALIDATE_BSD;
	intel_ring_emit(ring, cmd);
	intel_ring_emit(ring, 0);
	intel_ring_emit(ring, 0);
	intel_ring_emit(ring, MI_NOOP);
	intel_ring_advance(ring);
	return 0;
}

static int
gen6_ring_dispatch_execbuffer(struct intel_ring_buffer *ring,
			      u32 offset, u32 len)
{
	int ret;

	ret = intel_ring_begin(ring, 2);
	if (ret)
		return ret;

	intel_ring_emit(ring, MI_BATCH_BUFFER_START | MI_BATCH_NON_SECURE_I965);
	/* bit0-7 is the length on GEN6+ */
	intel_ring_emit(ring, offset);
	intel_ring_advance(ring);

	return 0;
}

/* Blitter support (SandyBridge+) */

static int blt_ring_flush(struct intel_ring_buffer *ring,
			  u32 invalidate, u32 flush)
{
	uint32_t cmd;
	int ret;

	ret = intel_ring_begin(ring, 4);
	if (ret)
		return ret;

	cmd = MI_FLUSH_DW;
	if (invalidate & I915_GEM_DOMAIN_RENDER)
		cmd |= MI_INVALIDATE_TLB;
	intel_ring_emit(ring, cmd);
	intel_ring_emit(ring, 0);
	intel_ring_emit(ring, 0);
	intel_ring_emit(ring, MI_NOOP);
	intel_ring_advance(ring);
	return 0;
}

int intel_init_render_ring_buffer(struct drm_device *dev)
{
	drm_i915_private_t *dev_priv = dev->dev_private;
	struct intel_ring_buffer *ring = &dev_priv->ring[RCS];

	ring->name = "render ring";
	ring->id = RCS;
	ring->mmio_base = RENDER_RING_BASE;

	if (INTEL_INFO(dev)->gen >= 6) {
		ring->add_request = gen6_add_request;
		ring->flush = gen7_render_ring_flush;
		if (INTEL_INFO(dev)->gen == 6)
			ring->flush = gen6_render_ring_flush;
		ring->irq_get = gen6_ring_get_irq;
		ring->irq_put = gen6_ring_put_irq;
		ring->irq_enable_mask = GT_USER_INTERRUPT;
		ring->get_seqno = gen6_ring_get_seqno;
		ring->sync_to = gen6_ring_sync;
		ring->semaphore_register[0] = MI_SEMAPHORE_SYNC_INVALID;
		ring->semaphore_register[1] = MI_SEMAPHORE_SYNC_RV;
		ring->semaphore_register[2] = MI_SEMAPHORE_SYNC_RB;
		ring->signal_mbox[0] = GEN6_VRSYNC;
		ring->signal_mbox[1] = GEN6_BRSYNC;
	} else if (IS_GEN5(dev)) {
		ring->add_request = pc_render_add_request;
		ring->flush = gen4_render_ring_flush;
		ring->get_seqno = pc_render_get_seqno;
		ring->irq_get = gen5_ring_get_irq;
		ring->irq_put = gen5_ring_put_irq;
		ring->irq_enable_mask = GT_USER_INTERRUPT | GT_PIPE_NOTIFY;
	} else {
		ring->add_request = i9xx_add_request;
		if (INTEL_INFO(dev)->gen < 4)
			ring->flush = gen2_render_ring_flush;
		else
			ring->flush = gen4_render_ring_flush;
		ring->get_seqno = ring_get_seqno;
		if (IS_GEN2(dev)) {
			ring->irq_get = i8xx_ring_get_irq;
			ring->irq_put = i8xx_ring_put_irq;
		} else {
			ring->irq_get = i9xx_ring_get_irq;
			ring->irq_put = i9xx_ring_put_irq;
		}
		ring->irq_enable_mask = I915_USER_INTERRUPT;
	}
	ring->write_tail = ring_write_tail;
	if (INTEL_INFO(dev)->gen >= 6)
		ring->dispatch_execbuffer = gen6_ring_dispatch_execbuffer;
	else if (INTEL_INFO(dev)->gen >= 4)
		ring->dispatch_execbuffer = i965_dispatch_execbuffer;
	else if (IS_I830(dev) || IS_845G(dev))
		ring->dispatch_execbuffer = i830_dispatch_execbuffer;
	else
		ring->dispatch_execbuffer = i915_dispatch_execbuffer;
	ring->init = init_render_ring;
	ring->cleanup = render_ring_cleanup;


	if (!I915_NEED_GFX_HWS(dev)) {
		ring->status_page.page_addr = dev_priv->status_page_dmah->vaddr;
		memset(ring->status_page.page_addr, 0, PAGE_SIZE);
	}

	return intel_init_ring_buffer(dev, ring);
}

int intel_render_ring_init_dri(struct drm_device *dev, u64 start, u32 size)
{
	drm_i915_private_t *dev_priv = dev->dev_private;
	struct intel_ring_buffer *ring = &dev_priv->ring[RCS];

	ring->name = "render ring";
	ring->id = RCS;
	ring->mmio_base = RENDER_RING_BASE;

	if (INTEL_INFO(dev)->gen >= 6) {
		/* non-kms not supported on gen6+ */
		return -ENODEV;
	}

	/* Note: gem is not supported on gen5/ilk without kms (the corresponding
	 * gem_init ioctl returns with -ENODEV). Hence we do not need to set up
	 * the special gen5 functions. */
	ring->add_request = i9xx_add_request;
	if (INTEL_INFO(dev)->gen < 4)
		ring->flush = gen2_render_ring_flush;
	else
		ring->flush = gen4_render_ring_flush;
	ring->get_seqno = ring_get_seqno;
	if (IS_GEN2(dev)) {
		ring->irq_get = i8xx_ring_get_irq;
		ring->irq_put = i8xx_ring_put_irq;
	} else {
		ring->irq_get = i9xx_ring_get_irq;
		ring->irq_put = i9xx_ring_put_irq;
	}
	ring->irq_enable_mask = I915_USER_INTERRUPT;
	ring->write_tail = ring_write_tail;
	if (INTEL_INFO(dev)->gen >= 4)
		ring->dispatch_execbuffer = i965_dispatch_execbuffer;
	else if (IS_I830(dev) || IS_845G(dev))
		ring->dispatch_execbuffer = i830_dispatch_execbuffer;
	else
		ring->dispatch_execbuffer = i915_dispatch_execbuffer;
	ring->init = init_render_ring;
	ring->cleanup = render_ring_cleanup;

	if (!I915_NEED_GFX_HWS(dev))
		ring->status_page.page_addr = dev_priv->status_page_dmah->vaddr;

	ring->dev = dev;
	INIT_LIST_HEAD(&ring->active_list);
	INIT_LIST_HEAD(&ring->request_list);

	ring->size = size;
	ring->effective_size = ring->size;
	if (IS_I830(ring->dev))
		ring->effective_size -= 128;

	ring->virtual_start = ioremap_wc(start, size);
	if (ring->virtual_start == NULL) {
		DRM_ERROR("can not ioremap virtual address for"
			  " ring buffer\n");
		return -ENOMEM;
	}

	return 0;
}

int intel_init_bsd_ring_buffer(struct drm_device *dev)
{
	drm_i915_private_t *dev_priv = dev->dev_private;
	struct intel_ring_buffer *ring = &dev_priv->ring[VCS];

	ring->name = "bsd ring";
	ring->id = VCS;

	ring->write_tail = ring_write_tail;
	if (IS_GEN6(dev) || IS_GEN7(dev)) {
		ring->mmio_base = GEN6_BSD_RING_BASE;
		/* gen6 bsd needs a special wa for tail updates */
		if (IS_GEN6(dev))
			ring->write_tail = gen6_bsd_ring_write_tail;
		ring->flush = gen6_ring_flush;
		ring->add_request = gen6_add_request;
		ring->get_seqno = gen6_ring_get_seqno;
		ring->irq_enable_mask = GEN6_BSD_USER_INTERRUPT;
		ring->irq_get = gen6_ring_get_irq;
		ring->irq_put = gen6_ring_put_irq;
		ring->dispatch_execbuffer = gen6_ring_dispatch_execbuffer;
		ring->sync_to = gen6_ring_sync;
		ring->semaphore_register[0] = MI_SEMAPHORE_SYNC_VR;
		ring->semaphore_register[1] = MI_SEMAPHORE_SYNC_INVALID;
		ring->semaphore_register[2] = MI_SEMAPHORE_SYNC_VB;
		ring->signal_mbox[0] = GEN6_RVSYNC;
		ring->signal_mbox[1] = GEN6_BVSYNC;
	} else {
		ring->mmio_base = BSD_RING_BASE;
		ring->flush = bsd_ring_flush;
		ring->add_request = i9xx_add_request;
		ring->get_seqno = ring_get_seqno;
		if (IS_GEN5(dev)) {
			ring->irq_enable_mask = GT_BSD_USER_INTERRUPT;
			ring->irq_get = gen5_ring_get_irq;
			ring->irq_put = gen5_ring_put_irq;
		} else {
			ring->irq_enable_mask = I915_BSD_USER_INTERRUPT;
			ring->irq_get = i9xx_ring_get_irq;
			ring->irq_put = i9xx_ring_put_irq;
		}
		ring->dispatch_execbuffer = i965_dispatch_execbuffer;
	}
	ring->init = init_ring_common;


	return intel_init_ring_buffer(dev, ring);
}

int intel_init_blt_ring_buffer(struct drm_device *dev)
{
	drm_i915_private_t *dev_priv = dev->dev_private;
	struct intel_ring_buffer *ring = &dev_priv->ring[BCS];

	ring->name = "blitter ring";
	ring->id = BCS;

	ring->mmio_base = BLT_RING_BASE;
	ring->write_tail = ring_write_tail;
	ring->flush = blt_ring_flush;
	ring->add_request = gen6_add_request;
	ring->get_seqno = gen6_ring_get_seqno;
	ring->irq_enable_mask = GEN6_BLITTER_USER_INTERRUPT;
	ring->irq_get = gen6_ring_get_irq;
	ring->irq_put = gen6_ring_put_irq;
	ring->dispatch_execbuffer = gen6_ring_dispatch_execbuffer;
	ring->sync_to = gen6_ring_sync;
	ring->semaphore_register[0] = MI_SEMAPHORE_SYNC_BR;
	ring->semaphore_register[1] = MI_SEMAPHORE_SYNC_BV;
	ring->semaphore_register[2] = MI_SEMAPHORE_SYNC_INVALID;
	ring->signal_mbox[0] = GEN6_RBSYNC;
	ring->signal_mbox[1] = GEN6_VBSYNC;
	ring->init = init_ring_common;

	return intel_init_ring_buffer(dev, ring);
}

int
intel_ring_flush_all_caches(struct intel_ring_buffer *ring)
{
	int ret;

	if (!ring->gpu_caches_dirty)
		return 0;

	ret = ring->flush(ring, 0, I915_GEM_GPU_DOMAINS);
	if (ret)
		return ret;

	trace_i915_gem_ring_flush(ring, 0, I915_GEM_GPU_DOMAINS);

	ring->gpu_caches_dirty = false;
	return 0;
}

int
intel_ring_invalidate_all_caches(struct intel_ring_buffer *ring)
{
	uint32_t flush_domains;
	int ret;

	flush_domains = 0;
	if (ring->gpu_caches_dirty)
		flush_domains = I915_GEM_GPU_DOMAINS;

	ret = ring->flush(ring, I915_GEM_GPU_DOMAINS, flush_domains);
	if (ret)
		return ret;

	trace_i915_gem_ring_flush(ring, I915_GEM_GPU_DOMAINS, flush_domains);

	ring->gpu_caches_dirty = false;
	return 0;
}<|MERGE_RESOLUTION|>--- conflicted
+++ resolved
@@ -247,9 +247,6 @@
 		 */
 		flags |= PIPE_CONTROL_QW_WRITE;
 	}
-<<<<<<< HEAD
-
-=======
 
 	ret = intel_ring_begin(ring, 4);
 	if (ret)
@@ -328,7 +325,6 @@
 		gen7_render_ring_cs_stall_wa(ring);
 	}
 
->>>>>>> 4a8e43fe
 	ret = intel_ring_begin(ring, 4);
 	if (ret)
 		return ret;
