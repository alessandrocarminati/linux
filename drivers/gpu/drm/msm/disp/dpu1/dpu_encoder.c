--- conflicted
+++ resolved
@@ -162,10 +162,7 @@
  * @vsync_event_work:		worker to handle vsync event for autorefresh
  * @topology:                   topology of the display
  * @idle_timeout:		idle timeout duration in milliseconds
-<<<<<<< HEAD
-=======
  * @dsc:			msm_display_dsc_config pointer, for DSC-enabled encoders
->>>>>>> 88084a3d
  */
 struct dpu_encoder_virt {
 	struct drm_encoder base;
@@ -207,14 +204,11 @@
 	struct msm_display_topology topology;
 
 	u32 idle_timeout;
-<<<<<<< HEAD
-=======
 
 	bool wide_bus_en;
 
 	/* DSC configuration */
 	struct msm_display_dsc_config *dsc;
->>>>>>> 88084a3d
 };
 
 #define to_dpu_encoder_virt(x) container_of(x, struct dpu_encoder_virt, base)
@@ -923,8 +917,6 @@
 	return 0;
 }
 
-<<<<<<< HEAD
-=======
 void dpu_encoder_prepare_wb_job(struct drm_encoder *drm_enc,
 		struct drm_writeback_job *job)
 {
@@ -959,7 +951,6 @@
 	}
 }
 
->>>>>>> 88084a3d
 static void dpu_encoder_virt_atomic_mode_set(struct drm_encoder *drm_enc,
 					     struct drm_crtc_state *crtc_state,
 					     struct drm_connector_state *conn_state)
@@ -973,13 +964,9 @@
 	struct dpu_hw_blk *hw_ctl[MAX_CHANNELS_PER_ENC];
 	struct dpu_hw_blk *hw_lm[MAX_CHANNELS_PER_ENC];
 	struct dpu_hw_blk *hw_dspp[MAX_CHANNELS_PER_ENC] = { NULL };
-<<<<<<< HEAD
-	int num_lm, num_ctl, num_pp;
-=======
 	struct dpu_hw_blk *hw_dsc[MAX_CHANNELS_PER_ENC];
 	int num_lm, num_ctl, num_pp, num_dsc;
 	unsigned int dsc_mask = 0;
->>>>>>> 88084a3d
 	int i;
 
 	if (!drm_enc) {
@@ -1017,8 +1004,6 @@
 		dpu_enc->hw_pp[i] = i < num_pp ? to_dpu_hw_pingpong(hw_pp[i])
 						: NULL;
 
-<<<<<<< HEAD
-=======
 	if (dpu_enc->dsc) {
 		num_dsc = dpu_rm_get_assigned_resources(&dpu_kms->rm, global_state,
 							drm_enc->base.id, DPU_HW_BLK_DSC,
@@ -1031,7 +1016,6 @@
 
 	dpu_enc->dsc_mask = dsc_mask;
 
->>>>>>> 88084a3d
 	cstate = to_dpu_crtc_state(crtc_state);
 
 	for (i = 0; i < num_lm; i++) {
@@ -1066,8 +1050,6 @@
 
 		if (phys->intf_idx >= INTF_0 && phys->intf_idx < INTF_MAX)
 			phys->hw_intf = dpu_rm_get_intf(&dpu_kms->rm, phys->intf_idx);
-<<<<<<< HEAD
-=======
 
 		if (phys->wb_idx >= WB_0 && phys->wb_idx < WB_MAX)
 			phys->hw_wb = dpu_rm_get_wb(&dpu_kms->rm, phys->wb_idx);
@@ -1077,7 +1059,6 @@
 				      "no intf or wb block assigned at idx: %d\n", i);
 			return;
 		}
->>>>>>> 88084a3d
 
 		if (phys->hw_intf && phys->hw_wb) {
 			DPU_ERROR_ENC(dpu_enc,
@@ -2383,12 +2364,9 @@
 		timer_setup(&dpu_enc->vsync_event_timer,
 				dpu_encoder_vsync_event_handler,
 				0);
-<<<<<<< HEAD
-=======
 	else if (disp_info->intf_type == DRM_MODE_ENCODER_TMDS)
 		dpu_enc->wide_bus_en = msm_dp_wide_bus_available(
 				priv->dp[disp_info->h_tile_instance[0]]);
->>>>>>> 88084a3d
 
 	INIT_DELAYED_WORK(&dpu_enc->delayed_off_work,
 			dpu_encoder_off_work);
