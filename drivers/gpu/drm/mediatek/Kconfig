--- conflicted
+++ resolved
@@ -26,11 +26,7 @@
 	select PHY_MTK_DP
 	select DRM_DISPLAY_HELPER
 	select DRM_DISPLAY_DP_HELPER
-<<<<<<< HEAD
-	select DRM_DP_AUX_BUS
-=======
 	select DRM_DISPLAY_DP_AUX_BUS
->>>>>>> 0c383648
 	help
 	  DRM/KMS Display Port driver for MediaTek SoCs.
 
