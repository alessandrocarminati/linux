// SPDX-License-Identifier: GPL-2.0
/*
 * Broadcom BCM2835 V4L2 driver
 *
 * Copyright © 2013 Raspberry Pi (Trading) Ltd.
 *
 * Authors: Vincent Sanders @ Collabora
 *          Dave Stevenson @ Broadcom
 *		(now dave.stevenson@raspberrypi.org)
 *          Simon Mellor @ Broadcom
 *          Luke Diamand @ Broadcom
 */

#include <linux/dma-mapping.h>
#include <linux/errno.h>
#include <linux/kernel.h>
#include <linux/module.h>
#include <linux/slab.h>
#include <media/videobuf2-vmalloc.h>
#include <media/videobuf2-dma-contig.h>
#include <media/v4l2-device.h>
#include <media/v4l2-ioctl.h>
#include <media/v4l2-ctrls.h>
#include <media/v4l2-fh.h>
#include <media/v4l2-event.h>
#include <media/v4l2-common.h>
#include <linux/delay.h>

#include "../interface/vchiq_arm/vchiq_bus.h"
#include "../vchiq-mmal/mmal-common.h"
#include "../vchiq-mmal/mmal-encodings.h"
#include "../vchiq-mmal/mmal-vchiq.h"
#include "../vchiq-mmal/mmal-msg.h"
#include "../vchiq-mmal/mmal-parameters.h"
#include "bcm2835-camera.h"

#define MIN_WIDTH 32
#define MIN_HEIGHT 32
#define MIN_BUFFER_SIZE (80 * 1024)

#define MAX_VIDEO_MODE_WIDTH 1280
#define MAX_VIDEO_MODE_HEIGHT 720

#define MAX_BCM2835_CAMERAS 2

int bcm2835_v4l2_debug;
module_param_named(debug, bcm2835_v4l2_debug, int, 0644);
MODULE_PARM_DESC(bcm2835_v4l2_debug, "Debug level 0-2");

#define UNSET (-1)
static int video_nr[] = {[0 ... (MAX_BCM2835_CAMERAS - 1)] = UNSET };
module_param_array(video_nr, int, NULL, 0644);
MODULE_PARM_DESC(video_nr, "videoX start numbers, -1 is autodetect");

static int max_video_width = MAX_VIDEO_MODE_WIDTH;
static int max_video_height = MAX_VIDEO_MODE_HEIGHT;
module_param(max_video_width, int, 0644);
MODULE_PARM_DESC(max_video_width, "Threshold for video mode");
module_param(max_video_height, int, 0644);
MODULE_PARM_DESC(max_video_height, "Threshold for video mode");

/* camera instance counter */
static atomic_t camera_instance = ATOMIC_INIT(0);

/* global device data array */
static struct bcm2835_mmal_dev *gdev[MAX_BCM2835_CAMERAS];

#define FPS_MIN 1
#define FPS_MAX 90

/* timeperframe: min/max and default */
static const struct v4l2_fract
	tpf_min     = {.numerator = 1,		.denominator = FPS_MAX},
	tpf_max     = {.numerator = 1,	        .denominator = FPS_MIN},
	tpf_default = {.numerator = 1000,	.denominator = 30000};

/* Container for MMAL and VB2 buffers*/
struct vb2_mmal_buffer {
	struct vb2_v4l2_buffer	vb;
	struct mmal_buffer	mmal;
};

/* video formats */
static struct mmal_fmt formats[] = {
	{
		.fourcc = V4L2_PIX_FMT_YUV420,
		.mmal = MMAL_ENCODING_I420,
		.depth = 12,
		.mmal_component = COMP_CAMERA,
		.ybbp = 1,
		.remove_padding = true,
	}, {
		.fourcc = V4L2_PIX_FMT_YUYV,
		.mmal = MMAL_ENCODING_YUYV,
		.depth = 16,
		.mmal_component = COMP_CAMERA,
		.ybbp = 2,
		.remove_padding = false,
	}, {
		.fourcc = V4L2_PIX_FMT_RGB24,
		.mmal = MMAL_ENCODING_RGB24,
		.depth = 24,
		.mmal_component = COMP_CAMERA,
		.ybbp = 3,
		.remove_padding = false,
	}, {
		.fourcc = V4L2_PIX_FMT_JPEG,
		.flags = V4L2_FMT_FLAG_COMPRESSED,
		.mmal = MMAL_ENCODING_JPEG,
		.depth = 8,
		.mmal_component = COMP_IMAGE_ENCODE,
		.ybbp = 0,
		.remove_padding = false,
	}, {
		.fourcc = V4L2_PIX_FMT_H264,
		.flags = V4L2_FMT_FLAG_COMPRESSED,
		.mmal = MMAL_ENCODING_H264,
		.depth = 8,
		.mmal_component = COMP_VIDEO_ENCODE,
		.ybbp = 0,
		.remove_padding = false,
	}, {
		.fourcc = V4L2_PIX_FMT_MJPEG,
		.flags = V4L2_FMT_FLAG_COMPRESSED,
		.mmal = MMAL_ENCODING_MJPEG,
		.depth = 8,
		.mmal_component = COMP_VIDEO_ENCODE,
		.ybbp = 0,
		.remove_padding = false,
	}, {
		.fourcc = V4L2_PIX_FMT_YVYU,
		.mmal = MMAL_ENCODING_YVYU,
		.depth = 16,
		.mmal_component = COMP_CAMERA,
		.ybbp = 2,
		.remove_padding = false,
	}, {
		.fourcc = V4L2_PIX_FMT_VYUY,
		.mmal = MMAL_ENCODING_VYUY,
		.depth = 16,
		.mmal_component = COMP_CAMERA,
		.ybbp = 2,
		.remove_padding = false,
	}, {
		.fourcc = V4L2_PIX_FMT_UYVY,
		.mmal = MMAL_ENCODING_UYVY,
		.depth = 16,
		.mmal_component = COMP_CAMERA,
		.ybbp = 2,
		.remove_padding = false,
	}, {
		.fourcc = V4L2_PIX_FMT_NV12,
		.mmal = MMAL_ENCODING_NV12,
		.depth = 12,
		.mmal_component = COMP_CAMERA,
		.ybbp = 1,
		.remove_padding = true,
	}, {
		.fourcc = V4L2_PIX_FMT_BGR24,
		.mmal = MMAL_ENCODING_BGR24,
		.depth = 24,
		.mmal_component = COMP_CAMERA,
		.ybbp = 3,
		.remove_padding = false,
	}, {
		.fourcc = V4L2_PIX_FMT_YVU420,
		.mmal = MMAL_ENCODING_YV12,
		.depth = 12,
		.mmal_component = COMP_CAMERA,
		.ybbp = 1,
		.remove_padding = true,
	}, {
		.fourcc = V4L2_PIX_FMT_NV21,
		.mmal = MMAL_ENCODING_NV21,
		.depth = 12,
		.mmal_component = COMP_CAMERA,
		.ybbp = 1,
		.remove_padding = true,
	}, {
		.fourcc = V4L2_PIX_FMT_BGR32,
		.mmal = MMAL_ENCODING_BGRA,
		.depth = 32,
		.mmal_component = COMP_CAMERA,
		.ybbp = 4,
		.remove_padding = false,
	},
};

static struct mmal_fmt *get_format(struct v4l2_format *f)
{
	struct mmal_fmt *fmt;
	unsigned int k;

	for (k = 0; k < ARRAY_SIZE(formats); k++) {
		fmt = &formats[k];
		if (fmt->fourcc == f->fmt.pix.pixelformat)
			return fmt;
	}

	return NULL;
}

/* ------------------------------------------------------------------
 *	Videobuf queue operations
 * ------------------------------------------------------------------
 */

static int queue_setup(struct vb2_queue *vq,
		       unsigned int *nbuffers, unsigned int *nplanes,
		       unsigned int sizes[], struct device *alloc_ctxs[])
{
	struct bcm2835_mmal_dev *dev = vb2_get_drv_priv(vq);
	unsigned long size;

	/* refuse queue setup if port is not configured */
	if (!dev->capture.port) {
		v4l2_err(&dev->v4l2_dev,
			 "%s: capture port not configured\n", __func__);
		return -EINVAL;
	}

	/* Handle CREATE_BUFS situation - *nplanes != 0 */
	if (*nplanes) {
		if (*nplanes != 1 ||
		    sizes[0] < dev->capture.port->current_buffer.size) {
			v4l2_dbg(1, bcm2835_v4l2_debug, &dev->v4l2_dev,
				 "%s: dev:%p Invalid buffer request from CREATE_BUFS, size %u < %u, nplanes %u != 1\n",
				 __func__, dev, sizes[0],
				 dev->capture.port->current_buffer.size,
				 *nplanes);
			return -EINVAL;
		} else {
			return 0;
		}
	}

	/* Handle REQBUFS situation */
	size = dev->capture.port->current_buffer.size;
	if (size == 0) {
		v4l2_err(&dev->v4l2_dev,
			 "%s: capture port buffer size is zero\n", __func__);
		return -EINVAL;
	}

	if (*nbuffers < dev->capture.port->minimum_buffer.num)
		*nbuffers = dev->capture.port->minimum_buffer.num;

	dev->capture.port->current_buffer.num = *nbuffers;

	*nplanes = 1;

	sizes[0] = size;

	/*
	 * videobuf2-vmalloc allocator is context-less so no need to set
	 * alloc_ctxs array.
	 */

	v4l2_dbg(1, bcm2835_v4l2_debug, &dev->v4l2_dev, "%s: dev:%p\n",
		 __func__, dev);

	return 0;
}

static int buffer_init(struct vb2_buffer *vb)
{
	struct bcm2835_mmal_dev *dev = vb2_get_drv_priv(vb->vb2_queue);
	struct vb2_v4l2_buffer *vb2 = to_vb2_v4l2_buffer(vb);
	struct vb2_mmal_buffer *buf =
				container_of(vb2, struct vb2_mmal_buffer, vb);

	v4l2_dbg(1, bcm2835_v4l2_debug, &dev->v4l2_dev, "%s: dev:%p, vb %p\n",
		 __func__, dev, vb);
	buf->mmal.buffer = vb2_plane_vaddr(&buf->vb.vb2_buf, 0);
	buf->mmal.buffer_size = vb2_plane_size(&buf->vb.vb2_buf, 0);

	return mmal_vchi_buffer_init(dev->instance, &buf->mmal);
}

static int buffer_prepare(struct vb2_buffer *vb)
{
	struct bcm2835_mmal_dev *dev = vb2_get_drv_priv(vb->vb2_queue);
	unsigned long size;

	v4l2_dbg(1, bcm2835_v4l2_debug, &dev->v4l2_dev, "%s: dev:%p, vb %p\n",
		 __func__, dev, vb);

	if (!dev->capture.port || !dev->capture.fmt)
		return -ENODEV;

	size = dev->capture.stride * dev->capture.height;
	if (vb2_plane_size(vb, 0) < size) {
		v4l2_err(&dev->v4l2_dev,
			 "%s data will not fit into plane (%lu < %lu)\n",
			 __func__, vb2_plane_size(vb, 0), size);
		return -EINVAL;
	}

	return 0;
}

static void buffer_cleanup(struct vb2_buffer *vb)
{
	struct bcm2835_mmal_dev *dev = vb2_get_drv_priv(vb->vb2_queue);
	struct vb2_v4l2_buffer *vb2 = to_vb2_v4l2_buffer(vb);
	struct vb2_mmal_buffer *buf =
				container_of(vb2, struct vb2_mmal_buffer, vb);

	v4l2_dbg(1, bcm2835_v4l2_debug, &dev->v4l2_dev, "%s: dev:%p, vb %p\n",
		 __func__, dev, vb);

	mmal_vchi_buffer_cleanup(&buf->mmal);
}

static inline bool is_capturing(struct bcm2835_mmal_dev *dev)
{
	return dev->capture.camera_port ==
	    &dev->component[COMP_CAMERA]->output[CAM_PORT_CAPTURE];
}

static void buffer_cb(struct vchiq_mmal_instance *instance,
		      struct vchiq_mmal_port *port,
		      int status,
		      struct mmal_buffer *mmal_buf)
{
	struct bcm2835_mmal_dev *dev = port->cb_ctx;
	struct vb2_mmal_buffer *buf =
			container_of(mmal_buf, struct vb2_mmal_buffer, mmal);

	v4l2_dbg(1, bcm2835_v4l2_debug, &dev->v4l2_dev,
		 "%s: status:%d, buf:%p, length:%lu, flags %u, pts %lld\n",
		 __func__, status, buf, mmal_buf->length, mmal_buf->mmal_flags,
		 mmal_buf->pts);

	if (status) {
		/* error in transfer */
		if (buf) {
			/* there was a buffer with the error so return it */
			vb2_buffer_done(&buf->vb.vb2_buf, VB2_BUF_STATE_ERROR);
		}
		return;
	}

	if (mmal_buf->length == 0) {
		/* stream ended */
		if (dev->capture.frame_count) {
			/* empty buffer whilst capturing - expected to be an
			 * EOS, so grab another frame
			 */
			if (is_capturing(dev)) {
				v4l2_dbg(1, bcm2835_v4l2_debug, &dev->v4l2_dev,
					 "Grab another frame");
				vchiq_mmal_port_parameter_set(instance,
							      dev->capture.camera_port,
							      MMAL_PARAMETER_CAPTURE,
							      &dev->capture.frame_count,
							      sizeof(dev->capture.frame_count));
			}
			if (vchiq_mmal_submit_buffer(instance, port,
						     &buf->mmal))
				v4l2_dbg(1, bcm2835_v4l2_debug, &dev->v4l2_dev,
					 "Failed to return EOS buffer");
		} else {
			/* stopping streaming.
			 * return buffer, and signal frame completion
			 */
			vb2_buffer_done(&buf->vb.vb2_buf, VB2_BUF_STATE_ERROR);
			complete(&dev->capture.frame_cmplt);
		}
		return;
	}

	if (!dev->capture.frame_count) {
		/* signal frame completion */
		vb2_buffer_done(&buf->vb.vb2_buf, VB2_BUF_STATE_ERROR);
		complete(&dev->capture.frame_cmplt);
		return;
	}

	if (dev->capture.vc_start_timestamp != -1 && mmal_buf->pts) {
		ktime_t timestamp;
		s64 runtime_us = mmal_buf->pts -
		    dev->capture.vc_start_timestamp;
		timestamp = ktime_add_us(dev->capture.kernel_start_ts,
					 runtime_us);
		v4l2_dbg(1, bcm2835_v4l2_debug, &dev->v4l2_dev,
			 "Convert start time %llu and %llu with offset %llu to %llu\n",
			 ktime_to_ns(dev->capture.kernel_start_ts),
			 dev->capture.vc_start_timestamp, mmal_buf->pts,
			 ktime_to_ns(timestamp));
		buf->vb.vb2_buf.timestamp = ktime_to_ns(timestamp);
	} else {
		buf->vb.vb2_buf.timestamp = ktime_get_ns();
	}
	buf->vb.sequence = dev->capture.sequence++;
	buf->vb.field = V4L2_FIELD_NONE;

	vb2_set_plane_payload(&buf->vb.vb2_buf, 0, mmal_buf->length);
	if (mmal_buf->mmal_flags & MMAL_BUFFER_HEADER_FLAG_KEYFRAME)
		buf->vb.flags |= V4L2_BUF_FLAG_KEYFRAME;

	vb2_buffer_done(&buf->vb.vb2_buf, VB2_BUF_STATE_DONE);

	if (mmal_buf->mmal_flags & MMAL_BUFFER_HEADER_FLAG_EOS &&
	    is_capturing(dev)) {
		v4l2_dbg(1, bcm2835_v4l2_debug, &dev->v4l2_dev,
			 "Grab another frame as buffer has EOS");
		vchiq_mmal_port_parameter_set(instance,
					      dev->capture.camera_port,
					      MMAL_PARAMETER_CAPTURE,
					      &dev->capture.frame_count,
					      sizeof(dev->capture.frame_count));
	}
}

static int enable_camera(struct bcm2835_mmal_dev *dev)
{
	int ret;

	if (!dev->camera_use_count) {
		ret = vchiq_mmal_port_parameter_set(dev->instance,
						    &dev->component[COMP_CAMERA]->control,
						    MMAL_PARAMETER_CAMERA_NUM, &dev->camera_num,
						    sizeof(dev->camera_num));
		if (ret < 0) {
			v4l2_err(&dev->v4l2_dev,
				 "Failed setting camera num, ret %d\n", ret);
			return -EINVAL;
		}

		ret = vchiq_mmal_component_enable(dev->instance,
						  dev->component[COMP_CAMERA]);
		if (ret < 0) {
			v4l2_err(&dev->v4l2_dev,
				 "Failed enabling camera, ret %d\n", ret);
			return -EINVAL;
		}
	}
	dev->camera_use_count++;
	v4l2_dbg(1, bcm2835_v4l2_debug,
		 &dev->v4l2_dev, "enabled camera (refcount %d)\n",
			dev->camera_use_count);
	return 0;
}

static int disable_camera(struct bcm2835_mmal_dev *dev)
{
	int ret;

	if (!dev->camera_use_count) {
		v4l2_err(&dev->v4l2_dev,
			 "Disabled the camera when already disabled\n");
		return -EINVAL;
	}
	dev->camera_use_count--;
	if (!dev->camera_use_count) {
		unsigned int i = 0xFFFFFFFF;

		v4l2_dbg(1, bcm2835_v4l2_debug, &dev->v4l2_dev,
			 "Disabling camera\n");
		ret = vchiq_mmal_component_disable(dev->instance,
						   dev->component[COMP_CAMERA]);
		if (ret < 0) {
			v4l2_err(&dev->v4l2_dev,
				 "Failed disabling camera, ret %d\n", ret);
			return -EINVAL;
		}
		vchiq_mmal_port_parameter_set(dev->instance,
					      &dev->component[COMP_CAMERA]->control,
					      MMAL_PARAMETER_CAMERA_NUM,
					      &i,
					      sizeof(i));
	}
	v4l2_dbg(1, bcm2835_v4l2_debug, &dev->v4l2_dev,
		 "Camera refcount now %d\n", dev->camera_use_count);
	return 0;
}

static void buffer_queue(struct vb2_buffer *vb)
{
	struct bcm2835_mmal_dev *dev = vb2_get_drv_priv(vb->vb2_queue);
	struct vb2_v4l2_buffer *vb2 = to_vb2_v4l2_buffer(vb);
	struct vb2_mmal_buffer *buf =
				container_of(vb2, struct vb2_mmal_buffer, vb);
	int ret;

	v4l2_dbg(1, bcm2835_v4l2_debug, &dev->v4l2_dev,
		 "%s: dev:%p buf:%p, idx %u\n",
		 __func__, dev, buf, vb2->vb2_buf.index);

	ret = vchiq_mmal_submit_buffer(dev->instance, dev->capture.port,
				       &buf->mmal);
	if (ret < 0)
		v4l2_err(&dev->v4l2_dev, "%s: error submitting buffer\n",
			 __func__);
}

static int start_streaming(struct vb2_queue *vq, unsigned int count)
{
	struct bcm2835_mmal_dev *dev = vb2_get_drv_priv(vq);
	int ret;
	u32 parameter_size;

	v4l2_dbg(1, bcm2835_v4l2_debug, &dev->v4l2_dev, "%s: dev:%p\n",
		 __func__, dev);

	/* ensure a format has actually been set */
	if (!dev->capture.port)
		return -EINVAL;

	if (enable_camera(dev) < 0) {
		v4l2_err(&dev->v4l2_dev, "Failed to enable camera\n");
		return -EINVAL;
	}

	/*init_completion(&dev->capture.frame_cmplt); */

	/* enable frame capture */
	dev->capture.frame_count = 1;

	/* reset sequence number */
	dev->capture.sequence = 0;

	/* if the preview is not already running, wait for a few frames for AGC
	 * to settle down.
	 */
	if (!dev->component[COMP_PREVIEW]->enabled)
		msleep(300);

	/* enable the connection from camera to encoder (if applicable) */
	if (dev->capture.camera_port != dev->capture.port &&
	    dev->capture.camera_port) {
		ret = vchiq_mmal_port_enable(dev->instance,
					     dev->capture.camera_port, NULL);
		if (ret) {
			v4l2_err(&dev->v4l2_dev,
				 "Failed to enable encode tunnel - error %d\n",
				 ret);
			return -1;
		}
	}

	/* Get VC timestamp at this point in time */
	parameter_size = sizeof(dev->capture.vc_start_timestamp);
	if (vchiq_mmal_port_parameter_get(dev->instance,
					  dev->capture.camera_port,
					  MMAL_PARAMETER_SYSTEM_TIME,
					  &dev->capture.vc_start_timestamp,
					  &parameter_size)) {
		v4l2_err(&dev->v4l2_dev,
			 "Failed to get VC start time - update your VC f/w\n");

		/* Flag to indicate just to rely on kernel timestamps */
		dev->capture.vc_start_timestamp = -1;
	} else {
		v4l2_dbg(1, bcm2835_v4l2_debug, &dev->v4l2_dev,
			 "Start time %lld size %d\n",
			 dev->capture.vc_start_timestamp, parameter_size);
	}

	dev->capture.kernel_start_ts = ktime_get();

	/* enable the camera port */
	dev->capture.port->cb_ctx = dev;
	ret = vchiq_mmal_port_enable(dev->instance, dev->capture.port,
				     buffer_cb);
	if (ret) {
		v4l2_err(&dev->v4l2_dev,
			 "Failed to enable capture port - error %d. Disabling camera port again\n",
			 ret);

		vchiq_mmal_port_disable(dev->instance,
					dev->capture.camera_port);
		if (disable_camera(dev) < 0) {
			v4l2_err(&dev->v4l2_dev, "Failed to disable camera\n");
			return -EINVAL;
		}
		return -1;
	}

	/* capture the first frame */
	vchiq_mmal_port_parameter_set(dev->instance,
				      dev->capture.camera_port,
				      MMAL_PARAMETER_CAPTURE,
				      &dev->capture.frame_count,
				      sizeof(dev->capture.frame_count));
	return 0;
}

/* abort streaming and wait for last buffer */
static void stop_streaming(struct vb2_queue *vq)
{
	int ret;
	unsigned long timeout;
	struct bcm2835_mmal_dev *dev = vb2_get_drv_priv(vq);
	struct vchiq_mmal_port *port = dev->capture.port;

	v4l2_dbg(1, bcm2835_v4l2_debug, &dev->v4l2_dev, "%s: dev:%p\n",
		 __func__, dev);

	init_completion(&dev->capture.frame_cmplt);
	dev->capture.frame_count = 0;

	/* ensure a format has actually been set */
	if (!port) {
		v4l2_err(&dev->v4l2_dev,
			 "no capture port - stream not started?\n");
		return;
	}

	v4l2_dbg(1, bcm2835_v4l2_debug, &dev->v4l2_dev, "stopping capturing\n");

	/* stop capturing frames */
	vchiq_mmal_port_parameter_set(dev->instance,
				      dev->capture.camera_port,
				      MMAL_PARAMETER_CAPTURE,
				      &dev->capture.frame_count,
				      sizeof(dev->capture.frame_count));

	v4l2_dbg(1, bcm2835_v4l2_debug, &dev->v4l2_dev,
		 "disabling connection\n");

	/* disable the connection from camera to encoder */
	ret = vchiq_mmal_port_disable(dev->instance, dev->capture.camera_port);
	if (!ret && dev->capture.camera_port != port) {
		v4l2_dbg(1, bcm2835_v4l2_debug, &dev->v4l2_dev,
			 "disabling port\n");
		ret = vchiq_mmal_port_disable(dev->instance, port);
	} else if (dev->capture.camera_port != port) {
		v4l2_err(&dev->v4l2_dev, "port_disable failed, error %d\n",
			 ret);
	}

	/* wait for all buffers to be returned */
	while (atomic_read(&port->buffers_with_vpu)) {
		v4l2_dbg(1, bcm2835_v4l2_debug, &dev->v4l2_dev,
			 "%s: Waiting for buffers to be returned - %d outstanding\n",
			 __func__, atomic_read(&port->buffers_with_vpu));
		timeout = wait_for_completion_timeout(&dev->capture.frame_cmplt,
						      HZ);
		if (timeout == 0) {
			v4l2_err(&dev->v4l2_dev, "%s: Timeout waiting for buffers to be returned - %d outstanding\n",
				 __func__,
				 atomic_read(&port->buffers_with_vpu));
			break;
		}
	}

	if (disable_camera(dev) < 0)
		v4l2_err(&dev->v4l2_dev, "Failed to disable camera\n");
}

static const struct vb2_ops bcm2835_mmal_video_qops = {
	.queue_setup = queue_setup,
	.buf_init = buffer_init,
	.buf_prepare = buffer_prepare,
	.buf_cleanup = buffer_cleanup,
	.buf_queue = buffer_queue,
	.start_streaming = start_streaming,
	.stop_streaming = stop_streaming,
	.wait_prepare = vb2_ops_wait_prepare,
	.wait_finish = vb2_ops_wait_finish,
};

/* ------------------------------------------------------------------
 *	IOCTL operations
 * ------------------------------------------------------------------
 */

static int set_overlay_params(struct bcm2835_mmal_dev *dev,
			      struct vchiq_mmal_port *port)
{
	struct mmal_parameter_displayregion prev_config = {
		.set =	MMAL_DISPLAY_SET_LAYER |
			MMAL_DISPLAY_SET_ALPHA |
			MMAL_DISPLAY_SET_DEST_RECT |
			MMAL_DISPLAY_SET_FULLSCREEN,
		.layer = 2,
		.alpha = dev->overlay.global_alpha,
		.fullscreen = 0,
		.dest_rect = {
			.x = dev->overlay.w.left,
			.y = dev->overlay.w.top,
			.width = dev->overlay.w.width,
			.height = dev->overlay.w.height,
		},
	};
	return vchiq_mmal_port_parameter_set(dev->instance, port,
					     MMAL_PARAMETER_DISPLAYREGION,
					     &prev_config, sizeof(prev_config));
}

/* overlay ioctl */
static int vidioc_enum_fmt_vid_overlay(struct file *file, void *priv,
				       struct v4l2_fmtdesc *f)
{
	struct mmal_fmt *fmt;

	if (f->index >= ARRAY_SIZE(formats))
		return -EINVAL;

	fmt = &formats[f->index];

	f->pixelformat = fmt->fourcc;

	return 0;
}

static int vidioc_g_fmt_vid_overlay(struct file *file, void *priv,
				    struct v4l2_format *f)
{
	struct bcm2835_mmal_dev *dev = video_drvdata(file);

	f->fmt.win = dev->overlay;

	return 0;
}

static int vidioc_try_fmt_vid_overlay(struct file *file, void *priv,
				      struct v4l2_format *f)
{
	struct bcm2835_mmal_dev *dev = video_drvdata(file);

	f->fmt.win.field = V4L2_FIELD_NONE;
	f->fmt.win.chromakey = 0;
	f->fmt.win.clips = NULL;
	f->fmt.win.clipcount = 0;
	f->fmt.win.bitmap = NULL;

	v4l_bound_align_image(&f->fmt.win.w.width, MIN_WIDTH, dev->max_width, 1,
			      &f->fmt.win.w.height, MIN_HEIGHT, dev->max_height,
			      1, 0);
	v4l_bound_align_image(&f->fmt.win.w.left, MIN_WIDTH, dev->max_width, 1,
			      &f->fmt.win.w.top, MIN_HEIGHT, dev->max_height,
			      1, 0);

	v4l2_dbg(1, bcm2835_v4l2_debug, &dev->v4l2_dev,
		 "Overlay: Now w/h %dx%d l/t %dx%d\n",
		f->fmt.win.w.width, f->fmt.win.w.height,
		f->fmt.win.w.left, f->fmt.win.w.top);

	v4l2_dump_win_format(1,
			     bcm2835_v4l2_debug,
			     &dev->v4l2_dev,
			     &f->fmt.win,
			     __func__);
	return 0;
}

static int vidioc_s_fmt_vid_overlay(struct file *file, void *priv,
				    struct v4l2_format *f)
{
	struct bcm2835_mmal_dev *dev = video_drvdata(file);

	vidioc_try_fmt_vid_overlay(file, priv, f);

	dev->overlay = f->fmt.win;
	if (dev->component[COMP_PREVIEW]->enabled) {
		set_overlay_params(dev,
				   &dev->component[COMP_PREVIEW]->input[0]);
	}

	return 0;
}

static int vidioc_overlay(struct file *file, void *f, unsigned int on)
{
	int ret;
	struct bcm2835_mmal_dev *dev = video_drvdata(file);
	struct vchiq_mmal_port *src;
	struct vchiq_mmal_port *dst;

	if ((on && dev->component[COMP_PREVIEW]->enabled) ||
	    (!on && !dev->component[COMP_PREVIEW]->enabled))
		return 0;	/* already in requested state */

	src = &dev->component[COMP_CAMERA]->output[CAM_PORT_PREVIEW];

	if (!on) {
		/* disconnect preview ports and disable component */
		ret = vchiq_mmal_port_disable(dev->instance, src);
		if (!ret)
			ret = vchiq_mmal_port_connect_tunnel(dev->instance, src,
							     NULL);
		if (ret >= 0)
			ret = vchiq_mmal_component_disable(dev->instance,
							   dev->component[COMP_PREVIEW]);

		disable_camera(dev);
		return ret;
	}

	/* set preview port format and connect it to output */
	dst = &dev->component[COMP_PREVIEW]->input[0];

	ret = vchiq_mmal_port_set_format(dev->instance, src);
	if (ret < 0)
		return ret;

	ret = set_overlay_params(dev, dst);
	if (ret < 0)
		return ret;

	if (enable_camera(dev) < 0)
		return -EINVAL;

	ret = vchiq_mmal_component_enable(dev->instance,
					  dev->component[COMP_PREVIEW]);
	if (ret < 0)
		return ret;

	v4l2_dbg(1, bcm2835_v4l2_debug, &dev->v4l2_dev, "connecting %p to %p\n",
		 src, dst);
	ret = vchiq_mmal_port_connect_tunnel(dev->instance, src, dst);
	if (ret)
		return ret;

	return vchiq_mmal_port_enable(dev->instance, src, NULL);
}

static int vidioc_g_fbuf(struct file *file, void *fh,
			 struct v4l2_framebuffer *a)
{
	/* The video overlay must stay within the framebuffer and can't be
	 * positioned independently.
	 */
	struct bcm2835_mmal_dev *dev = video_drvdata(file);
	struct vchiq_mmal_port *preview_port =
		&dev->component[COMP_CAMERA]->output[CAM_PORT_PREVIEW];

	a->capability = V4L2_FBUF_CAP_EXTERNOVERLAY |
			V4L2_FBUF_CAP_GLOBAL_ALPHA;
	a->flags = V4L2_FBUF_FLAG_OVERLAY;
	a->fmt.width = preview_port->es.video.width;
	a->fmt.height = preview_port->es.video.height;
	a->fmt.pixelformat = V4L2_PIX_FMT_YUV420;
	a->fmt.bytesperline = preview_port->es.video.width;
	a->fmt.sizeimage = (preview_port->es.video.width *
			       preview_port->es.video.height * 3) >> 1;
	a->fmt.colorspace = V4L2_COLORSPACE_SMPTE170M;

	return 0;
}

/* input ioctls */
static int vidioc_enum_input(struct file *file, void *priv,
			     struct v4l2_input *inp)
{
	/* only a single camera input */
	if (inp->index)
		return -EINVAL;

	inp->type = V4L2_INPUT_TYPE_CAMERA;
	snprintf((char *)inp->name, sizeof(inp->name), "Camera %u", inp->index);
	return 0;
}

static int vidioc_g_input(struct file *file, void *priv, unsigned int *i)
{
	*i = 0;
	return 0;
}

static int vidioc_s_input(struct file *file, void *priv, unsigned int i)
{
	if (i)
		return -EINVAL;

	return 0;
}

/* capture ioctls */
static int vidioc_querycap(struct file *file, void *priv,
			   struct v4l2_capability *cap)
{
	struct bcm2835_mmal_dev *dev = video_drvdata(file);
	u32 major;
	u32 minor;

	vchiq_mmal_version(dev->instance, &major, &minor);

	strscpy(cap->driver, "bcm2835 mmal", sizeof(cap->driver));
	snprintf((char *)cap->card, sizeof(cap->card), "mmal service %d.%d", major, minor);

	snprintf((char *)cap->bus_info, sizeof(cap->bus_info), "platform:%s", dev->v4l2_dev.name);
	return 0;
}

static int vidioc_enum_fmt_vid_cap(struct file *file, void *priv,
				   struct v4l2_fmtdesc *f)
{
	struct mmal_fmt *fmt;

	if (f->index >= ARRAY_SIZE(formats))
		return -EINVAL;

	fmt = &formats[f->index];

	f->pixelformat = fmt->fourcc;

	return 0;
}

static int vidioc_g_fmt_vid_cap(struct file *file, void *priv,
				struct v4l2_format *f)
{
	struct bcm2835_mmal_dev *dev = video_drvdata(file);

	f->fmt.pix.width = dev->capture.width;
	f->fmt.pix.height = dev->capture.height;
	f->fmt.pix.field = V4L2_FIELD_NONE;
	f->fmt.pix.pixelformat = dev->capture.fmt->fourcc;
	f->fmt.pix.bytesperline = dev->capture.stride;
	f->fmt.pix.sizeimage = dev->capture.buffersize;

	if (dev->capture.fmt->fourcc == V4L2_PIX_FMT_RGB24)
		f->fmt.pix.colorspace = V4L2_COLORSPACE_SRGB;
	else if (dev->capture.fmt->fourcc == V4L2_PIX_FMT_JPEG)
		f->fmt.pix.colorspace = V4L2_COLORSPACE_JPEG;
	else
		f->fmt.pix.colorspace = V4L2_COLORSPACE_SMPTE170M;
	f->fmt.pix.priv = 0;

	v4l2_dump_pix_format(1, bcm2835_v4l2_debug, &dev->v4l2_dev, &f->fmt.pix,
			     __func__);
	return 0;
}

static int vidioc_try_fmt_vid_cap(struct file *file, void *priv,
				  struct v4l2_format *f)
{
	struct bcm2835_mmal_dev *dev = video_drvdata(file);
	struct mmal_fmt *mfmt;

	mfmt = get_format(f);
	if (!mfmt) {
		v4l2_dbg(1, bcm2835_v4l2_debug, &dev->v4l2_dev,
			 "Fourcc format (0x%08x) unknown.\n",
			 f->fmt.pix.pixelformat);
		f->fmt.pix.pixelformat = formats[0].fourcc;
		mfmt = get_format(f);
	}

	f->fmt.pix.field = V4L2_FIELD_NONE;

	v4l2_dbg(1, bcm2835_v4l2_debug, &dev->v4l2_dev,
		 "Clipping/aligning %dx%d format %08X\n",
		 f->fmt.pix.width, f->fmt.pix.height, f->fmt.pix.pixelformat);

	v4l_bound_align_image(&f->fmt.pix.width, MIN_WIDTH, dev->max_width, 1,
			      &f->fmt.pix.height, MIN_HEIGHT, dev->max_height,
			      1, 0);
	f->fmt.pix.bytesperline = f->fmt.pix.width * mfmt->ybbp;
	if (!mfmt->remove_padding) {
		if (mfmt->depth == 24) {
			/*
			 * 24bpp is a pain as we can't use simple masking.
			 * Min stride is width aligned to 16, times 24bpp.
			 */
			f->fmt.pix.bytesperline =
				((f->fmt.pix.width + 15) & ~15) * 3;
		} else {
			/*
			 * GPU isn't removing padding, so stride is aligned to
			 * 32
			 */
			int align_mask = ((32 * mfmt->depth) >> 3) - 1;

			f->fmt.pix.bytesperline =
				(f->fmt.pix.bytesperline + align_mask) &
							~align_mask;
		}
		v4l2_dbg(1, bcm2835_v4l2_debug, &dev->v4l2_dev,
			 "Not removing padding, so bytes/line = %d\n",
			 f->fmt.pix.bytesperline);
	}

	/* Image buffer has to be padded to allow for alignment, even though
	 * we sometimes then remove that padding before delivering the buffer.
	 */
	f->fmt.pix.sizeimage = ((f->fmt.pix.height + 15) & ~15) *
			(((f->fmt.pix.width + 31) & ~31) * mfmt->depth) >> 3;

	if ((mfmt->flags & V4L2_FMT_FLAG_COMPRESSED) &&
	    f->fmt.pix.sizeimage < MIN_BUFFER_SIZE)
		f->fmt.pix.sizeimage = MIN_BUFFER_SIZE;

	if (f->fmt.pix.pixelformat == V4L2_PIX_FMT_RGB24)
		f->fmt.pix.colorspace = V4L2_COLORSPACE_SRGB;
	else if (f->fmt.pix.pixelformat == V4L2_PIX_FMT_JPEG)
		f->fmt.pix.colorspace = V4L2_COLORSPACE_JPEG;
	else
		f->fmt.pix.colorspace = V4L2_COLORSPACE_SMPTE170M;
	f->fmt.pix.priv = 0;

	v4l2_dbg(1, bcm2835_v4l2_debug, &dev->v4l2_dev,
		 "Now %dx%d format %08X\n",
		f->fmt.pix.width, f->fmt.pix.height, f->fmt.pix.pixelformat);

	v4l2_dump_pix_format(1, bcm2835_v4l2_debug, &dev->v4l2_dev, &f->fmt.pix,
			     __func__);
	return 0;
}

static int mmal_setup_video_component(struct bcm2835_mmal_dev *dev,
				      struct v4l2_format *f)
{
	bool overlay_enabled = !!dev->component[COMP_PREVIEW]->enabled;
	struct vchiq_mmal_port *preview_port;
	int ret;

	preview_port = &dev->component[COMP_CAMERA]->output[CAM_PORT_PREVIEW];

	/* Preview and encode ports need to match on resolution */
	if (overlay_enabled) {
		/* Need to disable the overlay before we can update
		 * the resolution
		 */
		ret = vchiq_mmal_port_disable(dev->instance, preview_port);
		if (!ret) {
			ret = vchiq_mmal_port_connect_tunnel(dev->instance,
							     preview_port,
							     NULL);
		}
	}
	preview_port->es.video.width = f->fmt.pix.width;
	preview_port->es.video.height = f->fmt.pix.height;
	preview_port->es.video.crop.x = 0;
	preview_port->es.video.crop.y = 0;
	preview_port->es.video.crop.width = f->fmt.pix.width;
	preview_port->es.video.crop.height = f->fmt.pix.height;
	preview_port->es.video.frame_rate.numerator =
				  dev->capture.timeperframe.denominator;
	preview_port->es.video.frame_rate.denominator =
				  dev->capture.timeperframe.numerator;
	ret = vchiq_mmal_port_set_format(dev->instance, preview_port);

	if (overlay_enabled) {
		ret = vchiq_mmal_port_connect_tunnel(dev->instance,
						     preview_port,
						     &dev->component[COMP_PREVIEW]->input[0]);
		if (ret)
			return ret;

		ret = vchiq_mmal_port_enable(dev->instance, preview_port, NULL);
	}

	return ret;
}

static int mmal_setup_encode_component(struct bcm2835_mmal_dev *dev,
				       struct v4l2_format *f,
				       struct vchiq_mmal_port *port,
				       struct vchiq_mmal_port *camera_port,
				       struct vchiq_mmal_component *component)
{
	struct mmal_fmt *mfmt = get_format(f);
	int ret;

	v4l2_dbg(1, bcm2835_v4l2_debug, &dev->v4l2_dev,
		 "vid_cap - set up encode comp\n");

	/* configure buffering */
	camera_port->current_buffer.size = camera_port->recommended_buffer.size;
	camera_port->current_buffer.num = camera_port->recommended_buffer.num;

	ret = vchiq_mmal_port_connect_tunnel(dev->instance, camera_port,
					     &component->input[0]);
	if (ret) {
		v4l2_dbg(1, bcm2835_v4l2_debug, &dev->v4l2_dev,
			 "%s failed to create connection\n", __func__);
		/* ensure capture is not going to be tried */
		dev->capture.port = NULL;
		return ret;
	}

	port->es.video.width = f->fmt.pix.width;
	port->es.video.height = f->fmt.pix.height;
	port->es.video.crop.x = 0;
	port->es.video.crop.y = 0;
	port->es.video.crop.width = f->fmt.pix.width;
	port->es.video.crop.height = f->fmt.pix.height;
	port->es.video.frame_rate.numerator =
		  dev->capture.timeperframe.denominator;
	port->es.video.frame_rate.denominator =
		  dev->capture.timeperframe.numerator;

	port->format.encoding = mfmt->mmal;
	port->format.encoding_variant = 0;
	/* Set any encoding specific parameters */
	switch (mfmt->mmal_component) {
	case COMP_VIDEO_ENCODE:
		port->format.bitrate = dev->capture.encode_bitrate;
		break;
	case COMP_IMAGE_ENCODE:
		/* Could set EXIF parameters here */
		break;
	default:
		break;
	}

	ret = vchiq_mmal_port_set_format(dev->instance, port);
	if (ret) {
		v4l2_dbg(1, bcm2835_v4l2_debug, &dev->v4l2_dev,
			 "%s failed to set format %dx%d fmt %08X\n",
			 __func__,
			 f->fmt.pix.width,
			 f->fmt.pix.height,
			 f->fmt.pix.pixelformat);
		return ret;
	}

	ret = vchiq_mmal_component_enable(dev->instance, component);
	if (ret) {
		v4l2_dbg(1, bcm2835_v4l2_debug, &dev->v4l2_dev,
			 "%s Failed to enable encode components\n", __func__);
		return ret;
	}

	/* configure buffering */
	port->current_buffer.num = 1;
	port->current_buffer.size = f->fmt.pix.sizeimage;
	if (port->format.encoding == MMAL_ENCODING_JPEG) {
		v4l2_dbg(1, bcm2835_v4l2_debug, &dev->v4l2_dev,
			 "JPG - buf size now %d was %d\n",
			 f->fmt.pix.sizeimage,
			 port->current_buffer.size);
		port->current_buffer.size =
		    (f->fmt.pix.sizeimage < (100 << 10)) ?
		    (100 << 10) : f->fmt.pix.sizeimage;
	}
	v4l2_dbg(1, bcm2835_v4l2_debug, &dev->v4l2_dev,
		 "vid_cap - cur_buf.size set to %d\n", f->fmt.pix.sizeimage);
	port->current_buffer.alignment = 0;

	return 0;
}

static int mmal_setup_components(struct bcm2835_mmal_dev *dev,
				 struct v4l2_format *f)
{
	int ret;
	struct vchiq_mmal_port *port = NULL, *camera_port = NULL;
	struct vchiq_mmal_component *encode_component = NULL;
	struct mmal_fmt *mfmt = get_format(f);
	bool remove_padding;

	if (!mfmt)
		return -EINVAL;

	if (dev->capture.encode_component) {
		v4l2_dbg(1, bcm2835_v4l2_debug, &dev->v4l2_dev,
			 "vid_cap - disconnect previous tunnel\n");

		/* Disconnect any previous connection */
		vchiq_mmal_port_connect_tunnel(dev->instance,
					       dev->capture.camera_port, NULL);
		dev->capture.camera_port = NULL;
		ret = vchiq_mmal_component_disable(dev->instance,
						   dev->capture.encode_component);
		if (ret)
			v4l2_err(&dev->v4l2_dev,
				 "Failed to disable encode component %d\n",
				 ret);

		dev->capture.encode_component = NULL;
	}
	/* format dependent port setup */
	switch (mfmt->mmal_component) {
	case COMP_CAMERA:
		/* Make a further decision on port based on resolution */
		if (f->fmt.pix.width <= max_video_width &&
		    f->fmt.pix.height <= max_video_height)
			camera_port =
			    &dev->component[COMP_CAMERA]->output[CAM_PORT_VIDEO];
		else
			camera_port =
			    &dev->component[COMP_CAMERA]->output[CAM_PORT_CAPTURE];
		port = camera_port;
		break;
	case COMP_IMAGE_ENCODE:
		encode_component = dev->component[COMP_IMAGE_ENCODE];
		port = &dev->component[COMP_IMAGE_ENCODE]->output[0];
		camera_port =
		    &dev->component[COMP_CAMERA]->output[CAM_PORT_CAPTURE];
		break;
	case COMP_VIDEO_ENCODE:
		encode_component = dev->component[COMP_VIDEO_ENCODE];
		port = &dev->component[COMP_VIDEO_ENCODE]->output[0];
		camera_port =
		    &dev->component[COMP_CAMERA]->output[CAM_PORT_VIDEO];
		break;
	default:
		break;
	}

	if (!port)
		return -EINVAL;

	if (encode_component)
		camera_port->format.encoding = MMAL_ENCODING_OPAQUE;
	else
		camera_port->format.encoding = mfmt->mmal;

	if (dev->rgb_bgr_swapped) {
		if (camera_port->format.encoding == MMAL_ENCODING_RGB24)
			camera_port->format.encoding = MMAL_ENCODING_BGR24;
		else if (camera_port->format.encoding == MMAL_ENCODING_BGR24)
			camera_port->format.encoding = MMAL_ENCODING_RGB24;
	}

	remove_padding = mfmt->remove_padding;
	vchiq_mmal_port_parameter_set(dev->instance, camera_port,
				      MMAL_PARAMETER_NO_IMAGE_PADDING,
				      &remove_padding, sizeof(remove_padding));

	camera_port->format.encoding_variant = 0;
	camera_port->es.video.width = f->fmt.pix.width;
	camera_port->es.video.height = f->fmt.pix.height;
	camera_port->es.video.crop.x = 0;
	camera_port->es.video.crop.y = 0;
	camera_port->es.video.crop.width = f->fmt.pix.width;
	camera_port->es.video.crop.height = f->fmt.pix.height;
	camera_port->es.video.frame_rate.numerator = 0;
	camera_port->es.video.frame_rate.denominator = 1;
	camera_port->es.video.color_space = MMAL_COLOR_SPACE_JPEG_JFIF;

	ret = vchiq_mmal_port_set_format(dev->instance, camera_port);

	if (!ret &&
	    camera_port ==
	    &dev->component[COMP_CAMERA]->output[CAM_PORT_VIDEO]) {
		ret = mmal_setup_video_component(dev, f);
	}

	if (ret) {
		v4l2_dbg(1, bcm2835_v4l2_debug, &dev->v4l2_dev,
			 "%s failed to set format %dx%d %08X\n", __func__,
			 f->fmt.pix.width, f->fmt.pix.height,
			 f->fmt.pix.pixelformat);
		/* ensure capture is not going to be tried */
		dev->capture.port = NULL;
		return ret;
	}

	if (encode_component) {
		ret = mmal_setup_encode_component(dev, f, port,
						  camera_port,
						  encode_component);

		if (ret)
			return ret;
	} else {
		/* configure buffering */
		camera_port->current_buffer.num = 1;
		camera_port->current_buffer.size = f->fmt.pix.sizeimage;
		camera_port->current_buffer.alignment = 0;
	}

	dev->capture.fmt = mfmt;
	dev->capture.stride = f->fmt.pix.bytesperline;
	dev->capture.width = camera_port->es.video.crop.width;
	dev->capture.height = camera_port->es.video.crop.height;
	dev->capture.buffersize = port->current_buffer.size;

	/* select port for capture */
	dev->capture.port = port;
	dev->capture.camera_port = camera_port;
	dev->capture.encode_component = encode_component;
	v4l2_dbg(1, bcm2835_v4l2_debug,
		 &dev->v4l2_dev,
		"Set dev->capture.fmt %08X, %dx%d, stride %d, size %d",
		port->format.encoding,
		dev->capture.width, dev->capture.height,
		dev->capture.stride, dev->capture.buffersize);

	/* todo: Need to convert the vchiq/mmal error into a v4l2 error. */
	return ret;
}

static int vidioc_s_fmt_vid_cap(struct file *file, void *priv,
				struct v4l2_format *f)
{
	int ret;
	struct bcm2835_mmal_dev *dev = video_drvdata(file);
	struct mmal_fmt *mfmt;

	/* try the format to set valid parameters */
	ret = vidioc_try_fmt_vid_cap(file, priv, f);
	if (ret) {
		v4l2_err(&dev->v4l2_dev,
			 "vid_cap - vidioc_try_fmt_vid_cap failed\n");
		return ret;
	}

	/* if a capture is running refuse to set format */
	if (vb2_is_busy(&dev->capture.vb_vidq)) {
		v4l2_info(&dev->v4l2_dev, "%s device busy\n", __func__);
		return -EBUSY;
	}

	/* If the format is unsupported v4l2 says we should switch to
	 * a supported one and not return an error.
	 */
	mfmt = get_format(f);
	if (!mfmt) {
		v4l2_dbg(1, bcm2835_v4l2_debug, &dev->v4l2_dev,
			 "Fourcc format (0x%08x) unknown.\n",
			 f->fmt.pix.pixelformat);
		f->fmt.pix.pixelformat = formats[0].fourcc;
		mfmt = get_format(f);
	}

	ret = mmal_setup_components(dev, f);
	if (ret) {
		v4l2_err(&dev->v4l2_dev,
			 "%s: failed to setup mmal components: %d\n",
			 __func__, ret);
		ret = -EINVAL;
	}

	return ret;
}

static int vidioc_enum_framesizes(struct file *file, void *fh,
				  struct v4l2_frmsizeenum *fsize)
{
	struct bcm2835_mmal_dev *dev = video_drvdata(file);
	static const struct v4l2_frmsize_stepwise sizes = {
		MIN_WIDTH, 0, 2,
		MIN_HEIGHT, 0, 2
	};
	int i;

	if (fsize->index)
		return -EINVAL;
	for (i = 0; i < ARRAY_SIZE(formats); i++)
		if (formats[i].fourcc == fsize->pixel_format)
			break;
	if (i == ARRAY_SIZE(formats))
		return -EINVAL;
	fsize->type = V4L2_FRMSIZE_TYPE_STEPWISE;
	fsize->stepwise = sizes;
	fsize->stepwise.max_width = dev->max_width;
	fsize->stepwise.max_height = dev->max_height;
	return 0;
}

/* timeperframe is arbitrary and continuous */
static int vidioc_enum_frameintervals(struct file *file, void *priv,
				      struct v4l2_frmivalenum *fival)
{
	struct bcm2835_mmal_dev *dev = video_drvdata(file);
	int i;

	if (fival->index)
		return -EINVAL;

	for (i = 0; i < ARRAY_SIZE(formats); i++)
		if (formats[i].fourcc == fival->pixel_format)
			break;
	if (i == ARRAY_SIZE(formats))
		return -EINVAL;

	/* regarding width & height - we support any within range */
	if (fival->width < MIN_WIDTH || fival->width > dev->max_width ||
	    fival->height < MIN_HEIGHT || fival->height > dev->max_height)
		return -EINVAL;

	fival->type = V4L2_FRMIVAL_TYPE_CONTINUOUS;

	/* fill in stepwise (step=1.0 is required by V4L2 spec) */
	fival->stepwise.min  = tpf_min;
	fival->stepwise.max  = tpf_max;
	fival->stepwise.step = (struct v4l2_fract) {1, 1};

	return 0;
}

static int vidioc_g_parm(struct file *file, void *priv,
			 struct v4l2_streamparm *parm)
{
	struct bcm2835_mmal_dev *dev = video_drvdata(file);

	if (parm->type != V4L2_BUF_TYPE_VIDEO_CAPTURE)
		return -EINVAL;

	parm->parm.capture.capability   = V4L2_CAP_TIMEPERFRAME;
	parm->parm.capture.timeperframe = dev->capture.timeperframe;
	parm->parm.capture.readbuffers  = 1;
	return 0;
}

static int vidioc_s_parm(struct file *file, void *priv,
			 struct v4l2_streamparm *parm)
{
	struct bcm2835_mmal_dev *dev = video_drvdata(file);
	struct v4l2_fract tpf;

	if (parm->type != V4L2_BUF_TYPE_VIDEO_CAPTURE)
		return -EINVAL;

	tpf = parm->parm.capture.timeperframe;

	/* tpf: {*, 0} resets timing; clip to [min, max]*/
	tpf = tpf.denominator ? tpf : tpf_default;
	tpf = V4L2_FRACT_COMPARE(tpf, <, tpf_min) ? tpf_min : tpf;
	tpf = V4L2_FRACT_COMPARE(tpf, >, tpf_max) ? tpf_max : tpf;

	dev->capture.timeperframe = tpf;
	parm->parm.capture.timeperframe = tpf;
	parm->parm.capture.readbuffers  = 1;
	parm->parm.capture.capability   = V4L2_CAP_TIMEPERFRAME;

	set_framerate_params(dev);

	return 0;
}

static const struct v4l2_ioctl_ops camera0_ioctl_ops = {
	/* overlay */
	.vidioc_enum_fmt_vid_overlay = vidioc_enum_fmt_vid_overlay,
	.vidioc_g_fmt_vid_overlay = vidioc_g_fmt_vid_overlay,
	.vidioc_try_fmt_vid_overlay = vidioc_try_fmt_vid_overlay,
	.vidioc_s_fmt_vid_overlay = vidioc_s_fmt_vid_overlay,
	.vidioc_overlay = vidioc_overlay,
	.vidioc_g_fbuf = vidioc_g_fbuf,

	/* inputs */
	.vidioc_enum_input = vidioc_enum_input,
	.vidioc_g_input = vidioc_g_input,
	.vidioc_s_input = vidioc_s_input,

	/* capture */
	.vidioc_querycap = vidioc_querycap,
	.vidioc_enum_fmt_vid_cap = vidioc_enum_fmt_vid_cap,
	.vidioc_g_fmt_vid_cap = vidioc_g_fmt_vid_cap,
	.vidioc_try_fmt_vid_cap = vidioc_try_fmt_vid_cap,
	.vidioc_s_fmt_vid_cap = vidioc_s_fmt_vid_cap,

	/* buffer management */
	.vidioc_reqbufs = vb2_ioctl_reqbufs,
	.vidioc_create_bufs = vb2_ioctl_create_bufs,
	.vidioc_prepare_buf = vb2_ioctl_prepare_buf,
	.vidioc_querybuf = vb2_ioctl_querybuf,
	.vidioc_qbuf = vb2_ioctl_qbuf,
	.vidioc_dqbuf = vb2_ioctl_dqbuf,
	.vidioc_enum_framesizes = vidioc_enum_framesizes,
	.vidioc_enum_frameintervals = vidioc_enum_frameintervals,
	.vidioc_g_parm        = vidioc_g_parm,
	.vidioc_s_parm        = vidioc_s_parm,
	.vidioc_streamon = vb2_ioctl_streamon,
	.vidioc_streamoff = vb2_ioctl_streamoff,

	.vidioc_log_status = v4l2_ctrl_log_status,
	.vidioc_subscribe_event = v4l2_ctrl_subscribe_event,
	.vidioc_unsubscribe_event = v4l2_event_unsubscribe,
};

/* ------------------------------------------------------------------
 *	Driver init/finalise
 * ------------------------------------------------------------------
 */

static const struct v4l2_file_operations camera0_fops = {
	.owner = THIS_MODULE,
	.open = v4l2_fh_open,
	.release = vb2_fop_release,
	.read = vb2_fop_read,
	.poll = vb2_fop_poll,
	.unlocked_ioctl = video_ioctl2,	/* V4L2 ioctl handler */
	.mmap = vb2_fop_mmap,
};

static const struct video_device vdev_template = {
	.name = "camera0",
	.fops = &camera0_fops,
	.ioctl_ops = &camera0_ioctl_ops,
	.release = video_device_release_empty,
	.device_caps = V4L2_CAP_VIDEO_CAPTURE | V4L2_CAP_VIDEO_OVERLAY |
		       V4L2_CAP_STREAMING | V4L2_CAP_READWRITE,
};

/* Returns the number of cameras, and also the max resolution supported
 * by those cameras.
 */
static int get_num_cameras(struct vchiq_mmal_instance *instance,
			   unsigned int resolutions[][2], int num_resolutions)
{
	int ret;
	struct vchiq_mmal_component  *cam_info_component;
	struct mmal_parameter_camera_info cam_info = {0};
	u32 param_size = sizeof(cam_info);
	int i;

	/* create a camera_info component */
	ret = vchiq_mmal_component_init(instance, "camera_info",
					&cam_info_component);
	if (ret < 0)
		/* Unusual failure - let's guess one camera. */
		return 1;

	if (vchiq_mmal_port_parameter_get(instance,
					  &cam_info_component->control,
					  MMAL_PARAMETER_CAMERA_INFO,
					  &cam_info,
					  &param_size)) {
		pr_info("Failed to get camera info\n");
	}
	for (i = 0;
	     i < min_t(unsigned int, cam_info.num_cameras, num_resolutions);
	     i++) {
		resolutions[i][0] = cam_info.cameras[i].max_width;
		resolutions[i][1] = cam_info.cameras[i].max_height;
	}

	vchiq_mmal_component_finalise(instance,
				      cam_info_component);

	return cam_info.num_cameras;
}

static int set_camera_parameters(struct vchiq_mmal_instance *instance,
				 struct vchiq_mmal_component *camera,
				 struct bcm2835_mmal_dev *dev)
{
	struct mmal_parameter_camera_config cam_config = {
		.max_stills_w = dev->max_width,
		.max_stills_h = dev->max_height,
		.stills_yuv422 = 1,
		.one_shot_stills = 1,
		.max_preview_video_w = (max_video_width > 1920) ?
						max_video_width : 1920,
		.max_preview_video_h = (max_video_height > 1088) ?
						max_video_height : 1088,
		.num_preview_video_frames = 3,
		.stills_capture_circular_buffer_height = 0,
		.fast_preview_resume = 0,
		.use_stc_timestamp = MMAL_PARAM_TIMESTAMP_MODE_RAW_STC
	};

	return vchiq_mmal_port_parameter_set(instance, &camera->control,
					    MMAL_PARAMETER_CAMERA_CONFIG,
					    &cam_config, sizeof(cam_config));
}

#define MAX_SUPPORTED_ENCODINGS 20

/* MMAL instance and component init */
static int mmal_init(struct bcm2835_mmal_dev *dev)
{
	int ret;
	struct mmal_es_format_local *format;
	u32 supported_encodings[MAX_SUPPORTED_ENCODINGS];
	u32 param_size;
	struct vchiq_mmal_component  *camera;

	ret = vchiq_mmal_init(dev->v4l2_dev.dev, &dev->instance);
	if (ret < 0) {
		v4l2_err(&dev->v4l2_dev, "%s: vchiq mmal init failed %d\n",
			 __func__, ret);
		return ret;
	}

	/* get the camera component ready */
	ret = vchiq_mmal_component_init(dev->instance, "ril.camera",
					&dev->component[COMP_CAMERA]);
	if (ret < 0)
		goto unreg_mmal;

	camera = dev->component[COMP_CAMERA];
	if (camera->outputs < CAM_PORT_COUNT) {
		v4l2_err(&dev->v4l2_dev, "%s: too few camera outputs %d needed %d\n",
			 __func__, camera->outputs, CAM_PORT_COUNT);
		ret = -EINVAL;
		goto unreg_camera;
	}

	ret = set_camera_parameters(dev->instance,
				    camera,
				    dev);
	if (ret < 0) {
		v4l2_err(&dev->v4l2_dev, "%s: unable to set camera parameters: %d\n",
			 __func__, ret);
		goto unreg_camera;
	}

	/* There was an error in the firmware that meant the camera component
	 * produced BGR instead of RGB.
	 * This is now fixed, but in order to support the old firmwares, we
	 * have to check.
	 */
	dev->rgb_bgr_swapped = true;
	param_size = sizeof(supported_encodings);
	ret = vchiq_mmal_port_parameter_get(dev->instance,
					    &camera->output[CAM_PORT_CAPTURE],
					    MMAL_PARAMETER_SUPPORTED_ENCODINGS,
					    &supported_encodings,
					    &param_size);
	if (ret == 0) {
		int i;

		for (i = 0; i < param_size / sizeof(u32); i++) {
			if (supported_encodings[i] == MMAL_ENCODING_BGR24) {
				/* Found BGR24 first - old firmware. */
				break;
			}
			if (supported_encodings[i] == MMAL_ENCODING_RGB24) {
				/* Found RGB24 first
				 * new firmware, so use RGB24.
				 */
				dev->rgb_bgr_swapped = false;
			break;
			}
		}
	}
	format = &camera->output[CAM_PORT_PREVIEW].format;

	format->encoding = MMAL_ENCODING_OPAQUE;
	format->encoding_variant = MMAL_ENCODING_I420;

	format->es->video.width = 1024;
	format->es->video.height = 768;
	format->es->video.crop.x = 0;
	format->es->video.crop.y = 0;
	format->es->video.crop.width = 1024;
	format->es->video.crop.height = 768;
	format->es->video.frame_rate.numerator = 0; /* Rely on fps_range */
	format->es->video.frame_rate.denominator = 1;

	format = &camera->output[CAM_PORT_VIDEO].format;

	format->encoding = MMAL_ENCODING_OPAQUE;
	format->encoding_variant = MMAL_ENCODING_I420;

	format->es->video.width = 1024;
	format->es->video.height = 768;
	format->es->video.crop.x = 0;
	format->es->video.crop.y = 0;
	format->es->video.crop.width = 1024;
	format->es->video.crop.height = 768;
	format->es->video.frame_rate.numerator = 0; /* Rely on fps_range */
	format->es->video.frame_rate.denominator = 1;

	format = &camera->output[CAM_PORT_CAPTURE].format;

	format->encoding = MMAL_ENCODING_OPAQUE;

	format->es->video.width = 2592;
	format->es->video.height = 1944;
	format->es->video.crop.x = 0;
	format->es->video.crop.y = 0;
	format->es->video.crop.width = 2592;
	format->es->video.crop.height = 1944;
	format->es->video.frame_rate.numerator = 0; /* Rely on fps_range */
	format->es->video.frame_rate.denominator = 1;

	dev->capture.width = format->es->video.width;
	dev->capture.height = format->es->video.height;
	dev->capture.fmt = &formats[0];
	dev->capture.encode_component = NULL;
	dev->capture.timeperframe = tpf_default;
	dev->capture.enc_profile = V4L2_MPEG_VIDEO_H264_PROFILE_HIGH;
	dev->capture.enc_level = V4L2_MPEG_VIDEO_H264_LEVEL_4_0;

	/* get the preview component ready */
	ret = vchiq_mmal_component_init(dev->instance, "ril.video_render",
					&dev->component[COMP_PREVIEW]);
	if (ret < 0)
		goto unreg_camera;

	if (dev->component[COMP_PREVIEW]->inputs < 1) {
		ret = -EINVAL;
		v4l2_err(&dev->v4l2_dev, "%s: too few input ports %d needed %d\n",
			 __func__, dev->component[COMP_PREVIEW]->inputs, 1);
		goto unreg_preview;
	}

	/* get the image encoder component ready */
	ret = vchiq_mmal_component_init(dev->instance, "ril.image_encode",
					&dev->component[COMP_IMAGE_ENCODE]);
	if (ret < 0)
		goto unreg_preview;

	if (dev->component[COMP_IMAGE_ENCODE]->inputs < 1) {
		ret = -EINVAL;
		v4l2_err(&dev->v4l2_dev, "%s: too few input ports %d needed %d\n",
			 __func__, dev->component[COMP_IMAGE_ENCODE]->inputs,
			 1);
		goto unreg_image_encoder;
	}

	/* get the video encoder component ready */
	ret = vchiq_mmal_component_init(dev->instance, "ril.video_encode",
					&dev->component[COMP_VIDEO_ENCODE]);
	if (ret < 0)
		goto unreg_image_encoder;

	if (dev->component[COMP_VIDEO_ENCODE]->inputs < 1) {
		ret = -EINVAL;
		v4l2_err(&dev->v4l2_dev, "%s: too few input ports %d needed %d\n",
			 __func__, dev->component[COMP_VIDEO_ENCODE]->inputs,
			 1);
		goto unreg_vid_encoder;
	}

	{
		struct vchiq_mmal_port *encoder_port =
			&dev->component[COMP_VIDEO_ENCODE]->output[0];
		encoder_port->format.encoding = MMAL_ENCODING_H264;
		ret = vchiq_mmal_port_set_format(dev->instance,
						 encoder_port);
	}

	{
		unsigned int enable = 1;

		vchiq_mmal_port_parameter_set(dev->instance,
					      &dev->component[COMP_VIDEO_ENCODE]->control,
					      MMAL_PARAMETER_VIDEO_IMMUTABLE_INPUT,
					      &enable,
					      sizeof(enable));

		vchiq_mmal_port_parameter_set(dev->instance,
					      &dev->component[COMP_VIDEO_ENCODE]->control,
					      MMAL_PARAMETER_MINIMISE_FRAGMENTATION,
					      &enable,
					      sizeof(enable));
	}
	ret = bcm2835_mmal_set_all_camera_controls(dev);
	if (ret < 0) {
		v4l2_err(&dev->v4l2_dev, "%s: failed to set all camera controls: %d\n",
			 __func__, ret);
		goto unreg_vid_encoder;
	}

	return 0;

unreg_vid_encoder:
	pr_err("Cleanup: Destroy video encoder\n");
	vchiq_mmal_component_finalise(dev->instance,
				      dev->component[COMP_VIDEO_ENCODE]);

unreg_image_encoder:
	pr_err("Cleanup: Destroy image encoder\n");
	vchiq_mmal_component_finalise(dev->instance,
				      dev->component[COMP_IMAGE_ENCODE]);

unreg_preview:
	pr_err("Cleanup: Destroy video render\n");
	vchiq_mmal_component_finalise(dev->instance,
				      dev->component[COMP_PREVIEW]);

unreg_camera:
	pr_err("Cleanup: Destroy camera\n");
	vchiq_mmal_component_finalise(dev->instance,
				      dev->component[COMP_CAMERA]);

unreg_mmal:
	vchiq_mmal_finalise(dev->instance);
	return ret;
}

static int bcm2835_mmal_init_device(struct bcm2835_mmal_dev *dev, struct video_device *vfd)
{
	int ret;

	*vfd = vdev_template;

	vfd->v4l2_dev = &dev->v4l2_dev;

	vfd->lock = &dev->mutex;

	vfd->queue = &dev->capture.vb_vidq;

	/* video device needs to be able to access instance data */
	video_set_drvdata(vfd, dev);

	ret = video_register_device(vfd, VFL_TYPE_VIDEO,
				    video_nr[dev->camera_num]);
	if (ret < 0)
		return ret;

	v4l2_info(vfd->v4l2_dev,
		  "V4L2 device registered as %s - stills mode > %dx%d\n",
		  video_device_node_name(vfd),
		  max_video_width, max_video_height);

	return 0;
}

static void bcm2835_cleanup_instance(struct bcm2835_mmal_dev *dev)
{
	if (!dev)
		return;

	v4l2_info(&dev->v4l2_dev, "unregistering %s\n",
		  video_device_node_name(&dev->vdev));

	video_unregister_device(&dev->vdev);

	if (dev->capture.encode_component) {
		v4l2_dbg(1, bcm2835_v4l2_debug, &dev->v4l2_dev,
			 "mmal_exit - disconnect tunnel\n");
		vchiq_mmal_port_connect_tunnel(dev->instance,
					       dev->capture.camera_port, NULL);
		vchiq_mmal_component_disable(dev->instance,
					     dev->capture.encode_component);
	}
	vchiq_mmal_component_disable(dev->instance,
				     dev->component[COMP_CAMERA]);

	vchiq_mmal_component_finalise(dev->instance,
				      dev->component[COMP_VIDEO_ENCODE]);

	vchiq_mmal_component_finalise(dev->instance,
				      dev->component[COMP_IMAGE_ENCODE]);

	vchiq_mmal_component_finalise(dev->instance,
				      dev->component[COMP_PREVIEW]);

	vchiq_mmal_component_finalise(dev->instance,
				      dev->component[COMP_CAMERA]);

	v4l2_ctrl_handler_free(&dev->ctrl_handler);

	v4l2_device_unregister(&dev->v4l2_dev);

	kfree(dev);
}

static struct v4l2_format default_v4l2_format = {
	.fmt.pix.pixelformat = V4L2_PIX_FMT_JPEG,
	.fmt.pix.width = 1024,
	.fmt.pix.bytesperline = 0,
	.fmt.pix.height = 768,
	.fmt.pix.sizeimage = 1024 * 768,
};

static int bcm2835_mmal_probe(struct vchiq_device *device)
{
	int ret;
	struct bcm2835_mmal_dev *dev;
	struct vb2_queue *q;
	int camera;
	unsigned int num_cameras;
	struct vchiq_mmal_instance *instance;
	unsigned int resolutions[MAX_BCM2835_CAMERAS][2];
	int i;

	ret = dma_set_mask_and_coherent(&device->dev, DMA_BIT_MASK(32));
	if (ret) {
		dev_err(&device->dev, "dma_set_mask_and_coherent failed: %d\n", ret);
		return ret;
	}

<<<<<<< HEAD
	ret = vchiq_mmal_init(&instance);
=======
	ret = vchiq_mmal_init(&device->dev, &instance);
>>>>>>> 0c383648
	if (ret < 0)
		return ret;

	num_cameras = get_num_cameras(instance,
				      resolutions,
				      MAX_BCM2835_CAMERAS);

	if (num_cameras < 1) {
		ret = -ENODEV;
		goto cleanup_mmal;
	}

	if (num_cameras > MAX_BCM2835_CAMERAS)
		num_cameras = MAX_BCM2835_CAMERAS;

	for (camera = 0; camera < num_cameras; camera++) {
		dev = kzalloc(sizeof(*dev), GFP_KERNEL);
		if (!dev) {
			ret = -ENOMEM;
			goto cleanup_gdev;
		}

		/* v4l2 core mutex used to protect all fops and v4l2 ioctls. */
		mutex_init(&dev->mutex);
		dev->max_width = resolutions[camera][0];
		dev->max_height = resolutions[camera][1];

		/* setup device defaults */
		dev->overlay.w.left = 150;
		dev->overlay.w.top = 50;
		dev->overlay.w.width = 1024;
		dev->overlay.w.height = 768;
		dev->overlay.clipcount = 0;
		dev->overlay.field = V4L2_FIELD_NONE;
		dev->overlay.global_alpha = 255;

		dev->capture.fmt = &formats[3]; /* JPEG */

		/* v4l device registration */
		dev->camera_num = v4l2_device_set_name(&dev->v4l2_dev, KBUILD_MODNAME,
						       &camera_instance);
		ret = v4l2_device_register(NULL, &dev->v4l2_dev);
		if (ret) {
			dev_err(&device->dev, "%s: could not register V4L2 device: %d\n",
				__func__, ret);
			goto free_dev;
		}

		/* setup v4l controls */
		ret = bcm2835_mmal_init_controls(dev, &dev->ctrl_handler);
		if (ret < 0) {
			v4l2_err(&dev->v4l2_dev, "%s: could not init controls: %d\n",
				 __func__, ret);
			goto unreg_dev;
		}
		dev->v4l2_dev.ctrl_handler = &dev->ctrl_handler;

		/* mmal init */
		dev->instance = instance;
		ret = mmal_init(dev);
		if (ret < 0) {
			v4l2_err(&dev->v4l2_dev, "%s: mmal init failed: %d\n",
				 __func__, ret);
			goto unreg_dev;
		}
		/* initialize queue */
		q = &dev->capture.vb_vidq;
		memset(q, 0, sizeof(*q));
		q->type = V4L2_BUF_TYPE_VIDEO_CAPTURE;
		q->io_modes = VB2_MMAP | VB2_USERPTR | VB2_READ;
		q->drv_priv = dev;
		q->buf_struct_size = sizeof(struct vb2_mmal_buffer);
		q->ops = &bcm2835_mmal_video_qops;
		q->mem_ops = &vb2_vmalloc_memops;
		q->timestamp_flags = V4L2_BUF_FLAG_TIMESTAMP_MONOTONIC;
		q->lock = &dev->mutex;
		ret = vb2_queue_init(q);
		if (ret < 0)
			goto unreg_dev;

		/* initialise video devices */
		ret = bcm2835_mmal_init_device(dev, &dev->vdev);
		if (ret < 0) {
			v4l2_err(&dev->v4l2_dev, "%s: could not init device: %d\n",
				 __func__, ret);
			goto unreg_dev;
		}

		/* Really want to call vidioc_s_fmt_vid_cap with the default
		 * format, but currently the APIs don't join up.
		 */
		ret = mmal_setup_components(dev, &default_v4l2_format);
		if (ret < 0) {
			v4l2_err(&dev->v4l2_dev, "%s: could not setup components: %d\n",
				 __func__, ret);
			goto unreg_dev;
		}

		v4l2_info(&dev->v4l2_dev, "Broadcom 2835 MMAL video capture loaded.\n");

		gdev[camera] = dev;
	}
	return 0;

unreg_dev:
	v4l2_ctrl_handler_free(&dev->ctrl_handler);
	v4l2_device_unregister(&dev->v4l2_dev);

free_dev:
	kfree(dev);

cleanup_gdev:
	for (i = 0; i < camera; i++) {
		bcm2835_cleanup_instance(gdev[i]);
		gdev[i] = NULL;
	}

cleanup_mmal:
	vchiq_mmal_finalise(instance);

	return ret;
}

static void bcm2835_mmal_remove(struct vchiq_device *device)
{
	int camera;
	struct vchiq_mmal_instance *instance = gdev[0]->instance;

	for (camera = 0; camera < MAX_BCM2835_CAMERAS; camera++) {
		bcm2835_cleanup_instance(gdev[camera]);
		gdev[camera] = NULL;
	}
	vchiq_mmal_finalise(instance);
}

static const struct vchiq_device_id device_id_table[] = {
	{ .name = "bcm2835-camera" },
	{}
};
MODULE_DEVICE_TABLE(vchiq, device_id_table);

static struct vchiq_driver bcm2835_camera_driver = {
	.probe		= bcm2835_mmal_probe,
	.remove		= bcm2835_mmal_remove,
	.id_table	= device_id_table,
	.driver		= {
		.name	= "bcm2835-camera",
	},
};

module_vchiq_driver(bcm2835_camera_driver)

MODULE_DESCRIPTION("Broadcom 2835 MMAL video capture");
MODULE_AUTHOR("Vincent Sanders");
MODULE_LICENSE("GPL");<|MERGE_RESOLUTION|>--- conflicted
+++ resolved
@@ -1854,11 +1854,7 @@
 		return ret;
 	}
 
-<<<<<<< HEAD
-	ret = vchiq_mmal_init(&instance);
-=======
 	ret = vchiq_mmal_init(&device->dev, &instance);
->>>>>>> 0c383648
 	if (ret < 0)
 		return ret;
 
