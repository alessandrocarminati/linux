--- conflicted
+++ resolved
@@ -250,13 +250,10 @@
 	/* spi_device.mode flags understood by this controller driver */
 	u16			mode_bits;
 
-<<<<<<< HEAD
-=======
 	/* other constraints relevant to this driver */
 	u16			flags;
 #define SPI_MASTER_HALF_DUPLEX	BIT(0)		/* can't do full duplex */
 
->>>>>>> 80ffb3cc
 	/* Setup mode and clock, etc (spi driver may call many times).
 	 *
 	 * IMPORTANT:  this may be called when transfers to another
