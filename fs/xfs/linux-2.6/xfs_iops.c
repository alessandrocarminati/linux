--- conflicted
+++ resolved
@@ -225,14 +225,9 @@
 		if (IS_ERR(default_acl))
 			return -PTR_ERR(default_acl);
 
-<<<<<<< HEAD
-	if (IS_POSIXACL(dir) && !default_acl)
+	if (!default_acl)
 		mode &= ~current_umask();
-=======
-		if (!default_acl)
-			mode &= ~current->fs->umask;
-	}
->>>>>>> ef14f0c1
+	}
 
 	xfs_dentry_to_name(&name, dentry);
 	error = xfs_create(XFS_I(dir), &name, mode, rdev, &ip, NULL);
