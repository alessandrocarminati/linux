// SPDX-License-Identifier: GPL-2.0-only
/*
 *  linux/fs/nfs/inode.c
 *
 *  Copyright (C) 1992  Rick Sladkey
 *
 *  nfs inode and superblock handling functions
 *
 *  Modularised by Alan Cox <alan@lxorguk.ukuu.org.uk>, while hacking some
 *  experimental NFS changes. Modularisation taken straight from SYS5 fs.
 *
 *  Change to nfs_read_super() to permit NFS mounts to multi-homed hosts.
 *  J.S.Peatfield@damtp.cam.ac.uk
 *
 */

#include <linux/module.h>
#include <linux/init.h>
#include <linux/sched/signal.h>
#include <linux/time.h>
#include <linux/kernel.h>
#include <linux/mm.h>
#include <linux/string.h>
#include <linux/stat.h>
#include <linux/errno.h>
#include <linux/unistd.h>
#include <linux/sunrpc/clnt.h>
#include <linux/sunrpc/stats.h>
#include <linux/sunrpc/metrics.h>
#include <linux/nfs_fs.h>
#include <linux/nfs_mount.h>
#include <linux/nfs4_mount.h>
#include <linux/lockd/bind.h>
#include <linux/seq_file.h>
#include <linux/mount.h>
#include <linux/vfs.h>
#include <linux/inet.h>
#include <linux/nfs_xdr.h>
#include <linux/slab.h>
#include <linux/compat.h>
#include <linux/freezer.h>
#include <linux/uaccess.h>
#include <linux/iversion.h>

#include "nfs4_fs.h"
#include "callback.h"
#include "delegation.h"
#include "iostat.h"
#include "internal.h"
#include "fscache.h"
#include "pnfs.h"
#include "nfs.h"
#include "netns.h"
#include "sysfs.h"

#include "nfstrace.h"

#define NFSDBG_FACILITY		NFSDBG_VFS

#define NFS_64_BIT_INODE_NUMBERS_ENABLED	1

/* Default is to see 64-bit inode numbers */
static bool enable_ino64 = NFS_64_BIT_INODE_NUMBERS_ENABLED;

static int nfs_update_inode(struct inode *, struct nfs_fattr *);

static struct kmem_cache * nfs_inode_cachep;

static inline unsigned long
nfs_fattr_to_ino_t(struct nfs_fattr *fattr)
{
	return nfs_fileid_to_ino_t(fattr->fileid);
}

static int nfs_wait_killable(int mode)
{
	freezable_schedule_unsafe();
	if (signal_pending_state(mode, current))
		return -ERESTARTSYS;
	return 0;
}

int nfs_wait_bit_killable(struct wait_bit_key *key, int mode)
{
	return nfs_wait_killable(mode);
}
EXPORT_SYMBOL_GPL(nfs_wait_bit_killable);

/**
 * nfs_compat_user_ino64 - returns the user-visible inode number
 * @fileid: 64-bit fileid
 *
 * This function returns a 32-bit inode number if the boot parameter
 * nfs.enable_ino64 is zero.
 */
u64 nfs_compat_user_ino64(u64 fileid)
{
#ifdef CONFIG_COMPAT
	compat_ulong_t ino;
#else	
	unsigned long ino;
#endif

	if (enable_ino64)
		return fileid;
	ino = fileid;
	if (sizeof(ino) < sizeof(fileid))
		ino ^= fileid >> (sizeof(fileid)-sizeof(ino)) * 8;
	return ino;
}

int nfs_drop_inode(struct inode *inode)
{
	return NFS_STALE(inode) || generic_drop_inode(inode);
}
EXPORT_SYMBOL_GPL(nfs_drop_inode);

void nfs_clear_inode(struct inode *inode)
{
	/*
	 * The following should never happen...
	 */
	WARN_ON_ONCE(nfs_have_writebacks(inode));
	WARN_ON_ONCE(!list_empty(&NFS_I(inode)->open_files));
	nfs_zap_acl_cache(inode);
	nfs_access_zap_cache(inode);
	nfs_fscache_clear_inode(inode);
}
EXPORT_SYMBOL_GPL(nfs_clear_inode);

void nfs_evict_inode(struct inode *inode)
{
	truncate_inode_pages_final(&inode->i_data);
	clear_inode(inode);
	nfs_clear_inode(inode);
}

int nfs_sync_inode(struct inode *inode)
{
	inode_dio_wait(inode);
	return nfs_wb_all(inode);
}
EXPORT_SYMBOL_GPL(nfs_sync_inode);

/**
 * nfs_sync_mapping - helper to flush all mmapped dirty data to disk
 * @mapping: pointer to struct address_space
 */
int nfs_sync_mapping(struct address_space *mapping)
{
	int ret = 0;

	if (mapping->nrpages != 0) {
		unmap_mapping_range(mapping, 0, 0, 0);
		ret = nfs_wb_all(mapping->host);
	}
	return ret;
}

static int nfs_attribute_timeout(struct inode *inode)
{
	struct nfs_inode *nfsi = NFS_I(inode);

	return !time_in_range_open(jiffies, nfsi->read_cache_jiffies, nfsi->read_cache_jiffies + nfsi->attrtimeo);
}

static bool nfs_check_cache_flags_invalid(struct inode *inode,
					  unsigned long flags)
{
	unsigned long cache_validity = READ_ONCE(NFS_I(inode)->cache_validity);

	return (cache_validity & flags) != 0;
}

bool nfs_check_cache_invalid(struct inode *inode, unsigned long flags)
{
	if (nfs_check_cache_flags_invalid(inode, flags))
		return true;
	return nfs_attribute_cache_expired(inode);
}
EXPORT_SYMBOL_GPL(nfs_check_cache_invalid);

#ifdef CONFIG_NFS_V4_2
static bool nfs_has_xattr_cache(const struct nfs_inode *nfsi)
{
	return nfsi->xattr_cache != NULL;
}
#else
static bool nfs_has_xattr_cache(const struct nfs_inode *nfsi)
{
	return false;
}
#endif

void nfs_set_cache_invalid(struct inode *inode, unsigned long flags)
{
	struct nfs_inode *nfsi = NFS_I(inode);
	bool have_delegation = NFS_PROTO(inode)->have_delegation(inode, FMODE_READ);

	if (have_delegation) {
		if (!(flags & NFS_INO_REVAL_FORCED))
			flags &= ~(NFS_INO_INVALID_MODE |
				   NFS_INO_INVALID_OTHER |
				   NFS_INO_INVALID_XATTR);
		flags &= ~(NFS_INO_INVALID_CHANGE | NFS_INO_INVALID_SIZE);
	} else if (flags & NFS_INO_REVAL_PAGECACHE)
		flags |= NFS_INO_INVALID_CHANGE | NFS_INO_INVALID_SIZE;

	if (!nfs_has_xattr_cache(nfsi))
		flags &= ~NFS_INO_INVALID_XATTR;
	if (flags & NFS_INO_INVALID_DATA)
<<<<<<< HEAD
		nfs_fscache_invalidate(inode);
=======
		nfs_fscache_invalidate(inode, 0);
>>>>>>> 754e0b0e
	flags &= ~(NFS_INO_REVAL_PAGECACHE | NFS_INO_REVAL_FORCED);

	nfsi->cache_validity |= flags;

	if (inode->i_mapping->nrpages == 0)
		nfsi->cache_validity &= ~(NFS_INO_INVALID_DATA |
					  NFS_INO_DATA_INVAL_DEFER);
	else if (nfsi->cache_validity & NFS_INO_INVALID_DATA)
		nfsi->cache_validity &= ~NFS_INO_DATA_INVAL_DEFER;
	trace_nfs_set_cache_invalid(inode, 0);
}
EXPORT_SYMBOL_GPL(nfs_set_cache_invalid);

/*
 * Invalidate the local caches
 */
static void nfs_zap_caches_locked(struct inode *inode)
{
	struct nfs_inode *nfsi = NFS_I(inode);
	int mode = inode->i_mode;

	nfs_inc_stats(inode, NFSIOS_ATTRINVALIDATE);

	nfsi->attrtimeo = NFS_MINATTRTIMEO(inode);
	nfsi->attrtimeo_timestamp = jiffies;

	if (S_ISREG(mode) || S_ISDIR(mode) || S_ISLNK(mode)) {
		nfs_set_cache_invalid(inode, NFS_INO_INVALID_ATTR
					| NFS_INO_INVALID_DATA
					| NFS_INO_INVALID_ACCESS
					| NFS_INO_INVALID_ACL
					| NFS_INO_INVALID_XATTR
					| NFS_INO_REVAL_PAGECACHE);
	} else
		nfs_set_cache_invalid(inode, NFS_INO_INVALID_ATTR
					| NFS_INO_INVALID_ACCESS
					| NFS_INO_INVALID_ACL
					| NFS_INO_INVALID_XATTR
					| NFS_INO_REVAL_PAGECACHE);
	nfs_zap_label_cache_locked(nfsi);
}

void nfs_zap_caches(struct inode *inode)
{
	spin_lock(&inode->i_lock);
	nfs_zap_caches_locked(inode);
	spin_unlock(&inode->i_lock);
}

void nfs_zap_mapping(struct inode *inode, struct address_space *mapping)
{
	if (mapping->nrpages != 0) {
		spin_lock(&inode->i_lock);
		nfs_set_cache_invalid(inode, NFS_INO_INVALID_DATA);
		spin_unlock(&inode->i_lock);
	}
}

void nfs_zap_acl_cache(struct inode *inode)
{
	void (*clear_acl_cache)(struct inode *);

	clear_acl_cache = NFS_PROTO(inode)->clear_acl_cache;
	if (clear_acl_cache != NULL)
		clear_acl_cache(inode);
	spin_lock(&inode->i_lock);
	NFS_I(inode)->cache_validity &= ~NFS_INO_INVALID_ACL;
	spin_unlock(&inode->i_lock);
}
EXPORT_SYMBOL_GPL(nfs_zap_acl_cache);

void nfs_invalidate_atime(struct inode *inode)
{
	spin_lock(&inode->i_lock);
	nfs_set_cache_invalid(inode, NFS_INO_INVALID_ATIME);
	spin_unlock(&inode->i_lock);
}
EXPORT_SYMBOL_GPL(nfs_invalidate_atime);

/*
 * Invalidate, but do not unhash, the inode.
 * NB: must be called with inode->i_lock held!
 */
static void nfs_set_inode_stale_locked(struct inode *inode)
{
	set_bit(NFS_INO_STALE, &NFS_I(inode)->flags);
	nfs_zap_caches_locked(inode);
	trace_nfs_set_inode_stale(inode);
}

void nfs_set_inode_stale(struct inode *inode)
{
	spin_lock(&inode->i_lock);
	nfs_set_inode_stale_locked(inode);
	spin_unlock(&inode->i_lock);
}

struct nfs_find_desc {
	struct nfs_fh		*fh;
	struct nfs_fattr	*fattr;
};

/*
 * In NFSv3 we can have 64bit inode numbers. In order to support
 * this, and re-exported directories (also seen in NFSv2)
 * we are forced to allow 2 different inodes to have the same
 * i_ino.
 */
static int
nfs_find_actor(struct inode *inode, void *opaque)
{
	struct nfs_find_desc	*desc = (struct nfs_find_desc *)opaque;
	struct nfs_fh		*fh = desc->fh;
	struct nfs_fattr	*fattr = desc->fattr;

	if (NFS_FILEID(inode) != fattr->fileid)
		return 0;
	if (inode_wrong_type(inode, fattr->mode))
		return 0;
	if (nfs_compare_fh(NFS_FH(inode), fh))
		return 0;
	if (is_bad_inode(inode) || NFS_STALE(inode))
		return 0;
	return 1;
}

static int
nfs_init_locked(struct inode *inode, void *opaque)
{
	struct nfs_find_desc	*desc = (struct nfs_find_desc *)opaque;
	struct nfs_fattr	*fattr = desc->fattr;

	set_nfs_fileid(inode, fattr->fileid);
	inode->i_mode = fattr->mode;
	nfs_copy_fh(NFS_FH(inode), desc->fh);
	return 0;
}

#ifdef CONFIG_NFS_V4_SECURITY_LABEL
static void nfs_clear_label_invalid(struct inode *inode)
{
	spin_lock(&inode->i_lock);
	NFS_I(inode)->cache_validity &= ~NFS_INO_INVALID_LABEL;
	spin_unlock(&inode->i_lock);
}

void nfs_setsecurity(struct inode *inode, struct nfs_fattr *fattr)
{
	int error;

	if (fattr->label == NULL)
		return;

	if ((fattr->valid & NFS_ATTR_FATTR_V4_SECURITY_LABEL) && inode->i_security) {
		error = security_inode_notifysecctx(inode, fattr->label->label,
				fattr->label->len);
		if (error)
			printk(KERN_ERR "%s() %s %d "
					"security_inode_notifysecctx() %d\n",
					__func__,
					(char *)fattr->label->label,
					fattr->label->len, error);
		nfs_clear_label_invalid(inode);
	}
}

struct nfs4_label *nfs4_label_alloc(struct nfs_server *server, gfp_t flags)
{
	struct nfs4_label *label;

	if (!(server->caps & NFS_CAP_SECURITY_LABEL))
		return NULL;

	label = kzalloc(sizeof(struct nfs4_label), flags);
	if (label == NULL)
		return ERR_PTR(-ENOMEM);

	label->label = kzalloc(NFS4_MAXLABELLEN, flags);
	if (label->label == NULL) {
		kfree(label);
		return ERR_PTR(-ENOMEM);
	}
	label->len = NFS4_MAXLABELLEN;

	return label;
}
EXPORT_SYMBOL_GPL(nfs4_label_alloc);
#else
void nfs_setsecurity(struct inode *inode, struct nfs_fattr *fattr)
{
}
#endif
EXPORT_SYMBOL_GPL(nfs_setsecurity);

/* Search for inode identified by fh, fileid and i_mode in inode cache. */
struct inode *
nfs_ilookup(struct super_block *sb, struct nfs_fattr *fattr, struct nfs_fh *fh)
{
	struct nfs_find_desc desc = {
		.fh	= fh,
		.fattr	= fattr,
	};
	struct inode *inode;
	unsigned long hash;

	if (!(fattr->valid & NFS_ATTR_FATTR_FILEID) ||
	    !(fattr->valid & NFS_ATTR_FATTR_TYPE))
		return NULL;

	hash = nfs_fattr_to_ino_t(fattr);
	inode = ilookup5(sb, hash, nfs_find_actor, &desc);

	dprintk("%s: returning %p\n", __func__, inode);
	return inode;
}

static void nfs_inode_init_regular(struct nfs_inode *nfsi)
{
	atomic_long_set(&nfsi->nrequests, 0);
	INIT_LIST_HEAD(&nfsi->commit_info.list);
	atomic_long_set(&nfsi->commit_info.ncommit, 0);
	atomic_set(&nfsi->commit_info.rpcs_out, 0);
	mutex_init(&nfsi->commit_mutex);
}

static void nfs_inode_init_dir(struct nfs_inode *nfsi)
{
	nfsi->cache_change_attribute = 0;
	memset(nfsi->cookieverf, 0, sizeof(nfsi->cookieverf));
	init_rwsem(&nfsi->rmdir_sem);
}

/*
 * This is our front-end to iget that looks up inodes by file handle
 * instead of inode number.
 */
struct inode *
nfs_fhget(struct super_block *sb, struct nfs_fh *fh, struct nfs_fattr *fattr)
{
	struct nfs_find_desc desc = {
		.fh	= fh,
		.fattr	= fattr
	};
	struct inode *inode = ERR_PTR(-ENOENT);
	u64 fattr_supported = NFS_SB(sb)->fattr_valid;
	unsigned long hash;

	nfs_attr_check_mountpoint(sb, fattr);

	if (nfs_attr_use_mounted_on_fileid(fattr))
		fattr->fileid = fattr->mounted_on_fileid;
	else if ((fattr->valid & NFS_ATTR_FATTR_FILEID) == 0)
		goto out_no_inode;
	if ((fattr->valid & NFS_ATTR_FATTR_TYPE) == 0)
		goto out_no_inode;

	hash = nfs_fattr_to_ino_t(fattr);

	inode = iget5_locked(sb, hash, nfs_find_actor, nfs_init_locked, &desc);
	if (inode == NULL) {
		inode = ERR_PTR(-ENOMEM);
		goto out_no_inode;
	}

	if (inode->i_state & I_NEW) {
		struct nfs_inode *nfsi = NFS_I(inode);
		unsigned long now = jiffies;

		/* We set i_ino for the few things that still rely on it,
		 * such as stat(2) */
		inode->i_ino = hash;

		/* We can't support update_atime(), since the server will reset it */
		inode->i_flags |= S_NOATIME|S_NOCMTIME;
		inode->i_mode = fattr->mode;
		nfsi->cache_validity = 0;
		if ((fattr->valid & NFS_ATTR_FATTR_MODE) == 0
				&& (fattr_supported & NFS_ATTR_FATTR_MODE))
			nfs_set_cache_invalid(inode, NFS_INO_INVALID_MODE);
		/* Why so? Because we want revalidate for devices/FIFOs, and
		 * that's precisely what we have in nfs_file_inode_operations.
		 */
		inode->i_op = NFS_SB(sb)->nfs_client->rpc_ops->file_inode_ops;
		if (S_ISREG(inode->i_mode)) {
			inode->i_fop = NFS_SB(sb)->nfs_client->rpc_ops->file_ops;
			inode->i_data.a_ops = &nfs_file_aops;
			nfs_inode_init_regular(nfsi);
		} else if (S_ISDIR(inode->i_mode)) {
			inode->i_op = NFS_SB(sb)->nfs_client->rpc_ops->dir_inode_ops;
			inode->i_fop = &nfs_dir_operations;
			inode->i_data.a_ops = &nfs_dir_aops;
			nfs_inode_init_dir(nfsi);
			/* Deal with crossing mountpoints */
			if (fattr->valid & NFS_ATTR_FATTR_MOUNTPOINT ||
					fattr->valid & NFS_ATTR_FATTR_V4_REFERRAL) {
				if (fattr->valid & NFS_ATTR_FATTR_V4_REFERRAL)
					inode->i_op = &nfs_referral_inode_operations;
				else
					inode->i_op = &nfs_mountpoint_inode_operations;
				inode->i_fop = NULL;
				inode->i_flags |= S_AUTOMOUNT;
			}
		} else if (S_ISLNK(inode->i_mode)) {
			inode->i_op = &nfs_symlink_inode_operations;
			inode_nohighmem(inode);
		} else
			init_special_inode(inode, inode->i_mode, fattr->rdev);

		memset(&inode->i_atime, 0, sizeof(inode->i_atime));
		memset(&inode->i_mtime, 0, sizeof(inode->i_mtime));
		memset(&inode->i_ctime, 0, sizeof(inode->i_ctime));
		inode_set_iversion_raw(inode, 0);
		inode->i_size = 0;
		clear_nlink(inode);
		inode->i_uid = make_kuid(&init_user_ns, -2);
		inode->i_gid = make_kgid(&init_user_ns, -2);
		inode->i_blocks = 0;
		nfsi->write_io = 0;
		nfsi->read_io = 0;

		nfsi->read_cache_jiffies = fattr->time_start;
		nfsi->attr_gencount = fattr->gencount;
		if (fattr->valid & NFS_ATTR_FATTR_ATIME)
			inode->i_atime = fattr->atime;
		else if (fattr_supported & NFS_ATTR_FATTR_ATIME)
			nfs_set_cache_invalid(inode, NFS_INO_INVALID_ATIME);
		if (fattr->valid & NFS_ATTR_FATTR_MTIME)
			inode->i_mtime = fattr->mtime;
		else if (fattr_supported & NFS_ATTR_FATTR_MTIME)
			nfs_set_cache_invalid(inode, NFS_INO_INVALID_MTIME);
		if (fattr->valid & NFS_ATTR_FATTR_CTIME)
			inode->i_ctime = fattr->ctime;
		else if (fattr_supported & NFS_ATTR_FATTR_CTIME)
			nfs_set_cache_invalid(inode, NFS_INO_INVALID_CTIME);
		if (fattr->valid & NFS_ATTR_FATTR_CHANGE)
			inode_set_iversion_raw(inode, fattr->change_attr);
		else
			nfs_set_cache_invalid(inode, NFS_INO_INVALID_CHANGE);
		if (fattr->valid & NFS_ATTR_FATTR_SIZE)
			inode->i_size = nfs_size_to_loff_t(fattr->size);
		else
			nfs_set_cache_invalid(inode, NFS_INO_INVALID_SIZE);
		if (fattr->valid & NFS_ATTR_FATTR_NLINK)
			set_nlink(inode, fattr->nlink);
		else if (fattr_supported & NFS_ATTR_FATTR_NLINK)
			nfs_set_cache_invalid(inode, NFS_INO_INVALID_NLINK);
		if (fattr->valid & NFS_ATTR_FATTR_OWNER)
			inode->i_uid = fattr->uid;
		else if (fattr_supported & NFS_ATTR_FATTR_OWNER)
			nfs_set_cache_invalid(inode, NFS_INO_INVALID_OTHER);
		if (fattr->valid & NFS_ATTR_FATTR_GROUP)
			inode->i_gid = fattr->gid;
		else if (fattr_supported & NFS_ATTR_FATTR_GROUP)
			nfs_set_cache_invalid(inode, NFS_INO_INVALID_OTHER);
		if (nfs_server_capable(inode, NFS_CAP_XATTR))
			nfs_set_cache_invalid(inode, NFS_INO_INVALID_XATTR);
		if (fattr->valid & NFS_ATTR_FATTR_BLOCKS_USED)
			inode->i_blocks = fattr->du.nfs2.blocks;
		else if (fattr_supported & NFS_ATTR_FATTR_BLOCKS_USED &&
			 fattr->size != 0)
			nfs_set_cache_invalid(inode, NFS_INO_INVALID_BLOCKS);
		if (fattr->valid & NFS_ATTR_FATTR_SPACE_USED) {
			/*
			 * report the blocks in 512byte units
			 */
			inode->i_blocks = nfs_calc_block_size(fattr->du.nfs3.used);
		} else if (fattr_supported & NFS_ATTR_FATTR_SPACE_USED &&
			   fattr->size != 0)
			nfs_set_cache_invalid(inode, NFS_INO_INVALID_BLOCKS);

		nfs_setsecurity(inode, fattr);

		nfsi->attrtimeo = NFS_MINATTRTIMEO(inode);
		nfsi->attrtimeo_timestamp = now;
		nfsi->access_cache = RB_ROOT;

		nfs_fscache_init_inode(inode);

		unlock_new_inode(inode);
	} else {
		int err = nfs_refresh_inode(inode, fattr);
		if (err < 0) {
			iput(inode);
			inode = ERR_PTR(err);
			goto out_no_inode;
		}
	}
	dprintk("NFS: nfs_fhget(%s/%Lu fh_crc=0x%08x ct=%d)\n",
		inode->i_sb->s_id,
		(unsigned long long)NFS_FILEID(inode),
		nfs_display_fhandle_hash(fh),
		atomic_read(&inode->i_count));

out:
	return inode;

out_no_inode:
	dprintk("nfs_fhget: iget failed with error %ld\n", PTR_ERR(inode));
	goto out;
}
EXPORT_SYMBOL_GPL(nfs_fhget);

#define NFS_VALID_ATTRS (ATTR_MODE|ATTR_UID|ATTR_GID|ATTR_SIZE|ATTR_ATIME|ATTR_ATIME_SET|ATTR_MTIME|ATTR_MTIME_SET|ATTR_FILE|ATTR_OPEN)

int
nfs_setattr(struct user_namespace *mnt_userns, struct dentry *dentry,
	    struct iattr *attr)
{
	struct inode *inode = d_inode(dentry);
	struct nfs_fattr *fattr;
	int error = 0;

	nfs_inc_stats(inode, NFSIOS_VFSSETATTR);

	/* skip mode change if it's just for clearing setuid/setgid */
	if (attr->ia_valid & (ATTR_KILL_SUID | ATTR_KILL_SGID))
		attr->ia_valid &= ~ATTR_MODE;

	if (attr->ia_valid & ATTR_SIZE) {
		BUG_ON(!S_ISREG(inode->i_mode));

		error = inode_newsize_ok(inode, attr->ia_size);
		if (error)
			return error;

		if (attr->ia_size == i_size_read(inode))
			attr->ia_valid &= ~ATTR_SIZE;
	}

	/* Optimization: if the end result is no change, don't RPC */
	if (((attr->ia_valid & NFS_VALID_ATTRS) & ~(ATTR_FILE|ATTR_OPEN)) == 0)
		return 0;

	trace_nfs_setattr_enter(inode);

	/* Write all dirty data */
	if (S_ISREG(inode->i_mode))
		nfs_sync_inode(inode);

	fattr = nfs_alloc_fattr_with_label(NFS_SERVER(inode));
	if (fattr == NULL) {
		error = -ENOMEM;
		goto out;
	}

	error = NFS_PROTO(inode)->setattr(dentry, fattr, attr);
	if (error == 0)
		error = nfs_refresh_inode(inode, fattr);
	nfs_free_fattr(fattr);
out:
	trace_nfs_setattr_exit(inode, error);
	return error;
}
EXPORT_SYMBOL_GPL(nfs_setattr);

/**
 * nfs_vmtruncate - unmap mappings "freed" by truncate() syscall
 * @inode: inode of the file used
 * @offset: file offset to start truncating
 *
 * This is a copy of the common vmtruncate, but with the locking
 * corrected to take into account the fact that NFS requires
 * inode->i_size to be updated under the inode->i_lock.
 * Note: must be called with inode->i_lock held!
 */
static int nfs_vmtruncate(struct inode * inode, loff_t offset)
{
	int err;

	err = inode_newsize_ok(inode, offset);
	if (err)
		goto out;

	trace_nfs_size_truncate(inode, offset);
	i_size_write(inode, offset);
	/* Optimisation */
	if (offset == 0)
		NFS_I(inode)->cache_validity &= ~(NFS_INO_INVALID_DATA |
				NFS_INO_DATA_INVAL_DEFER);
	NFS_I(inode)->cache_validity &= ~NFS_INO_INVALID_SIZE;

	spin_unlock(&inode->i_lock);
	truncate_pagecache(inode, offset);
	spin_lock(&inode->i_lock);
out:
	return err;
}

/**
 * nfs_setattr_update_inode - Update inode metadata after a setattr call.
 * @inode: pointer to struct inode
 * @attr: pointer to struct iattr
 * @fattr: pointer to struct nfs_fattr
 *
 * Note: we do this in the *proc.c in order to ensure that
 *       it works for things like exclusive creates too.
 */
void nfs_setattr_update_inode(struct inode *inode, struct iattr *attr,
		struct nfs_fattr *fattr)
{
	/* Barrier: bump the attribute generation count. */
	nfs_fattr_set_barrier(fattr);

	spin_lock(&inode->i_lock);
	NFS_I(inode)->attr_gencount = fattr->gencount;
	if ((attr->ia_valid & ATTR_SIZE) != 0) {
		nfs_set_cache_invalid(inode, NFS_INO_INVALID_MTIME |
						     NFS_INO_INVALID_BLOCKS);
		nfs_inc_stats(inode, NFSIOS_SETATTRTRUNC);
		nfs_vmtruncate(inode, attr->ia_size);
	}
	if ((attr->ia_valid & (ATTR_MODE|ATTR_UID|ATTR_GID)) != 0) {
		NFS_I(inode)->cache_validity &= ~NFS_INO_INVALID_CTIME;
		if ((attr->ia_valid & ATTR_KILL_SUID) != 0 &&
		    inode->i_mode & S_ISUID)
			inode->i_mode &= ~S_ISUID;
		if ((attr->ia_valid & ATTR_KILL_SGID) != 0 &&
		    (inode->i_mode & (S_ISGID | S_IXGRP)) ==
		     (S_ISGID | S_IXGRP))
			inode->i_mode &= ~S_ISGID;
		if ((attr->ia_valid & ATTR_MODE) != 0) {
			int mode = attr->ia_mode & S_IALLUGO;
			mode |= inode->i_mode & ~S_IALLUGO;
			inode->i_mode = mode;
		}
		if ((attr->ia_valid & ATTR_UID) != 0)
			inode->i_uid = attr->ia_uid;
		if ((attr->ia_valid & ATTR_GID) != 0)
			inode->i_gid = attr->ia_gid;
		if (fattr->valid & NFS_ATTR_FATTR_CTIME)
			inode->i_ctime = fattr->ctime;
		else
			nfs_set_cache_invalid(inode, NFS_INO_INVALID_CHANGE
					| NFS_INO_INVALID_CTIME);
		nfs_set_cache_invalid(inode, NFS_INO_INVALID_ACCESS
				| NFS_INO_INVALID_ACL);
	}
	if (attr->ia_valid & (ATTR_ATIME_SET|ATTR_ATIME)) {
		NFS_I(inode)->cache_validity &= ~(NFS_INO_INVALID_ATIME
				| NFS_INO_INVALID_CTIME);
		if (fattr->valid & NFS_ATTR_FATTR_ATIME)
			inode->i_atime = fattr->atime;
		else if (attr->ia_valid & ATTR_ATIME_SET)
			inode->i_atime = attr->ia_atime;
		else
			nfs_set_cache_invalid(inode, NFS_INO_INVALID_ATIME);

		if (fattr->valid & NFS_ATTR_FATTR_CTIME)
			inode->i_ctime = fattr->ctime;
		else
			nfs_set_cache_invalid(inode, NFS_INO_INVALID_CHANGE
					| NFS_INO_INVALID_CTIME);
	}
	if (attr->ia_valid & (ATTR_MTIME_SET|ATTR_MTIME)) {
		NFS_I(inode)->cache_validity &= ~(NFS_INO_INVALID_MTIME
				| NFS_INO_INVALID_CTIME);
		if (fattr->valid & NFS_ATTR_FATTR_MTIME)
			inode->i_mtime = fattr->mtime;
		else if (attr->ia_valid & ATTR_MTIME_SET)
			inode->i_mtime = attr->ia_mtime;
		else
			nfs_set_cache_invalid(inode, NFS_INO_INVALID_MTIME);

		if (fattr->valid & NFS_ATTR_FATTR_CTIME)
			inode->i_ctime = fattr->ctime;
		else
			nfs_set_cache_invalid(inode, NFS_INO_INVALID_CHANGE
					| NFS_INO_INVALID_CTIME);
	}
	if (fattr->valid)
		nfs_update_inode(inode, fattr);
	spin_unlock(&inode->i_lock);
}
EXPORT_SYMBOL_GPL(nfs_setattr_update_inode);

static void nfs_readdirplus_parent_cache_miss(struct dentry *dentry)
{
	struct dentry *parent;

	if (!nfs_server_capable(d_inode(dentry), NFS_CAP_READDIRPLUS))
		return;
	parent = dget_parent(dentry);
	nfs_force_use_readdirplus(d_inode(parent));
	dput(parent);
}

static void nfs_readdirplus_parent_cache_hit(struct dentry *dentry)
{
	struct dentry *parent;

	if (!nfs_server_capable(d_inode(dentry), NFS_CAP_READDIRPLUS))
		return;
	parent = dget_parent(dentry);
	nfs_advise_use_readdirplus(d_inode(parent));
	dput(parent);
}

static u32 nfs_get_valid_attrmask(struct inode *inode)
{
	unsigned long cache_validity = READ_ONCE(NFS_I(inode)->cache_validity);
	u32 reply_mask = STATX_INO | STATX_TYPE;

	if (!(cache_validity & NFS_INO_INVALID_ATIME))
		reply_mask |= STATX_ATIME;
	if (!(cache_validity & NFS_INO_INVALID_CTIME))
		reply_mask |= STATX_CTIME;
	if (!(cache_validity & NFS_INO_INVALID_MTIME))
		reply_mask |= STATX_MTIME;
	if (!(cache_validity & NFS_INO_INVALID_SIZE))
		reply_mask |= STATX_SIZE;
	if (!(cache_validity & NFS_INO_INVALID_NLINK))
		reply_mask |= STATX_NLINK;
	if (!(cache_validity & NFS_INO_INVALID_MODE))
		reply_mask |= STATX_MODE;
	if (!(cache_validity & NFS_INO_INVALID_OTHER))
		reply_mask |= STATX_UID | STATX_GID;
	if (!(cache_validity & NFS_INO_INVALID_BLOCKS))
		reply_mask |= STATX_BLOCKS;
	return reply_mask;
}

int nfs_getattr(struct user_namespace *mnt_userns, const struct path *path,
		struct kstat *stat, u32 request_mask, unsigned int query_flags)
{
	struct inode *inode = d_inode(path->dentry);
	struct nfs_server *server = NFS_SERVER(inode);
	unsigned long cache_validity;
	int err = 0;
	bool force_sync = query_flags & AT_STATX_FORCE_SYNC;
	bool do_update = false;

	trace_nfs_getattr_enter(inode);

	request_mask &= STATX_TYPE | STATX_MODE | STATX_NLINK | STATX_UID |
			STATX_GID | STATX_ATIME | STATX_MTIME | STATX_CTIME |
			STATX_INO | STATX_SIZE | STATX_BLOCKS;

	if ((query_flags & AT_STATX_DONT_SYNC) && !force_sync) {
		nfs_readdirplus_parent_cache_hit(path->dentry);
		goto out_no_revalidate;
	}

	/* Flush out writes to the server in order to update c/mtime.  */
	if ((request_mask & (STATX_CTIME|STATX_MTIME)) &&
			S_ISREG(inode->i_mode)) {
		err = filemap_write_and_wait(inode->i_mapping);
		if (err)
			goto out;
	}

	/*
	 * We may force a getattr if the user cares about atime.
	 *
	 * Note that we only have to check the vfsmount flags here:
	 *  - NFS always sets S_NOATIME by so checking it would give a
	 *    bogus result
	 *  - NFS never sets SB_NOATIME or SB_NODIRATIME so there is
	 *    no point in checking those.
	 */
	if ((path->mnt->mnt_flags & MNT_NOATIME) ||
	    ((path->mnt->mnt_flags & MNT_NODIRATIME) && S_ISDIR(inode->i_mode)))
		request_mask &= ~STATX_ATIME;

	/* Is the user requesting attributes that might need revalidation? */
	if (!(request_mask & (STATX_MODE|STATX_NLINK|STATX_ATIME|STATX_CTIME|
					STATX_MTIME|STATX_UID|STATX_GID|
					STATX_SIZE|STATX_BLOCKS)))
		goto out_no_revalidate;

	/* Check whether the cached attributes are stale */
	do_update |= force_sync || nfs_attribute_cache_expired(inode);
	cache_validity = READ_ONCE(NFS_I(inode)->cache_validity);
	do_update |= cache_validity & NFS_INO_INVALID_CHANGE;
	if (request_mask & STATX_ATIME)
		do_update |= cache_validity & NFS_INO_INVALID_ATIME;
	if (request_mask & STATX_CTIME)
		do_update |= cache_validity & NFS_INO_INVALID_CTIME;
	if (request_mask & STATX_MTIME)
		do_update |= cache_validity & NFS_INO_INVALID_MTIME;
	if (request_mask & STATX_SIZE)
		do_update |= cache_validity & NFS_INO_INVALID_SIZE;
	if (request_mask & STATX_NLINK)
		do_update |= cache_validity & NFS_INO_INVALID_NLINK;
	if (request_mask & STATX_MODE)
		do_update |= cache_validity & NFS_INO_INVALID_MODE;
	if (request_mask & (STATX_UID | STATX_GID))
		do_update |= cache_validity & NFS_INO_INVALID_OTHER;
	if (request_mask & STATX_BLOCKS)
		do_update |= cache_validity & NFS_INO_INVALID_BLOCKS;

	if (do_update) {
		/* Update the attribute cache */
		if (!(server->flags & NFS_MOUNT_NOAC))
			nfs_readdirplus_parent_cache_miss(path->dentry);
		else
			nfs_readdirplus_parent_cache_hit(path->dentry);
		err = __nfs_revalidate_inode(server, inode);
		if (err)
			goto out;
	} else
		nfs_readdirplus_parent_cache_hit(path->dentry);
out_no_revalidate:
	/* Only return attributes that were revalidated. */
	stat->result_mask = nfs_get_valid_attrmask(inode) | request_mask;

	generic_fillattr(&init_user_ns, inode, stat);
	stat->ino = nfs_compat_user_ino64(NFS_FILEID(inode));
	if (S_ISDIR(inode->i_mode))
		stat->blksize = NFS_SERVER(inode)->dtsize;
out:
	trace_nfs_getattr_exit(inode, err);
	return err;
}
EXPORT_SYMBOL_GPL(nfs_getattr);

static void nfs_init_lock_context(struct nfs_lock_context *l_ctx)
{
	refcount_set(&l_ctx->count, 1);
	l_ctx->lockowner = current->files;
	INIT_LIST_HEAD(&l_ctx->list);
	atomic_set(&l_ctx->io_count, 0);
}

static struct nfs_lock_context *__nfs_find_lock_context(struct nfs_open_context *ctx)
{
	struct nfs_lock_context *pos;

	list_for_each_entry_rcu(pos, &ctx->lock_context.list, list) {
		if (pos->lockowner != current->files)
			continue;
		if (refcount_inc_not_zero(&pos->count))
			return pos;
	}
	return NULL;
}

struct nfs_lock_context *nfs_get_lock_context(struct nfs_open_context *ctx)
{
	struct nfs_lock_context *res, *new = NULL;
	struct inode *inode = d_inode(ctx->dentry);

	rcu_read_lock();
	res = __nfs_find_lock_context(ctx);
	rcu_read_unlock();
	if (res == NULL) {
		new = kmalloc(sizeof(*new), GFP_KERNEL);
		if (new == NULL)
			return ERR_PTR(-ENOMEM);
		nfs_init_lock_context(new);
		spin_lock(&inode->i_lock);
		res = __nfs_find_lock_context(ctx);
		if (res == NULL) {
			new->open_context = get_nfs_open_context(ctx);
			if (new->open_context) {
				list_add_tail_rcu(&new->list,
						&ctx->lock_context.list);
				res = new;
				new = NULL;
			} else
				res = ERR_PTR(-EBADF);
		}
		spin_unlock(&inode->i_lock);
		kfree(new);
	}
	return res;
}
EXPORT_SYMBOL_GPL(nfs_get_lock_context);

void nfs_put_lock_context(struct nfs_lock_context *l_ctx)
{
	struct nfs_open_context *ctx = l_ctx->open_context;
	struct inode *inode = d_inode(ctx->dentry);

	if (!refcount_dec_and_lock(&l_ctx->count, &inode->i_lock))
		return;
	list_del_rcu(&l_ctx->list);
	spin_unlock(&inode->i_lock);
	put_nfs_open_context(ctx);
	kfree_rcu(l_ctx, rcu_head);
}
EXPORT_SYMBOL_GPL(nfs_put_lock_context);

/**
 * nfs_close_context - Common close_context() routine NFSv2/v3
 * @ctx: pointer to context
 * @is_sync: is this a synchronous close
 *
 * Ensure that the attributes are up to date if we're mounted
 * with close-to-open semantics and we have cached data that will
 * need to be revalidated on open.
 */
void nfs_close_context(struct nfs_open_context *ctx, int is_sync)
{
	struct nfs_inode *nfsi;
	struct inode *inode;

	if (!(ctx->mode & FMODE_WRITE))
		return;
	if (!is_sync)
		return;
	inode = d_inode(ctx->dentry);
	if (NFS_PROTO(inode)->have_delegation(inode, FMODE_READ))
		return;
	nfsi = NFS_I(inode);
	if (inode->i_mapping->nrpages == 0)
		return;
	if (nfsi->cache_validity & NFS_INO_INVALID_DATA)
		return;
	if (!list_empty(&nfsi->open_files))
		return;
	if (NFS_SERVER(inode)->flags & NFS_MOUNT_NOCTO)
		return;
	nfs_revalidate_inode(inode,
			     NFS_INO_INVALID_CHANGE | NFS_INO_INVALID_SIZE);
}
EXPORT_SYMBOL_GPL(nfs_close_context);

struct nfs_open_context *alloc_nfs_open_context(struct dentry *dentry,
						fmode_t f_mode,
						struct file *filp)
{
	struct nfs_open_context *ctx;

	ctx = kmalloc(sizeof(*ctx), GFP_KERNEL);
	if (!ctx)
		return ERR_PTR(-ENOMEM);
	nfs_sb_active(dentry->d_sb);
	ctx->dentry = dget(dentry);
	if (filp)
		ctx->cred = get_cred(filp->f_cred);
	else
		ctx->cred = get_current_cred();
	rcu_assign_pointer(ctx->ll_cred, NULL);
	ctx->state = NULL;
	ctx->mode = f_mode;
	ctx->flags = 0;
	ctx->error = 0;
	ctx->flock_owner = (fl_owner_t)filp;
	nfs_init_lock_context(&ctx->lock_context);
	ctx->lock_context.open_context = ctx;
	INIT_LIST_HEAD(&ctx->list);
	ctx->mdsthreshold = NULL;
	return ctx;
}
EXPORT_SYMBOL_GPL(alloc_nfs_open_context);

struct nfs_open_context *get_nfs_open_context(struct nfs_open_context *ctx)
{
	if (ctx != NULL && refcount_inc_not_zero(&ctx->lock_context.count))
		return ctx;
	return NULL;
}
EXPORT_SYMBOL_GPL(get_nfs_open_context);

static void __put_nfs_open_context(struct nfs_open_context *ctx, int is_sync)
{
	struct inode *inode = d_inode(ctx->dentry);
	struct super_block *sb = ctx->dentry->d_sb;

	if (!refcount_dec_and_test(&ctx->lock_context.count))
		return;
	if (!list_empty(&ctx->list)) {
		spin_lock(&inode->i_lock);
		list_del_rcu(&ctx->list);
		spin_unlock(&inode->i_lock);
	}
	if (inode != NULL)
		NFS_PROTO(inode)->close_context(ctx, is_sync);
	put_cred(ctx->cred);
	dput(ctx->dentry);
	nfs_sb_deactive(sb);
	put_rpccred(rcu_dereference_protected(ctx->ll_cred, 1));
	kfree(ctx->mdsthreshold);
	kfree_rcu(ctx, rcu_head);
}

void put_nfs_open_context(struct nfs_open_context *ctx)
{
	__put_nfs_open_context(ctx, 0);
}
EXPORT_SYMBOL_GPL(put_nfs_open_context);

static void put_nfs_open_context_sync(struct nfs_open_context *ctx)
{
	__put_nfs_open_context(ctx, 1);
}

/*
 * Ensure that mmap has a recent RPC credential for use when writing out
 * shared pages
 */
void nfs_inode_attach_open_context(struct nfs_open_context *ctx)
{
	struct inode *inode = d_inode(ctx->dentry);
	struct nfs_inode *nfsi = NFS_I(inode);

	spin_lock(&inode->i_lock);
	if (list_empty(&nfsi->open_files) &&
	    (nfsi->cache_validity & NFS_INO_DATA_INVAL_DEFER))
		nfs_set_cache_invalid(inode, NFS_INO_INVALID_DATA |
						     NFS_INO_REVAL_FORCED);
	list_add_tail_rcu(&ctx->list, &nfsi->open_files);
	spin_unlock(&inode->i_lock);
}
EXPORT_SYMBOL_GPL(nfs_inode_attach_open_context);

void nfs_file_set_open_context(struct file *filp, struct nfs_open_context *ctx)
{
	filp->private_data = get_nfs_open_context(ctx);
	set_bit(NFS_CONTEXT_FILE_OPEN, &ctx->flags);
	if (list_empty(&ctx->list))
		nfs_inode_attach_open_context(ctx);
}
EXPORT_SYMBOL_GPL(nfs_file_set_open_context);

/*
 * Given an inode, search for an open context with the desired characteristics
 */
struct nfs_open_context *nfs_find_open_context(struct inode *inode, const struct cred *cred, fmode_t mode)
{
	struct nfs_inode *nfsi = NFS_I(inode);
	struct nfs_open_context *pos, *ctx = NULL;

	rcu_read_lock();
	list_for_each_entry_rcu(pos, &nfsi->open_files, list) {
		if (cred != NULL && cred_fscmp(pos->cred, cred) != 0)
			continue;
		if ((pos->mode & (FMODE_READ|FMODE_WRITE)) != mode)
			continue;
		if (!test_bit(NFS_CONTEXT_FILE_OPEN, &pos->flags))
			continue;
		ctx = get_nfs_open_context(pos);
		if (ctx)
			break;
	}
	rcu_read_unlock();
	return ctx;
}

void nfs_file_clear_open_context(struct file *filp)
{
	struct nfs_open_context *ctx = nfs_file_open_context(filp);

	if (ctx) {
		struct inode *inode = d_inode(ctx->dentry);

		clear_bit(NFS_CONTEXT_FILE_OPEN, &ctx->flags);
		/*
		 * We fatal error on write before. Try to writeback
		 * every page again.
		 */
		if (ctx->error < 0)
			invalidate_inode_pages2(inode->i_mapping);
		filp->private_data = NULL;
		put_nfs_open_context_sync(ctx);
	}
}

/*
 * These allocate and release file read/write context information.
 */
int nfs_open(struct inode *inode, struct file *filp)
{
	struct nfs_open_context *ctx;

	ctx = alloc_nfs_open_context(file_dentry(filp), filp->f_mode, filp);
	if (IS_ERR(ctx))
		return PTR_ERR(ctx);
	nfs_file_set_open_context(filp, ctx);
	put_nfs_open_context(ctx);
	nfs_fscache_open_file(inode, filp);
	return 0;
}
EXPORT_SYMBOL_GPL(nfs_open);

/*
 * This function is called whenever some part of NFS notices that
 * the cached attributes have to be refreshed.
 */
int
__nfs_revalidate_inode(struct nfs_server *server, struct inode *inode)
{
	int		 status = -ESTALE;
	struct nfs_fattr *fattr = NULL;
	struct nfs_inode *nfsi = NFS_I(inode);

	dfprintk(PAGECACHE, "NFS: revalidating (%s/%Lu)\n",
		inode->i_sb->s_id, (unsigned long long)NFS_FILEID(inode));

	trace_nfs_revalidate_inode_enter(inode);

	if (is_bad_inode(inode))
		goto out;
	if (NFS_STALE(inode))
		goto out;

	/* pNFS: Attributes aren't updated until we layoutcommit */
	if (S_ISREG(inode->i_mode)) {
		status = pnfs_sync_inode(inode, false);
		if (status)
			goto out;
	}

	status = -ENOMEM;
	fattr = nfs_alloc_fattr_with_label(NFS_SERVER(inode));
	if (fattr == NULL)
		goto out;

	nfs_inc_stats(inode, NFSIOS_INODEREVALIDATE);

	status = NFS_PROTO(inode)->getattr(server, NFS_FH(inode), fattr, inode);
	if (status != 0) {
		dfprintk(PAGECACHE, "nfs_revalidate_inode: (%s/%Lu) getattr failed, error=%d\n",
			 inode->i_sb->s_id,
			 (unsigned long long)NFS_FILEID(inode), status);
		switch (status) {
		case -ETIMEDOUT:
			/* A soft timeout occurred. Use cached information? */
			if (server->flags & NFS_MOUNT_SOFTREVAL)
				status = 0;
			break;
		case -ESTALE:
			if (!S_ISDIR(inode->i_mode))
				nfs_set_inode_stale(inode);
			else
				nfs_zap_caches(inode);
		}
		goto out;
	}

	status = nfs_refresh_inode(inode, fattr);
	if (status) {
		dfprintk(PAGECACHE, "nfs_revalidate_inode: (%s/%Lu) refresh failed, error=%d\n",
			 inode->i_sb->s_id,
			 (unsigned long long)NFS_FILEID(inode), status);
		goto out;
	}

	if (nfsi->cache_validity & NFS_INO_INVALID_ACL)
		nfs_zap_acl_cache(inode);

	nfs_setsecurity(inode, fattr);

	dfprintk(PAGECACHE, "NFS: (%s/%Lu) revalidation complete\n",
		inode->i_sb->s_id,
		(unsigned long long)NFS_FILEID(inode));

out:
	nfs_free_fattr(fattr);
	trace_nfs_revalidate_inode_exit(inode, status);
	return status;
}

int nfs_attribute_cache_expired(struct inode *inode)
{
	if (nfs_have_delegated_attributes(inode))
		return 0;
	return nfs_attribute_timeout(inode);
}

/**
 * nfs_revalidate_inode - Revalidate the inode attributes
 * @inode: pointer to inode struct
 * @flags: cache flags to check
 *
 * Updates inode attribute information by retrieving the data from the server.
 */
int nfs_revalidate_inode(struct inode *inode, unsigned long flags)
{
	if (!nfs_check_cache_invalid(inode, flags))
		return NFS_STALE(inode) ? -ESTALE : 0;
	return __nfs_revalidate_inode(NFS_SERVER(inode), inode);
}
EXPORT_SYMBOL_GPL(nfs_revalidate_inode);

static int nfs_invalidate_mapping(struct inode *inode, struct address_space *mapping)
{
	int ret;

	nfs_fscache_invalidate(inode, 0);
	if (mapping->nrpages != 0) {
		if (S_ISREG(inode->i_mode)) {
			ret = nfs_sync_mapping(mapping);
			if (ret < 0)
				return ret;
		}
		ret = invalidate_inode_pages2(mapping);
		if (ret < 0)
			return ret;
	}
	nfs_inc_stats(inode, NFSIOS_DATAINVALIDATE);

	dfprintk(PAGECACHE, "NFS: (%s/%Lu) data cache invalidated\n",
			inode->i_sb->s_id,
			(unsigned long long)NFS_FILEID(inode));
	return 0;
}

/**
 * nfs_clear_invalid_mapping - Conditionally clear a mapping
 * @mapping: pointer to mapping
 *
 * If the NFS_INO_INVALID_DATA inode flag is set, clear the mapping.
 */
int nfs_clear_invalid_mapping(struct address_space *mapping)
{
	struct inode *inode = mapping->host;
	struct nfs_inode *nfsi = NFS_I(inode);
	unsigned long *bitlock = &nfsi->flags;
	int ret = 0;

	/*
	 * We must clear NFS_INO_INVALID_DATA first to ensure that
	 * invalidations that come in while we're shooting down the mappings
	 * are respected. But, that leaves a race window where one revalidator
	 * can clear the flag, and then another checks it before the mapping
	 * gets invalidated. Fix that by serializing access to this part of
	 * the function.
	 *
	 * At the same time, we need to allow other tasks to see whether we
	 * might be in the middle of invalidating the pages, so we only set
	 * the bit lock here if it looks like we're going to be doing that.
	 */
	for (;;) {
		ret = wait_on_bit_action(bitlock, NFS_INO_INVALIDATING,
					 nfs_wait_bit_killable, TASK_KILLABLE);
		if (ret)
			goto out;
		spin_lock(&inode->i_lock);
		if (test_bit(NFS_INO_INVALIDATING, bitlock)) {
			spin_unlock(&inode->i_lock);
			continue;
		}
		if (nfsi->cache_validity & NFS_INO_INVALID_DATA)
			break;
		spin_unlock(&inode->i_lock);
		goto out;
	}

	set_bit(NFS_INO_INVALIDATING, bitlock);
	smp_wmb();
	nfsi->cache_validity &=
		~(NFS_INO_INVALID_DATA | NFS_INO_DATA_INVAL_DEFER);
	spin_unlock(&inode->i_lock);
	trace_nfs_invalidate_mapping_enter(inode);
	ret = nfs_invalidate_mapping(inode, mapping);
	trace_nfs_invalidate_mapping_exit(inode, ret);

	clear_bit_unlock(NFS_INO_INVALIDATING, bitlock);
	smp_mb__after_atomic();
	wake_up_bit(bitlock, NFS_INO_INVALIDATING);
out:
	return ret;
}

bool nfs_mapping_need_revalidate_inode(struct inode *inode)
{
	return nfs_check_cache_invalid(inode, NFS_INO_INVALID_CHANGE) ||
		NFS_STALE(inode);
}

int nfs_revalidate_mapping_rcu(struct inode *inode)
{
	struct nfs_inode *nfsi = NFS_I(inode);
	unsigned long *bitlock = &nfsi->flags;
	int ret = 0;

	if (IS_SWAPFILE(inode))
		goto out;
	if (nfs_mapping_need_revalidate_inode(inode)) {
		ret = -ECHILD;
		goto out;
	}
	spin_lock(&inode->i_lock);
	if (test_bit(NFS_INO_INVALIDATING, bitlock) ||
	    (nfsi->cache_validity & NFS_INO_INVALID_DATA))
		ret = -ECHILD;
	spin_unlock(&inode->i_lock);
out:
	return ret;
}

/**
 * nfs_revalidate_mapping - Revalidate the pagecache
 * @inode: pointer to host inode
 * @mapping: pointer to mapping
 */
int nfs_revalidate_mapping(struct inode *inode, struct address_space *mapping)
{
	/* swapfiles are not supposed to be shared. */
	if (IS_SWAPFILE(inode))
		return 0;

	if (nfs_mapping_need_revalidate_inode(inode)) {
		int ret = __nfs_revalidate_inode(NFS_SERVER(inode), inode);
		if (ret < 0)
			return ret;
	}

	return nfs_clear_invalid_mapping(mapping);
}

static bool nfs_file_has_writers(struct nfs_inode *nfsi)
{
	struct inode *inode = &nfsi->vfs_inode;

	if (!S_ISREG(inode->i_mode))
		return false;
	if (list_empty(&nfsi->open_files))
		return false;
	return inode_is_open_for_write(inode);
}

static bool nfs_file_has_buffered_writers(struct nfs_inode *nfsi)
{
	return nfs_file_has_writers(nfsi) && nfs_file_io_is_buffered(nfsi);
}

static void nfs_wcc_update_inode(struct inode *inode, struct nfs_fattr *fattr)
{
	struct timespec64 ts;

	if ((fattr->valid & NFS_ATTR_FATTR_PRECHANGE)
			&& (fattr->valid & NFS_ATTR_FATTR_CHANGE)
			&& inode_eq_iversion_raw(inode, fattr->pre_change_attr)) {
		inode_set_iversion_raw(inode, fattr->change_attr);
		if (S_ISDIR(inode->i_mode))
			nfs_set_cache_invalid(inode, NFS_INO_INVALID_DATA);
		else if (nfs_server_capable(inode, NFS_CAP_XATTR))
			nfs_set_cache_invalid(inode, NFS_INO_INVALID_XATTR);
	}
	/* If we have atomic WCC data, we may update some attributes */
	ts = inode->i_ctime;
	if ((fattr->valid & NFS_ATTR_FATTR_PRECTIME)
			&& (fattr->valid & NFS_ATTR_FATTR_CTIME)
			&& timespec64_equal(&ts, &fattr->pre_ctime)) {
		inode->i_ctime = fattr->ctime;
	}

	ts = inode->i_mtime;
	if ((fattr->valid & NFS_ATTR_FATTR_PREMTIME)
			&& (fattr->valid & NFS_ATTR_FATTR_MTIME)
			&& timespec64_equal(&ts, &fattr->pre_mtime)) {
		inode->i_mtime = fattr->mtime;
	}
	if ((fattr->valid & NFS_ATTR_FATTR_PRESIZE)
			&& (fattr->valid & NFS_ATTR_FATTR_SIZE)
			&& i_size_read(inode) == nfs_size_to_loff_t(fattr->pre_size)
			&& !nfs_have_writebacks(inode)) {
		trace_nfs_size_wcc(inode, fattr->size);
		i_size_write(inode, nfs_size_to_loff_t(fattr->size));
	}
}

/**
 * nfs_check_inode_attributes - verify consistency of the inode attribute cache
 * @inode: pointer to inode
 * @fattr: updated attributes
 *
 * Verifies the attribute cache. If we have just changed the attributes,
 * so that fattr carries weak cache consistency data, then it may
 * also update the ctime/mtime/change_attribute.
 */
static int nfs_check_inode_attributes(struct inode *inode, struct nfs_fattr *fattr)
{
	struct nfs_inode *nfsi = NFS_I(inode);
	loff_t cur_size, new_isize;
	unsigned long invalid = 0;
	struct timespec64 ts;

	if (NFS_PROTO(inode)->have_delegation(inode, FMODE_READ))
		return 0;

	if (!(fattr->valid & NFS_ATTR_FATTR_FILEID)) {
		/* Only a mounted-on-fileid? Just exit */
		if (fattr->valid & NFS_ATTR_FATTR_MOUNTED_ON_FILEID)
			return 0;
	/* Has the inode gone and changed behind our back? */
	} else if (nfsi->fileid != fattr->fileid) {
		/* Is this perhaps the mounted-on fileid? */
		if ((fattr->valid & NFS_ATTR_FATTR_MOUNTED_ON_FILEID) &&
		    nfsi->fileid == fattr->mounted_on_fileid)
			return 0;
		return -ESTALE;
	}
	if ((fattr->valid & NFS_ATTR_FATTR_TYPE) && inode_wrong_type(inode, fattr->mode))
		return -ESTALE;


	if (!nfs_file_has_buffered_writers(nfsi)) {
		/* Verify a few of the more important attributes */
		if ((fattr->valid & NFS_ATTR_FATTR_CHANGE) != 0 && !inode_eq_iversion_raw(inode, fattr->change_attr))
			invalid |= NFS_INO_INVALID_CHANGE;

		ts = inode->i_mtime;
		if ((fattr->valid & NFS_ATTR_FATTR_MTIME) && !timespec64_equal(&ts, &fattr->mtime))
			invalid |= NFS_INO_INVALID_MTIME;

		ts = inode->i_ctime;
		if ((fattr->valid & NFS_ATTR_FATTR_CTIME) && !timespec64_equal(&ts, &fattr->ctime))
			invalid |= NFS_INO_INVALID_CTIME;

		if (fattr->valid & NFS_ATTR_FATTR_SIZE) {
			cur_size = i_size_read(inode);
			new_isize = nfs_size_to_loff_t(fattr->size);
			if (cur_size != new_isize)
				invalid |= NFS_INO_INVALID_SIZE;
		}
	}

	/* Have any file permissions changed? */
	if ((fattr->valid & NFS_ATTR_FATTR_MODE) && (inode->i_mode & S_IALLUGO) != (fattr->mode & S_IALLUGO))
		invalid |= NFS_INO_INVALID_MODE;
	if ((fattr->valid & NFS_ATTR_FATTR_OWNER) && !uid_eq(inode->i_uid, fattr->uid))
		invalid |= NFS_INO_INVALID_OTHER;
	if ((fattr->valid & NFS_ATTR_FATTR_GROUP) && !gid_eq(inode->i_gid, fattr->gid))
		invalid |= NFS_INO_INVALID_OTHER;

	/* Has the link count changed? */
	if ((fattr->valid & NFS_ATTR_FATTR_NLINK) && inode->i_nlink != fattr->nlink)
		invalid |= NFS_INO_INVALID_NLINK;

	ts = inode->i_atime;
	if ((fattr->valid & NFS_ATTR_FATTR_ATIME) && !timespec64_equal(&ts, &fattr->atime))
		invalid |= NFS_INO_INVALID_ATIME;

	if (invalid != 0)
		nfs_set_cache_invalid(inode, invalid);

	nfsi->read_cache_jiffies = fattr->time_start;
	return 0;
}

static atomic_long_t nfs_attr_generation_counter;

static unsigned long nfs_read_attr_generation_counter(void)
{
	return atomic_long_read(&nfs_attr_generation_counter);
}

unsigned long nfs_inc_attr_generation_counter(void)
{
	return atomic_long_inc_return(&nfs_attr_generation_counter);
}
EXPORT_SYMBOL_GPL(nfs_inc_attr_generation_counter);

void nfs_fattr_init(struct nfs_fattr *fattr)
{
	fattr->valid = 0;
	fattr->time_start = jiffies;
	fattr->gencount = nfs_inc_attr_generation_counter();
	fattr->owner_name = NULL;
	fattr->group_name = NULL;
}
EXPORT_SYMBOL_GPL(nfs_fattr_init);

/**
 * nfs_fattr_set_barrier
 * @fattr: attributes
 *
 * Used to set a barrier after an attribute was updated. This
 * barrier ensures that older attributes from RPC calls that may
 * have raced with our update cannot clobber these new values.
 * Note that you are still responsible for ensuring that other
 * operations which change the attribute on the server do not
 * collide.
 */
void nfs_fattr_set_barrier(struct nfs_fattr *fattr)
{
	fattr->gencount = nfs_inc_attr_generation_counter();
}

struct nfs_fattr *nfs_alloc_fattr(void)
{
	struct nfs_fattr *fattr;

	fattr = kmalloc(sizeof(*fattr), GFP_NOFS);
	if (fattr != NULL) {
		nfs_fattr_init(fattr);
		fattr->label = NULL;
	}
	return fattr;
}
EXPORT_SYMBOL_GPL(nfs_alloc_fattr);

struct nfs_fattr *nfs_alloc_fattr_with_label(struct nfs_server *server)
{
	struct nfs_fattr *fattr = nfs_alloc_fattr();

	if (!fattr)
		return NULL;

	fattr->label = nfs4_label_alloc(server, GFP_NOFS);
	if (IS_ERR(fattr->label)) {
		kfree(fattr);
		return NULL;
	}

	return fattr;
}
EXPORT_SYMBOL_GPL(nfs_alloc_fattr_with_label);

struct nfs_fh *nfs_alloc_fhandle(void)
{
	struct nfs_fh *fh;

	fh = kmalloc(sizeof(struct nfs_fh), GFP_NOFS);
	if (fh != NULL)
		fh->size = 0;
	return fh;
}
EXPORT_SYMBOL_GPL(nfs_alloc_fhandle);

#ifdef NFS_DEBUG
/*
 * _nfs_display_fhandle_hash - calculate the crc32 hash for the filehandle
 *                             in the same way that wireshark does
 *
 * @fh: file handle
 *
 * For debugging only.
 */
u32 _nfs_display_fhandle_hash(const struct nfs_fh *fh)
{
	/* wireshark uses 32-bit AUTODIN crc and does a bitwise
	 * not on the result */
	return nfs_fhandle_hash(fh);
}
EXPORT_SYMBOL_GPL(_nfs_display_fhandle_hash);

/*
 * _nfs_display_fhandle - display an NFS file handle on the console
 *
 * @fh: file handle to display
 * @caption: display caption
 *
 * For debugging only.
 */
void _nfs_display_fhandle(const struct nfs_fh *fh, const char *caption)
{
	unsigned short i;

	if (fh == NULL || fh->size == 0) {
		printk(KERN_DEFAULT "%s at %p is empty\n", caption, fh);
		return;
	}

	printk(KERN_DEFAULT "%s at %p is %u bytes, crc: 0x%08x:\n",
	       caption, fh, fh->size, _nfs_display_fhandle_hash(fh));
	for (i = 0; i < fh->size; i += 16) {
		__be32 *pos = (__be32 *)&fh->data[i];

		switch ((fh->size - i - 1) >> 2) {
		case 0:
			printk(KERN_DEFAULT " %08x\n",
				be32_to_cpup(pos));
			break;
		case 1:
			printk(KERN_DEFAULT " %08x %08x\n",
				be32_to_cpup(pos), be32_to_cpup(pos + 1));
			break;
		case 2:
			printk(KERN_DEFAULT " %08x %08x %08x\n",
				be32_to_cpup(pos), be32_to_cpup(pos + 1),
				be32_to_cpup(pos + 2));
			break;
		default:
			printk(KERN_DEFAULT " %08x %08x %08x %08x\n",
				be32_to_cpup(pos), be32_to_cpup(pos + 1),
				be32_to_cpup(pos + 2), be32_to_cpup(pos + 3));
		}
	}
}
EXPORT_SYMBOL_GPL(_nfs_display_fhandle);
#endif

/**
 * nfs_inode_attrs_cmp_generic - compare attributes
 * @fattr: attributes
 * @inode: pointer to inode
 *
 * Attempt to divine whether or not an RPC call reply carrying stale
 * attributes got scheduled after another call carrying updated ones.
 * Note also the check for wraparound of 'attr_gencount'
 *
 * The function returns '1' if it thinks the attributes in @fattr are
 * more recent than the ones cached in @inode. Otherwise it returns
 * the value '0'.
 */
static int nfs_inode_attrs_cmp_generic(const struct nfs_fattr *fattr,
				       const struct inode *inode)
{
	unsigned long attr_gencount = NFS_I(inode)->attr_gencount;

	return (long)(fattr->gencount - attr_gencount) > 0 ||
	       (long)(attr_gencount - nfs_read_attr_generation_counter()) > 0;
}

/**
 * nfs_inode_attrs_cmp_monotonic - compare attributes
 * @fattr: attributes
 * @inode: pointer to inode
 *
 * Attempt to divine whether or not an RPC call reply carrying stale
 * attributes got scheduled after another call carrying updated ones.
 *
 * We assume that the server observes monotonic semantics for
 * the change attribute, so a larger value means that the attributes in
 * @fattr are more recent, in which case the function returns the
 * value '1'.
 * A return value of '0' indicates no measurable change
 * A return value of '-1' means that the attributes in @inode are
 * more recent.
 */
static int nfs_inode_attrs_cmp_monotonic(const struct nfs_fattr *fattr,
					 const struct inode *inode)
{
	s64 diff = fattr->change_attr - inode_peek_iversion_raw(inode);
	if (diff > 0)
		return 1;
	return diff == 0 ? 0 : -1;
}

/**
 * nfs_inode_attrs_cmp_strict_monotonic - compare attributes
 * @fattr: attributes
 * @inode: pointer to inode
 *
 * Attempt to divine whether or not an RPC call reply carrying stale
 * attributes got scheduled after another call carrying updated ones.
 *
 * We assume that the server observes strictly monotonic semantics for
 * the change attribute, so a larger value means that the attributes in
 * @fattr are more recent, in which case the function returns the
 * value '1'.
 * A return value of '-1' means that the attributes in @inode are
 * more recent or unchanged.
 */
static int nfs_inode_attrs_cmp_strict_monotonic(const struct nfs_fattr *fattr,
						const struct inode *inode)
{
	return  nfs_inode_attrs_cmp_monotonic(fattr, inode) > 0 ? 1 : -1;
}

/**
 * nfs_inode_attrs_cmp - compare attributes
 * @fattr: attributes
 * @inode: pointer to inode
 *
 * This function returns '1' if it thinks the attributes in @fattr are
 * more recent than the ones cached in @inode. It returns '-1' if
 * the attributes in @inode are more recent than the ones in @fattr,
 * and it returns 0 if not sure.
 */
static int nfs_inode_attrs_cmp(const struct nfs_fattr *fattr,
			       const struct inode *inode)
{
	if (nfs_inode_attrs_cmp_generic(fattr, inode) > 0)
		return 1;
	switch (NFS_SERVER(inode)->change_attr_type) {
	case NFS4_CHANGE_TYPE_IS_UNDEFINED:
		break;
	case NFS4_CHANGE_TYPE_IS_TIME_METADATA:
		if (!(fattr->valid & NFS_ATTR_FATTR_CHANGE))
			break;
		return nfs_inode_attrs_cmp_monotonic(fattr, inode);
	default:
		if (!(fattr->valid & NFS_ATTR_FATTR_CHANGE))
			break;
		return nfs_inode_attrs_cmp_strict_monotonic(fattr, inode);
	}
	return 0;
}

/**
 * nfs_inode_finish_partial_attr_update - complete a previous inode update
 * @fattr: attributes
 * @inode: pointer to inode
 *
 * Returns '1' if the last attribute update left the inode cached
 * attributes in a partially unrevalidated state, and @fattr
 * matches the change attribute of that partial update.
 * Otherwise returns '0'.
 */
static int nfs_inode_finish_partial_attr_update(const struct nfs_fattr *fattr,
						const struct inode *inode)
{
	const unsigned long check_valid =
		NFS_INO_INVALID_ATIME | NFS_INO_INVALID_CTIME |
		NFS_INO_INVALID_MTIME | NFS_INO_INVALID_SIZE |
		NFS_INO_INVALID_BLOCKS | NFS_INO_INVALID_OTHER |
		NFS_INO_INVALID_NLINK;
	unsigned long cache_validity = NFS_I(inode)->cache_validity;
	enum nfs4_change_attr_type ctype = NFS_SERVER(inode)->change_attr_type;

	if (ctype != NFS4_CHANGE_TYPE_IS_UNDEFINED &&
	    !(cache_validity & NFS_INO_INVALID_CHANGE) &&
	    (cache_validity & check_valid) != 0 &&
	    (fattr->valid & NFS_ATTR_FATTR_CHANGE) != 0 &&
	    nfs_inode_attrs_cmp_monotonic(fattr, inode) == 0)
		return 1;
	return 0;
}

static int nfs_refresh_inode_locked(struct inode *inode,
				    struct nfs_fattr *fattr)
{
	int attr_cmp = nfs_inode_attrs_cmp(fattr, inode);
	int ret = 0;

	trace_nfs_refresh_inode_enter(inode);

	if (attr_cmp > 0 || nfs_inode_finish_partial_attr_update(fattr, inode))
		ret = nfs_update_inode(inode, fattr);
	else if (attr_cmp == 0)
		ret = nfs_check_inode_attributes(inode, fattr);

	trace_nfs_refresh_inode_exit(inode, ret);
	return ret;
}

/**
 * nfs_refresh_inode - try to update the inode attribute cache
 * @inode: pointer to inode
 * @fattr: updated attributes
 *
 * Check that an RPC call that returned attributes has not overlapped with
 * other recent updates of the inode metadata, then decide whether it is
 * safe to do a full update of the inode attributes, or whether just to
 * call nfs_check_inode_attributes.
 */
int nfs_refresh_inode(struct inode *inode, struct nfs_fattr *fattr)
{
	int status;

	if ((fattr->valid & NFS_ATTR_FATTR) == 0)
		return 0;
	spin_lock(&inode->i_lock);
	status = nfs_refresh_inode_locked(inode, fattr);
	spin_unlock(&inode->i_lock);

	return status;
}
EXPORT_SYMBOL_GPL(nfs_refresh_inode);

static int nfs_post_op_update_inode_locked(struct inode *inode,
		struct nfs_fattr *fattr, unsigned int invalid)
{
	if (S_ISDIR(inode->i_mode))
		invalid |= NFS_INO_INVALID_DATA;
	nfs_set_cache_invalid(inode, invalid);
	if ((fattr->valid & NFS_ATTR_FATTR) == 0)
		return 0;
	return nfs_refresh_inode_locked(inode, fattr);
}

/**
 * nfs_post_op_update_inode - try to update the inode attribute cache
 * @inode: pointer to inode
 * @fattr: updated attributes
 *
 * After an operation that has changed the inode metadata, mark the
 * attribute cache as being invalid, then try to update it.
 *
 * NB: if the server didn't return any post op attributes, this
 * function will force the retrieval of attributes before the next
 * NFS request.  Thus it should be used only for operations that
 * are expected to change one or more attributes, to avoid
 * unnecessary NFS requests and trips through nfs_update_inode().
 */
int nfs_post_op_update_inode(struct inode *inode, struct nfs_fattr *fattr)
{
	int status;

	spin_lock(&inode->i_lock);
	nfs_fattr_set_barrier(fattr);
	status = nfs_post_op_update_inode_locked(inode, fattr,
			NFS_INO_INVALID_CHANGE
			| NFS_INO_INVALID_CTIME
			| NFS_INO_REVAL_FORCED);
	spin_unlock(&inode->i_lock);

	return status;
}
EXPORT_SYMBOL_GPL(nfs_post_op_update_inode);

/**
 * nfs_post_op_update_inode_force_wcc_locked - update the inode attribute cache
 * @inode: pointer to inode
 * @fattr: updated attributes
 *
 * After an operation that has changed the inode metadata, mark the
 * attribute cache as being invalid, then try to update it. Fake up
 * weak cache consistency data, if none exist.
 *
 * This function is mainly designed to be used by the ->write_done() functions.
 */
int nfs_post_op_update_inode_force_wcc_locked(struct inode *inode, struct nfs_fattr *fattr)
{
	int attr_cmp = nfs_inode_attrs_cmp(fattr, inode);
	int status;

	/* Don't do a WCC update if these attributes are already stale */
	if (attr_cmp < 0)
		return 0;
	if ((fattr->valid & NFS_ATTR_FATTR) == 0 || !attr_cmp) {
		fattr->valid &= ~(NFS_ATTR_FATTR_PRECHANGE
				| NFS_ATTR_FATTR_PRESIZE
				| NFS_ATTR_FATTR_PREMTIME
				| NFS_ATTR_FATTR_PRECTIME);
		goto out_noforce;
	}
	if ((fattr->valid & NFS_ATTR_FATTR_CHANGE) != 0 &&
			(fattr->valid & NFS_ATTR_FATTR_PRECHANGE) == 0) {
		fattr->pre_change_attr = inode_peek_iversion_raw(inode);
		fattr->valid |= NFS_ATTR_FATTR_PRECHANGE;
	}
	if ((fattr->valid & NFS_ATTR_FATTR_CTIME) != 0 &&
			(fattr->valid & NFS_ATTR_FATTR_PRECTIME) == 0) {
		fattr->pre_ctime = inode->i_ctime;
		fattr->valid |= NFS_ATTR_FATTR_PRECTIME;
	}
	if ((fattr->valid & NFS_ATTR_FATTR_MTIME) != 0 &&
			(fattr->valid & NFS_ATTR_FATTR_PREMTIME) == 0) {
		fattr->pre_mtime = inode->i_mtime;
		fattr->valid |= NFS_ATTR_FATTR_PREMTIME;
	}
	if ((fattr->valid & NFS_ATTR_FATTR_SIZE) != 0 &&
			(fattr->valid & NFS_ATTR_FATTR_PRESIZE) == 0) {
		fattr->pre_size = i_size_read(inode);
		fattr->valid |= NFS_ATTR_FATTR_PRESIZE;
	}
out_noforce:
	status = nfs_post_op_update_inode_locked(inode, fattr,
			NFS_INO_INVALID_CHANGE
			| NFS_INO_INVALID_CTIME
			| NFS_INO_INVALID_MTIME
			| NFS_INO_INVALID_BLOCKS);
	return status;
}

/**
 * nfs_post_op_update_inode_force_wcc - try to update the inode attribute cache
 * @inode: pointer to inode
 * @fattr: updated attributes
 *
 * After an operation that has changed the inode metadata, mark the
 * attribute cache as being invalid, then try to update it. Fake up
 * weak cache consistency data, if none exist.
 *
 * This function is mainly designed to be used by the ->write_done() functions.
 */
int nfs_post_op_update_inode_force_wcc(struct inode *inode, struct nfs_fattr *fattr)
{
	int status;

	spin_lock(&inode->i_lock);
	nfs_fattr_set_barrier(fattr);
	status = nfs_post_op_update_inode_force_wcc_locked(inode, fattr);
	spin_unlock(&inode->i_lock);
	return status;
}
EXPORT_SYMBOL_GPL(nfs_post_op_update_inode_force_wcc);


/*
 * Many nfs protocol calls return the new file attributes after
 * an operation.  Here we update the inode to reflect the state
 * of the server's inode.
 *
 * This is a bit tricky because we have to make sure all dirty pages
 * have been sent off to the server before calling invalidate_inode_pages.
 * To make sure no other process adds more write requests while we try
 * our best to flush them, we make them sleep during the attribute refresh.
 *
 * A very similar scenario holds for the dir cache.
 */
static int nfs_update_inode(struct inode *inode, struct nfs_fattr *fattr)
{
	struct nfs_server *server = NFS_SERVER(inode);
	struct nfs_inode *nfsi = NFS_I(inode);
	loff_t cur_isize, new_isize;
	u64 fattr_supported = server->fattr_valid;
	unsigned long invalid = 0;
	unsigned long now = jiffies;
	unsigned long save_cache_validity;
	bool have_writers = nfs_file_has_buffered_writers(nfsi);
	bool cache_revalidated = true;
	bool attr_changed = false;
	bool have_delegation;

	dfprintk(VFS, "NFS: %s(%s/%lu fh_crc=0x%08x ct=%d info=0x%x)\n",
			__func__, inode->i_sb->s_id, inode->i_ino,
			nfs_display_fhandle_hash(NFS_FH(inode)),
			atomic_read(&inode->i_count), fattr->valid);

	if (!(fattr->valid & NFS_ATTR_FATTR_FILEID)) {
		/* Only a mounted-on-fileid? Just exit */
		if (fattr->valid & NFS_ATTR_FATTR_MOUNTED_ON_FILEID)
			return 0;
	/* Has the inode gone and changed behind our back? */
	} else if (nfsi->fileid != fattr->fileid) {
		/* Is this perhaps the mounted-on fileid? */
		if ((fattr->valid & NFS_ATTR_FATTR_MOUNTED_ON_FILEID) &&
		    nfsi->fileid == fattr->mounted_on_fileid)
			return 0;
		printk(KERN_ERR "NFS: server %s error: fileid changed\n"
			"fsid %s: expected fileid 0x%Lx, got 0x%Lx\n",
			NFS_SERVER(inode)->nfs_client->cl_hostname,
			inode->i_sb->s_id, (long long)nfsi->fileid,
			(long long)fattr->fileid);
		goto out_err;
	}

	/*
	 * Make sure the inode's type hasn't changed.
	 */
	if ((fattr->valid & NFS_ATTR_FATTR_TYPE) && inode_wrong_type(inode, fattr->mode)) {
		/*
		* Big trouble! The inode has become a different object.
		*/
		printk(KERN_DEBUG "NFS: %s: inode %lu mode changed, %07o to %07o\n",
				__func__, inode->i_ino, inode->i_mode, fattr->mode);
		goto out_err;
	}

	/* Update the fsid? */
	if (S_ISDIR(inode->i_mode) && (fattr->valid & NFS_ATTR_FATTR_FSID) &&
			!nfs_fsid_equal(&server->fsid, &fattr->fsid) &&
			!IS_AUTOMOUNT(inode))
		server->fsid = fattr->fsid;

	/* Save the delegation state before clearing cache_validity */
	have_delegation = nfs_have_delegated_attributes(inode);

	/*
	 * Update the read time so we don't revalidate too often.
	 */
	nfsi->read_cache_jiffies = fattr->time_start;

	save_cache_validity = nfsi->cache_validity;
	nfsi->cache_validity &= ~(NFS_INO_INVALID_ATTR
			| NFS_INO_INVALID_ATIME
			| NFS_INO_REVAL_FORCED
			| NFS_INO_INVALID_BLOCKS);

	/* Do atomic weak cache consistency updates */
	nfs_wcc_update_inode(inode, fattr);

	if (pnfs_layoutcommit_outstanding(inode)) {
		nfsi->cache_validity |=
			save_cache_validity &
			(NFS_INO_INVALID_CHANGE | NFS_INO_INVALID_CTIME |
			 NFS_INO_INVALID_MTIME | NFS_INO_INVALID_SIZE |
			 NFS_INO_INVALID_BLOCKS);
		cache_revalidated = false;
	}

	/* More cache consistency checks */
	if (fattr->valid & NFS_ATTR_FATTR_CHANGE) {
		if (!inode_eq_iversion_raw(inode, fattr->change_attr)) {
			/* Could it be a race with writeback? */
			if (!(have_writers || have_delegation)) {
				invalid |= NFS_INO_INVALID_DATA
					| NFS_INO_INVALID_ACCESS
					| NFS_INO_INVALID_ACL
					| NFS_INO_INVALID_XATTR;
				/* Force revalidate of all attributes */
				save_cache_validity |= NFS_INO_INVALID_CTIME
					| NFS_INO_INVALID_MTIME
					| NFS_INO_INVALID_SIZE
					| NFS_INO_INVALID_BLOCKS
					| NFS_INO_INVALID_NLINK
					| NFS_INO_INVALID_MODE
					| NFS_INO_INVALID_OTHER;
				if (S_ISDIR(inode->i_mode))
					nfs_force_lookup_revalidate(inode);
				attr_changed = true;
				dprintk("NFS: change_attr change on server for file %s/%ld\n",
						inode->i_sb->s_id,
						inode->i_ino);
			} else if (!have_delegation)
				nfsi->cache_validity |= NFS_INO_DATA_INVAL_DEFER;
			inode_set_iversion_raw(inode, fattr->change_attr);
		}
	} else {
		nfsi->cache_validity |=
			save_cache_validity & NFS_INO_INVALID_CHANGE;
		if (!have_delegation ||
		    (nfsi->cache_validity & NFS_INO_INVALID_CHANGE) != 0)
			cache_revalidated = false;
	}

	if (fattr->valid & NFS_ATTR_FATTR_MTIME)
		inode->i_mtime = fattr->mtime;
	else if (fattr_supported & NFS_ATTR_FATTR_MTIME)
		nfsi->cache_validity |=
			save_cache_validity & NFS_INO_INVALID_MTIME;

	if (fattr->valid & NFS_ATTR_FATTR_CTIME)
		inode->i_ctime = fattr->ctime;
	else if (fattr_supported & NFS_ATTR_FATTR_CTIME)
		nfsi->cache_validity |=
			save_cache_validity & NFS_INO_INVALID_CTIME;

	/* Check if our cached file size is stale */
	if (fattr->valid & NFS_ATTR_FATTR_SIZE) {
		new_isize = nfs_size_to_loff_t(fattr->size);
		cur_isize = i_size_read(inode);
		if (new_isize != cur_isize && !have_delegation) {
			/* Do we perhaps have any outstanding writes, or has
			 * the file grown beyond our last write? */
			if (!nfs_have_writebacks(inode) || new_isize > cur_isize) {
				trace_nfs_size_update(inode, new_isize);
				i_size_write(inode, new_isize);
				if (!have_writers)
					invalid |= NFS_INO_INVALID_DATA;
			}
		}
		if (new_isize == 0 &&
		    !(fattr->valid & (NFS_ATTR_FATTR_SPACE_USED |
				      NFS_ATTR_FATTR_BLOCKS_USED))) {
			fattr->du.nfs3.used = 0;
			fattr->valid |= NFS_ATTR_FATTR_SPACE_USED;
		}
	} else
		nfsi->cache_validity |=
			save_cache_validity & NFS_INO_INVALID_SIZE;

	if (fattr->valid & NFS_ATTR_FATTR_ATIME)
		inode->i_atime = fattr->atime;
	else if (fattr_supported & NFS_ATTR_FATTR_ATIME)
		nfsi->cache_validity |=
			save_cache_validity & NFS_INO_INVALID_ATIME;

	if (fattr->valid & NFS_ATTR_FATTR_MODE) {
		if ((inode->i_mode & S_IALLUGO) != (fattr->mode & S_IALLUGO)) {
			umode_t newmode = inode->i_mode & S_IFMT;
			newmode |= fattr->mode & S_IALLUGO;
			inode->i_mode = newmode;
			invalid |= NFS_INO_INVALID_ACCESS
				| NFS_INO_INVALID_ACL;
		}
	} else if (fattr_supported & NFS_ATTR_FATTR_MODE)
		nfsi->cache_validity |=
			save_cache_validity & NFS_INO_INVALID_MODE;

	if (fattr->valid & NFS_ATTR_FATTR_OWNER) {
		if (!uid_eq(inode->i_uid, fattr->uid)) {
			invalid |= NFS_INO_INVALID_ACCESS
				| NFS_INO_INVALID_ACL;
			inode->i_uid = fattr->uid;
		}
	} else if (fattr_supported & NFS_ATTR_FATTR_OWNER)
		nfsi->cache_validity |=
			save_cache_validity & NFS_INO_INVALID_OTHER;

	if (fattr->valid & NFS_ATTR_FATTR_GROUP) {
		if (!gid_eq(inode->i_gid, fattr->gid)) {
			invalid |= NFS_INO_INVALID_ACCESS
				| NFS_INO_INVALID_ACL;
			inode->i_gid = fattr->gid;
		}
	} else if (fattr_supported & NFS_ATTR_FATTR_GROUP)
		nfsi->cache_validity |=
			save_cache_validity & NFS_INO_INVALID_OTHER;

	if (fattr->valid & NFS_ATTR_FATTR_NLINK) {
		if (inode->i_nlink != fattr->nlink)
			set_nlink(inode, fattr->nlink);
	} else if (fattr_supported & NFS_ATTR_FATTR_NLINK)
		nfsi->cache_validity |=
			save_cache_validity & NFS_INO_INVALID_NLINK;

	if (fattr->valid & NFS_ATTR_FATTR_SPACE_USED) {
		/*
		 * report the blocks in 512byte units
		 */
		inode->i_blocks = nfs_calc_block_size(fattr->du.nfs3.used);
	} else if (fattr_supported & NFS_ATTR_FATTR_SPACE_USED)
		nfsi->cache_validity |=
			save_cache_validity & NFS_INO_INVALID_BLOCKS;

	if (fattr->valid & NFS_ATTR_FATTR_BLOCKS_USED)
		inode->i_blocks = fattr->du.nfs2.blocks;
	else if (fattr_supported & NFS_ATTR_FATTR_BLOCKS_USED)
		nfsi->cache_validity |=
			save_cache_validity & NFS_INO_INVALID_BLOCKS;

	/* Update attrtimeo value if we're out of the unstable period */
	if (attr_changed) {
		nfs_inc_stats(inode, NFSIOS_ATTRINVALIDATE);
		nfsi->attrtimeo = NFS_MINATTRTIMEO(inode);
		nfsi->attrtimeo_timestamp = now;
		/* Set barrier to be more recent than all outstanding updates */
		nfsi->attr_gencount = nfs_inc_attr_generation_counter();
	} else {
		if (cache_revalidated) {
			if (!time_in_range_open(now, nfsi->attrtimeo_timestamp,
				nfsi->attrtimeo_timestamp + nfsi->attrtimeo)) {
				nfsi->attrtimeo <<= 1;
				if (nfsi->attrtimeo > NFS_MAXATTRTIMEO(inode))
					nfsi->attrtimeo = NFS_MAXATTRTIMEO(inode);
			}
			nfsi->attrtimeo_timestamp = now;
		}
		/* Set the barrier to be more recent than this fattr */
		if ((long)(fattr->gencount - nfsi->attr_gencount) > 0)
			nfsi->attr_gencount = fattr->gencount;
	}

	/* Don't invalidate the data if we were to blame */
	if (!(S_ISREG(inode->i_mode) || S_ISDIR(inode->i_mode)
				|| S_ISLNK(inode->i_mode)))
		invalid &= ~NFS_INO_INVALID_DATA;
	nfs_set_cache_invalid(inode, invalid);

	return 0;
 out_err:
	/*
	 * No need to worry about unhashing the dentry, as the
	 * lookup validation will know that the inode is bad.
	 * (But we fall through to invalidate the caches.)
	 */
	nfs_set_inode_stale_locked(inode);
	return -ESTALE;
}

struct inode *nfs_alloc_inode(struct super_block *sb)
{
	struct nfs_inode *nfsi;
	nfsi = kmem_cache_alloc(nfs_inode_cachep, GFP_KERNEL);
	if (!nfsi)
		return NULL;
	nfsi->flags = 0UL;
	nfsi->cache_validity = 0UL;
#if IS_ENABLED(CONFIG_NFS_V4)
	nfsi->nfs4_acl = NULL;
#endif /* CONFIG_NFS_V4 */
#ifdef CONFIG_NFS_V4_2
	nfsi->xattr_cache = NULL;
#endif
	return &nfsi->vfs_inode;
}
EXPORT_SYMBOL_GPL(nfs_alloc_inode);

void nfs_free_inode(struct inode *inode)
{
	kmem_cache_free(nfs_inode_cachep, NFS_I(inode));
}
EXPORT_SYMBOL_GPL(nfs_free_inode);

static inline void nfs4_init_once(struct nfs_inode *nfsi)
{
#if IS_ENABLED(CONFIG_NFS_V4)
	INIT_LIST_HEAD(&nfsi->open_states);
	nfsi->delegation = NULL;
	init_rwsem(&nfsi->rwsem);
	nfsi->layout = NULL;
#endif
}

static void init_once(void *foo)
{
	struct nfs_inode *nfsi = (struct nfs_inode *) foo;

	inode_init_once(&nfsi->vfs_inode);
	INIT_LIST_HEAD(&nfsi->open_files);
	INIT_LIST_HEAD(&nfsi->access_cache_entry_lru);
	INIT_LIST_HEAD(&nfsi->access_cache_inode_lru);
	nfs4_init_once(nfsi);
}

static int __init nfs_init_inodecache(void)
{
	nfs_inode_cachep = kmem_cache_create("nfs_inode_cache",
					     sizeof(struct nfs_inode),
					     0, (SLAB_RECLAIM_ACCOUNT|
						SLAB_MEM_SPREAD|SLAB_ACCOUNT),
					     init_once);
	if (nfs_inode_cachep == NULL)
		return -ENOMEM;

	return 0;
}

static void nfs_destroy_inodecache(void)
{
	/*
	 * Make sure all delayed rcu free inodes are flushed before we
	 * destroy cache.
	 */
	rcu_barrier();
	kmem_cache_destroy(nfs_inode_cachep);
}

struct workqueue_struct *nfsiod_workqueue;
EXPORT_SYMBOL_GPL(nfsiod_workqueue);

/*
 * start up the nfsiod workqueue
 */
static int nfsiod_start(void)
{
	struct workqueue_struct *wq;
	dprintk("RPC:       creating workqueue nfsiod\n");
	wq = alloc_workqueue("nfsiod", WQ_MEM_RECLAIM | WQ_UNBOUND, 0);
	if (wq == NULL)
		return -ENOMEM;
	nfsiod_workqueue = wq;
	return 0;
}

/*
 * Destroy the nfsiod workqueue
 */
static void nfsiod_stop(void)
{
	struct workqueue_struct *wq;

	wq = nfsiod_workqueue;
	if (wq == NULL)
		return;
	nfsiod_workqueue = NULL;
	destroy_workqueue(wq);
}

unsigned int nfs_net_id;
EXPORT_SYMBOL_GPL(nfs_net_id);

static int nfs_net_init(struct net *net)
{
	nfs_clients_init(net);
	return nfs_fs_proc_net_init(net);
}

static void nfs_net_exit(struct net *net)
{
	nfs_fs_proc_net_exit(net);
	nfs_clients_exit(net);
}

static struct pernet_operations nfs_net_ops = {
	.init = nfs_net_init,
	.exit = nfs_net_exit,
	.id   = &nfs_net_id,
	.size = sizeof(struct nfs_net),
};

/*
 * Initialize NFS
 */
static int __init init_nfs_fs(void)
{
	int err;

	err = nfs_sysfs_init();
	if (err < 0)
		goto out10;

	err = register_pernet_subsys(&nfs_net_ops);
	if (err < 0)
		goto out9;

	err = nfsiod_start();
	if (err)
		goto out7;

	err = nfs_fs_proc_init();
	if (err)
		goto out6;

	err = nfs_init_nfspagecache();
	if (err)
		goto out5;

	err = nfs_init_inodecache();
	if (err)
		goto out4;

	err = nfs_init_readpagecache();
	if (err)
		goto out3;

	err = nfs_init_writepagecache();
	if (err)
		goto out2;

	err = nfs_init_directcache();
	if (err)
		goto out1;

	rpc_proc_register(&init_net, &nfs_rpcstat);

	err = register_nfs_fs();
	if (err)
		goto out0;

	return 0;
out0:
	rpc_proc_unregister(&init_net, "nfs");
	nfs_destroy_directcache();
out1:
	nfs_destroy_writepagecache();
out2:
	nfs_destroy_readpagecache();
out3:
	nfs_destroy_inodecache();
out4:
	nfs_destroy_nfspagecache();
out5:
	nfs_fs_proc_exit();
out6:
	nfsiod_stop();
out7:
	unregister_pernet_subsys(&nfs_net_ops);
out9:
	nfs_sysfs_exit();
out10:
	return err;
}

static void __exit exit_nfs_fs(void)
{
	nfs_destroy_directcache();
	nfs_destroy_writepagecache();
	nfs_destroy_readpagecache();
	nfs_destroy_inodecache();
	nfs_destroy_nfspagecache();
	unregister_pernet_subsys(&nfs_net_ops);
	rpc_proc_unregister(&init_net, "nfs");
	unregister_nfs_fs();
	nfs_fs_proc_exit();
	nfsiod_stop();
	nfs_sysfs_exit();
}

/* Not quite true; I just maintain it */
MODULE_AUTHOR("Olaf Kirch <okir@monad.swb.de>");
MODULE_LICENSE("GPL");
module_param(enable_ino64, bool, 0644);

module_init(init_nfs_fs)
module_exit(exit_nfs_fs)<|MERGE_RESOLUTION|>--- conflicted
+++ resolved
@@ -209,11 +209,7 @@
 	if (!nfs_has_xattr_cache(nfsi))
 		flags &= ~NFS_INO_INVALID_XATTR;
 	if (flags & NFS_INO_INVALID_DATA)
-<<<<<<< HEAD
-		nfs_fscache_invalidate(inode);
-=======
 		nfs_fscache_invalidate(inode, 0);
->>>>>>> 754e0b0e
 	flags &= ~(NFS_INO_REVAL_PAGECACHE | NFS_INO_REVAL_FORCED);
 
 	nfsi->cache_validity |= flags;
