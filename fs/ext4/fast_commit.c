--- conflicted
+++ resolved
@@ -1794,22 +1794,12 @@
 	}
 
 	down_write(&EXT4_I(inode)->i_data_sem);
-<<<<<<< HEAD
-	ret = ext4_ext_remove_space(inode, lrange.fc_lblk,
-				lrange.fc_lblk + lrange.fc_len - 1);
-	up_write(&EXT4_I(inode)->i_data_sem);
-	if (ret) {
-		iput(inode);
-		return 0;
-	}
-=======
 	ret = ext4_ext_remove_space(inode, le32_to_cpu(lrange.fc_lblk),
 				le32_to_cpu(lrange.fc_lblk) +
 				le32_to_cpu(lrange.fc_len) - 1);
 	up_write(&EXT4_I(inode)->i_data_sem);
 	if (ret)
 		goto out;
->>>>>>> ed9f4f96
 	ext4_ext_replay_shrink_inode(inode,
 		i_size_read(inode) >> sb->s_blocksize_bits);
 	ext4_mark_inode_dirty(NULL, inode);
