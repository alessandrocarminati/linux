// SPDX-License-Identifier: GPL-2.0
/*
 * Shared application/kernel submission and completion ring pairs, for
 * supporting fast/efficient IO.
 *
 * A note on the read/write ordering memory barriers that are matched between
 * the application and kernel side.
 *
 * After the application reads the CQ ring tail, it must use an
 * appropriate smp_rmb() to pair with the smp_wmb() the kernel uses
 * before writing the tail (using smp_load_acquire to read the tail will
 * do). It also needs a smp_mb() before updating CQ head (ordering the
 * entry load(s) with the head store), pairing with an implicit barrier
 * through a control-dependency in io_get_cqe (smp_store_release to
 * store head will do). Failure to do so could lead to reading invalid
 * CQ entries.
 *
 * Likewise, the application must use an appropriate smp_wmb() before
 * writing the SQ tail (ordering SQ entry stores with the tail store),
 * which pairs with smp_load_acquire in io_get_sqring (smp_store_release
 * to store the tail will do). And it needs a barrier ordering the SQ
 * head load before writing new SQ entries (smp_load_acquire to read
 * head will do).
 *
 * When using the SQ poll thread (IORING_SETUP_SQPOLL), the application
 * needs to check the SQ flags for IORING_SQ_NEED_WAKEUP *after*
 * updating the SQ tail; a full memory barrier smp_mb() is needed
 * between.
 *
 * Also see the examples in the liburing library:
 *
 *	git://git.kernel.dk/liburing
 *
 * io_uring also uses READ/WRITE_ONCE() for _any_ store or load that happens
 * from data shared between the kernel and application. This is done both
 * for ordering purposes, but also to ensure that once a value is loaded from
 * data that the application could potentially modify, it remains stable.
 *
 * Copyright (C) 2018-2019 Jens Axboe
 * Copyright (c) 2018-2019 Christoph Hellwig
 */
#include <linux/kernel.h>
#include <linux/init.h>
#include <linux/errno.h>
#include <linux/syscalls.h>
#include <linux/compat.h>
#include <net/compat.h>
#include <linux/refcount.h>
#include <linux/uio.h>
#include <linux/bits.h>

#include <linux/sched/signal.h>
#include <linux/fs.h>
#include <linux/file.h>
#include <linux/fdtable.h>
#include <linux/mm.h>
#include <linux/mman.h>
#include <linux/percpu.h>
#include <linux/slab.h>
#include <linux/blk-mq.h>
#include <linux/bvec.h>
#include <linux/net.h>
#include <net/sock.h>
#include <net/af_unix.h>
#include <net/scm.h>
#include <linux/anon_inodes.h>
#include <linux/sched/mm.h>
#include <linux/uaccess.h>
#include <linux/nospec.h>
#include <linux/sizes.h>
#include <linux/hugetlb.h>
#include <linux/highmem.h>
#include <linux/namei.h>
#include <linux/fsnotify.h>
#include <linux/fadvise.h>
#include <linux/eventpoll.h>
#include <linux/splice.h>
#include <linux/task_work.h>
#include <linux/pagemap.h>
#include <linux/io_uring.h>
#include <linux/tracehook.h>
#include <linux/audit.h>
#include <linux/security.h>

#define CREATE_TRACE_POINTS
#include <trace/events/io_uring.h>

#include <uapi/linux/io_uring.h>

#include "internal.h"
#include "io-wq.h"

#define IORING_MAX_ENTRIES	32768
#define IORING_MAX_CQ_ENTRIES	(2 * IORING_MAX_ENTRIES)
#define IORING_SQPOLL_CAP_ENTRIES_VALUE 8

/* only define max */
#define IORING_MAX_FIXED_FILES	(1U << 15)
#define IORING_MAX_RESTRICTIONS	(IORING_RESTRICTION_LAST + \
				 IORING_REGISTER_LAST + IORING_OP_LAST)

#define IO_RSRC_TAG_TABLE_SHIFT	(PAGE_SHIFT - 3)
#define IO_RSRC_TAG_TABLE_MAX	(1U << IO_RSRC_TAG_TABLE_SHIFT)
#define IO_RSRC_TAG_TABLE_MASK	(IO_RSRC_TAG_TABLE_MAX - 1)

#define IORING_MAX_REG_BUFFERS	(1U << 14)

#define SQE_COMMON_FLAGS (IOSQE_FIXED_FILE | IOSQE_IO_LINK | \
			  IOSQE_IO_HARDLINK | IOSQE_ASYNC)

#define SQE_VALID_FLAGS	(SQE_COMMON_FLAGS | IOSQE_BUFFER_SELECT | \
			IOSQE_IO_DRAIN | IOSQE_CQE_SKIP_SUCCESS)

#define IO_REQ_CLEAN_FLAGS (REQ_F_BUFFER_SELECTED | REQ_F_NEED_CLEANUP | \
				REQ_F_POLLED | REQ_F_INFLIGHT | REQ_F_CREDS | \
				REQ_F_ASYNC_DATA)

#define IO_TCTX_REFS_CACHE_NR	(1U << 10)

struct io_uring {
	u32 head ____cacheline_aligned_in_smp;
	u32 tail ____cacheline_aligned_in_smp;
};

/*
 * This data is shared with the application through the mmap at offsets
 * IORING_OFF_SQ_RING and IORING_OFF_CQ_RING.
 *
 * The offsets to the member fields are published through struct
 * io_sqring_offsets when calling io_uring_setup.
 */
struct io_rings {
	/*
	 * Head and tail offsets into the ring; the offsets need to be
	 * masked to get valid indices.
	 *
	 * The kernel controls head of the sq ring and the tail of the cq ring,
	 * and the application controls tail of the sq ring and the head of the
	 * cq ring.
	 */
	struct io_uring		sq, cq;
	/*
	 * Bitmasks to apply to head and tail offsets (constant, equals
	 * ring_entries - 1)
	 */
	u32			sq_ring_mask, cq_ring_mask;
	/* Ring sizes (constant, power of 2) */
	u32			sq_ring_entries, cq_ring_entries;
	/*
	 * Number of invalid entries dropped by the kernel due to
	 * invalid index stored in array
	 *
	 * Written by the kernel, shouldn't be modified by the
	 * application (i.e. get number of "new events" by comparing to
	 * cached value).
	 *
	 * After a new SQ head value was read by the application this
	 * counter includes all submissions that were dropped reaching
	 * the new SQ head (and possibly more).
	 */
	u32			sq_dropped;
	/*
	 * Runtime SQ flags
	 *
	 * Written by the kernel, shouldn't be modified by the
	 * application.
	 *
	 * The application needs a full memory barrier before checking
	 * for IORING_SQ_NEED_WAKEUP after updating the sq tail.
	 */
	u32			sq_flags;
	/*
	 * Runtime CQ flags
	 *
	 * Written by the application, shouldn't be modified by the
	 * kernel.
	 */
	u32			cq_flags;
	/*
	 * Number of completion events lost because the queue was full;
	 * this should be avoided by the application by making sure
	 * there are not more requests pending than there is space in
	 * the completion queue.
	 *
	 * Written by the kernel, shouldn't be modified by the
	 * application (i.e. get number of "new events" by comparing to
	 * cached value).
	 *
	 * As completion events come in out of order this counter is not
	 * ordered with any other data.
	 */
	u32			cq_overflow;
	/*
	 * Ring buffer of completion events.
	 *
	 * The kernel writes completion events fresh every time they are
	 * produced, so the application is allowed to modify pending
	 * entries.
	 */
	struct io_uring_cqe	cqes[] ____cacheline_aligned_in_smp;
};

enum io_uring_cmd_flags {
	IO_URING_F_COMPLETE_DEFER	= 1,
	IO_URING_F_UNLOCKED		= 2,
	/* int's last bit, sign checks are usually faster than a bit test */
	IO_URING_F_NONBLOCK		= INT_MIN,
};

struct io_mapped_ubuf {
	u64		ubuf;
	u64		ubuf_end;
	unsigned int	nr_bvecs;
	unsigned long	acct_pages;
	struct bio_vec	bvec[];
};

struct io_ring_ctx;

struct io_overflow_cqe {
	struct io_uring_cqe cqe;
	struct list_head list;
};

struct io_fixed_file {
	/* file * with additional FFS_* flags */
	unsigned long file_ptr;
};

struct io_rsrc_put {
	struct list_head list;
	u64 tag;
	union {
		void *rsrc;
		struct file *file;
		struct io_mapped_ubuf *buf;
	};
};

struct io_file_table {
	struct io_fixed_file *files;
};

struct io_rsrc_node {
	struct percpu_ref		refs;
	struct list_head		node;
	struct list_head		rsrc_list;
	struct io_rsrc_data		*rsrc_data;
	struct llist_node		llist;
	bool				done;
};

typedef void (rsrc_put_fn)(struct io_ring_ctx *ctx, struct io_rsrc_put *prsrc);

struct io_rsrc_data {
	struct io_ring_ctx		*ctx;

	u64				**tags;
	unsigned int			nr;
	rsrc_put_fn			*do_put;
	atomic_t			refs;
	struct completion		done;
	bool				quiesce;
};

struct io_buffer {
	struct list_head list;
	__u64 addr;
	__u32 len;
	__u16 bid;
};

struct io_restriction {
	DECLARE_BITMAP(register_op, IORING_REGISTER_LAST);
	DECLARE_BITMAP(sqe_op, IORING_OP_LAST);
	u8 sqe_flags_allowed;
	u8 sqe_flags_required;
	bool registered;
};

enum {
	IO_SQ_THREAD_SHOULD_STOP = 0,
	IO_SQ_THREAD_SHOULD_PARK,
};

struct io_sq_data {
	refcount_t		refs;
	atomic_t		park_pending;
	struct mutex		lock;

	/* ctx's that are using this sqd */
	struct list_head	ctx_list;

	struct task_struct	*thread;
	struct wait_queue_head	wait;

	unsigned		sq_thread_idle;
	int			sq_cpu;
	pid_t			task_pid;
	pid_t			task_tgid;

	unsigned long		state;
	struct completion	exited;
};

#define IO_COMPL_BATCH			32
#define IO_REQ_CACHE_SIZE		32
#define IO_REQ_ALLOC_BATCH		8

struct io_submit_link {
	struct io_kiocb		*head;
	struct io_kiocb		*last;
};

struct io_submit_state {
	/* inline/task_work completion list, under ->uring_lock */
	struct io_wq_work_node	free_list;
	/* batch completion logic */
	struct io_wq_work_list	compl_reqs;
	struct io_submit_link	link;

	bool			plug_started;
	bool			need_plug;
	bool			flush_cqes;
	unsigned short		submit_nr;
	struct blk_plug		plug;
};

struct io_ring_ctx {
	/* const or read-mostly hot data */
	struct {
		struct percpu_ref	refs;

		struct io_rings		*rings;
		unsigned int		flags;
		unsigned int		compat: 1;
		unsigned int		drain_next: 1;
		unsigned int		eventfd_async: 1;
		unsigned int		restricted: 1;
		unsigned int		off_timeout_used: 1;
		unsigned int		drain_active: 1;
		unsigned int		drain_disabled: 1;
	} ____cacheline_aligned_in_smp;

	/* submission data */
	struct {
		struct mutex		uring_lock;

		/*
		 * Ring buffer of indices into array of io_uring_sqe, which is
		 * mmapped by the application using the IORING_OFF_SQES offset.
		 *
		 * This indirection could e.g. be used to assign fixed
		 * io_uring_sqe entries to operations and only submit them to
		 * the queue when needed.
		 *
		 * The kernel modifies neither the indices array nor the entries
		 * array.
		 */
		u32			*sq_array;
		struct io_uring_sqe	*sq_sqes;
		unsigned		cached_sq_head;
		unsigned		sq_entries;
		struct list_head	defer_list;

		/*
		 * Fixed resources fast path, should be accessed only under
		 * uring_lock, and updated through io_uring_register(2)
		 */
		struct io_rsrc_node	*rsrc_node;
		int			rsrc_cached_refs;
		struct io_file_table	file_table;
		unsigned		nr_user_files;
		unsigned		nr_user_bufs;
		struct io_mapped_ubuf	**user_bufs;

		struct io_submit_state	submit_state;
		struct list_head	timeout_list;
		struct list_head	ltimeout_list;
		struct list_head	cq_overflow_list;
		struct xarray		io_buffers;
		struct xarray		personalities;
		u32			pers_next;
		unsigned		sq_thread_idle;
	} ____cacheline_aligned_in_smp;

	/* IRQ completion list, under ->completion_lock */
	struct io_wq_work_list	locked_free_list;
	unsigned int		locked_free_nr;

	const struct cred	*sq_creds;	/* cred used for __io_sq_thread() */
	struct io_sq_data	*sq_data;	/* if using sq thread polling */

	struct wait_queue_head	sqo_sq_wait;
	struct list_head	sqd_list;

	unsigned long		check_cq_overflow;

	struct {
		unsigned		cached_cq_tail;
		unsigned		cq_entries;
		struct eventfd_ctx	*cq_ev_fd;
		struct wait_queue_head	cq_wait;
		unsigned		cq_extra;
		atomic_t		cq_timeouts;
		unsigned		cq_last_tm_flush;
	} ____cacheline_aligned_in_smp;

	struct {
		spinlock_t		completion_lock;

		spinlock_t		timeout_lock;

		/*
		 * ->iopoll_list is protected by the ctx->uring_lock for
		 * io_uring instances that don't use IORING_SETUP_SQPOLL.
		 * For SQPOLL, only the single threaded io_sq_thread() will
		 * manipulate the list, hence no extra locking is needed there.
		 */
		struct io_wq_work_list	iopoll_list;
		struct hlist_head	*cancel_hash;
		unsigned		cancel_hash_bits;
		bool			poll_multi_queue;
	} ____cacheline_aligned_in_smp;

	struct io_restriction		restrictions;

	/* slow path rsrc auxilary data, used by update/register */
	struct {
		struct io_rsrc_node		*rsrc_backup_node;
		struct io_mapped_ubuf		*dummy_ubuf;
		struct io_rsrc_data		*file_data;
		struct io_rsrc_data		*buf_data;

		struct delayed_work		rsrc_put_work;
		struct llist_head		rsrc_put_llist;
		struct list_head		rsrc_ref_list;
		spinlock_t			rsrc_ref_lock;
	};

	/* Keep this last, we don't need it for the fast path */
	struct {
		#if defined(CONFIG_UNIX)
			struct socket		*ring_sock;
		#endif
		/* hashed buffered write serialization */
		struct io_wq_hash		*hash_map;

		/* Only used for accounting purposes */
		struct user_struct		*user;
		struct mm_struct		*mm_account;

		/* ctx exit and cancelation */
		struct llist_head		fallback_llist;
		struct delayed_work		fallback_work;
		struct work_struct		exit_work;
		struct list_head		tctx_list;
		struct completion		ref_comp;
		u32				iowq_limits[2];
		bool				iowq_limits_set;
	};
};

struct io_uring_task {
	/* submission side */
	int			cached_refs;
	struct xarray		xa;
	struct wait_queue_head	wait;
	const struct io_ring_ctx *last;
	struct io_wq		*io_wq;
	struct percpu_counter	inflight;
	atomic_t		inflight_tracked;
	atomic_t		in_idle;

	spinlock_t		task_lock;
	struct io_wq_work_list	task_list;
	struct io_wq_work_list	prior_task_list;
	struct callback_head	task_work;
	bool			task_running;
};

/*
 * First field must be the file pointer in all the
 * iocb unions! See also 'struct kiocb' in <linux/fs.h>
 */
struct io_poll_iocb {
	struct file			*file;
	struct wait_queue_head		*head;
	__poll_t			events;
	struct wait_queue_entry		wait;
};

struct io_poll_update {
	struct file			*file;
	u64				old_user_data;
	u64				new_user_data;
	__poll_t			events;
	bool				update_events;
	bool				update_user_data;
};

struct io_close {
	struct file			*file;
	int				fd;
	u32				file_slot;
};

struct io_timeout_data {
	struct io_kiocb			*req;
	struct hrtimer			timer;
	struct timespec64		ts;
	enum hrtimer_mode		mode;
	u32				flags;
};

struct io_accept {
	struct file			*file;
	struct sockaddr __user		*addr;
	int __user			*addr_len;
	int				flags;
	u32				file_slot;
	unsigned long			nofile;
};

struct io_sync {
	struct file			*file;
	loff_t				len;
	loff_t				off;
	int				flags;
	int				mode;
};

struct io_cancel {
	struct file			*file;
	u64				addr;
};

struct io_timeout {
	struct file			*file;
	u32				off;
	u32				target_seq;
	struct list_head		list;
	/* head of the link, used by linked timeouts only */
	struct io_kiocb			*head;
	/* for linked completions */
	struct io_kiocb			*prev;
};

struct io_timeout_rem {
	struct file			*file;
	u64				addr;

	/* timeout update */
	struct timespec64		ts;
	u32				flags;
	bool				ltimeout;
};

struct io_rw {
	/* NOTE: kiocb has the file as the first member, so don't do it here */
	struct kiocb			kiocb;
	u64				addr;
	u64				len;
};

struct io_connect {
	struct file			*file;
	struct sockaddr __user		*addr;
	int				addr_len;
};

struct io_sr_msg {
	struct file			*file;
	union {
		struct compat_msghdr __user	*umsg_compat;
		struct user_msghdr __user	*umsg;
		void __user			*buf;
	};
	int				msg_flags;
	int				bgid;
	size_t				len;
};

struct io_open {
	struct file			*file;
	int				dfd;
	u32				file_slot;
	struct filename			*filename;
	struct open_how			how;
	unsigned long			nofile;
};

struct io_rsrc_update {
	struct file			*file;
	u64				arg;
	u32				nr_args;
	u32				offset;
};

struct io_fadvise {
	struct file			*file;
	u64				offset;
	u32				len;
	u32				advice;
};

struct io_madvise {
	struct file			*file;
	u64				addr;
	u32				len;
	u32				advice;
};

struct io_epoll {
	struct file			*file;
	int				epfd;
	int				op;
	int				fd;
	struct epoll_event		event;
};

struct io_splice {
	struct file			*file_out;
	struct file			*file_in;
	loff_t				off_out;
	loff_t				off_in;
	u64				len;
	unsigned int			flags;
};

struct io_provide_buf {
	struct file			*file;
	__u64				addr;
	__u32				len;
	__u32				bgid;
	__u16				nbufs;
	__u16				bid;
};

struct io_statx {
	struct file			*file;
	int				dfd;
	unsigned int			mask;
	unsigned int			flags;
	const char __user		*filename;
	struct statx __user		*buffer;
};

struct io_shutdown {
	struct file			*file;
	int				how;
};

struct io_rename {
	struct file			*file;
	int				old_dfd;
	int				new_dfd;
	struct filename			*oldpath;
	struct filename			*newpath;
	int				flags;
};

struct io_unlink {
	struct file			*file;
	int				dfd;
	int				flags;
	struct filename			*filename;
};

struct io_mkdir {
	struct file			*file;
	int				dfd;
	umode_t				mode;
	struct filename			*filename;
};

struct io_symlink {
	struct file			*file;
	int				new_dfd;
	struct filename			*oldpath;
	struct filename			*newpath;
};

struct io_hardlink {
	struct file			*file;
	int				old_dfd;
	int				new_dfd;
	struct filename			*oldpath;
	struct filename			*newpath;
	int				flags;
};

struct io_async_connect {
	struct sockaddr_storage		address;
};

struct io_async_msghdr {
	struct iovec			fast_iov[UIO_FASTIOV];
	/* points to an allocated iov, if NULL we use fast_iov instead */
	struct iovec			*free_iov;
	struct sockaddr __user		*uaddr;
	struct msghdr			msg;
	struct sockaddr_storage		addr;
};

struct io_rw_state {
	struct iov_iter			iter;
	struct iov_iter_state		iter_state;
	struct iovec			fast_iov[UIO_FASTIOV];
};

struct io_async_rw {
	struct io_rw_state		s;
	const struct iovec		*free_iovec;
	size_t				bytes_done;
	struct wait_page_queue		wpq;
};

enum {
	REQ_F_FIXED_FILE_BIT	= IOSQE_FIXED_FILE_BIT,
	REQ_F_IO_DRAIN_BIT	= IOSQE_IO_DRAIN_BIT,
	REQ_F_LINK_BIT		= IOSQE_IO_LINK_BIT,
	REQ_F_HARDLINK_BIT	= IOSQE_IO_HARDLINK_BIT,
	REQ_F_FORCE_ASYNC_BIT	= IOSQE_ASYNC_BIT,
	REQ_F_BUFFER_SELECT_BIT	= IOSQE_BUFFER_SELECT_BIT,
	REQ_F_CQE_SKIP_BIT	= IOSQE_CQE_SKIP_SUCCESS_BIT,

	/* first byte is taken by user flags, shift it to not overlap */
	REQ_F_FAIL_BIT		= 8,
	REQ_F_INFLIGHT_BIT,
	REQ_F_CUR_POS_BIT,
	REQ_F_NOWAIT_BIT,
	REQ_F_LINK_TIMEOUT_BIT,
	REQ_F_NEED_CLEANUP_BIT,
	REQ_F_POLLED_BIT,
	REQ_F_BUFFER_SELECTED_BIT,
	REQ_F_COMPLETE_INLINE_BIT,
	REQ_F_REISSUE_BIT,
	REQ_F_CREDS_BIT,
	REQ_F_REFCOUNT_BIT,
	REQ_F_ARM_LTIMEOUT_BIT,
	REQ_F_ASYNC_DATA_BIT,
	REQ_F_SKIP_LINK_CQES_BIT,
	/* keep async read/write and isreg together and in order */
	REQ_F_SUPPORT_NOWAIT_BIT,
	REQ_F_ISREG_BIT,

	/* not a real bit, just to check we're not overflowing the space */
	__REQ_F_LAST_BIT,
};

enum {
	/* ctx owns file */
	REQ_F_FIXED_FILE	= BIT(REQ_F_FIXED_FILE_BIT),
	/* drain existing IO first */
	REQ_F_IO_DRAIN		= BIT(REQ_F_IO_DRAIN_BIT),
	/* linked sqes */
	REQ_F_LINK		= BIT(REQ_F_LINK_BIT),
	/* doesn't sever on completion < 0 */
	REQ_F_HARDLINK		= BIT(REQ_F_HARDLINK_BIT),
	/* IOSQE_ASYNC */
	REQ_F_FORCE_ASYNC	= BIT(REQ_F_FORCE_ASYNC_BIT),
	/* IOSQE_BUFFER_SELECT */
	REQ_F_BUFFER_SELECT	= BIT(REQ_F_BUFFER_SELECT_BIT),
	/* IOSQE_CQE_SKIP_SUCCESS */
	REQ_F_CQE_SKIP		= BIT(REQ_F_CQE_SKIP_BIT),

	/* fail rest of links */
	REQ_F_FAIL		= BIT(REQ_F_FAIL_BIT),
	/* on inflight list, should be cancelled and waited on exit reliably */
	REQ_F_INFLIGHT		= BIT(REQ_F_INFLIGHT_BIT),
	/* read/write uses file position */
	REQ_F_CUR_POS		= BIT(REQ_F_CUR_POS_BIT),
	/* must not punt to workers */
	REQ_F_NOWAIT		= BIT(REQ_F_NOWAIT_BIT),
	/* has or had linked timeout */
	REQ_F_LINK_TIMEOUT	= BIT(REQ_F_LINK_TIMEOUT_BIT),
	/* needs cleanup */
	REQ_F_NEED_CLEANUP	= BIT(REQ_F_NEED_CLEANUP_BIT),
	/* already went through poll handler */
	REQ_F_POLLED		= BIT(REQ_F_POLLED_BIT),
	/* buffer already selected */
	REQ_F_BUFFER_SELECTED	= BIT(REQ_F_BUFFER_SELECTED_BIT),
	/* completion is deferred through io_comp_state */
	REQ_F_COMPLETE_INLINE	= BIT(REQ_F_COMPLETE_INLINE_BIT),
	/* caller should reissue async */
	REQ_F_REISSUE		= BIT(REQ_F_REISSUE_BIT),
	/* supports async reads/writes */
	REQ_F_SUPPORT_NOWAIT	= BIT(REQ_F_SUPPORT_NOWAIT_BIT),
	/* regular file */
	REQ_F_ISREG		= BIT(REQ_F_ISREG_BIT),
	/* has creds assigned */
	REQ_F_CREDS		= BIT(REQ_F_CREDS_BIT),
	/* skip refcounting if not set */
	REQ_F_REFCOUNT		= BIT(REQ_F_REFCOUNT_BIT),
	/* there is a linked timeout that has to be armed */
	REQ_F_ARM_LTIMEOUT	= BIT(REQ_F_ARM_LTIMEOUT_BIT),
	/* ->async_data allocated */
	REQ_F_ASYNC_DATA	= BIT(REQ_F_ASYNC_DATA_BIT),
	/* don't post CQEs while failing linked requests */
	REQ_F_SKIP_LINK_CQES	= BIT(REQ_F_SKIP_LINK_CQES_BIT),
};

struct async_poll {
	struct io_poll_iocb	poll;
	struct io_poll_iocb	*double_poll;
};

typedef void (*io_req_tw_func_t)(struct io_kiocb *req, bool *locked);

struct io_task_work {
	union {
		struct io_wq_work_node	node;
		struct llist_node	fallback_node;
	};
	io_req_tw_func_t		func;
};

enum {
	IORING_RSRC_FILE		= 0,
	IORING_RSRC_BUFFER		= 1,
};

/*
 * NOTE! Each of the iocb union members has the file pointer
 * as the first entry in their struct definition. So you can
 * access the file pointer through any of the sub-structs,
 * or directly as just 'ki_filp' in this struct.
 */
struct io_kiocb {
	union {
		struct file		*file;
		struct io_rw		rw;
		struct io_poll_iocb	poll;
		struct io_poll_update	poll_update;
		struct io_accept	accept;
		struct io_sync		sync;
		struct io_cancel	cancel;
		struct io_timeout	timeout;
		struct io_timeout_rem	timeout_rem;
		struct io_connect	connect;
		struct io_sr_msg	sr_msg;
		struct io_open		open;
		struct io_close		close;
		struct io_rsrc_update	rsrc_update;
		struct io_fadvise	fadvise;
		struct io_madvise	madvise;
		struct io_epoll		epoll;
		struct io_splice	splice;
		struct io_provide_buf	pbuf;
		struct io_statx		statx;
		struct io_shutdown	shutdown;
		struct io_rename	rename;
		struct io_unlink	unlink;
		struct io_mkdir		mkdir;
		struct io_symlink	symlink;
		struct io_hardlink	hardlink;
	};

	u8				opcode;
	/* polled IO has completed */
	u8				iopoll_completed;
	u16				buf_index;
	unsigned int			flags;

	u64				user_data;
	u32				result;
	u32				cflags;

	struct io_ring_ctx		*ctx;
	struct task_struct		*task;

	struct percpu_ref		*fixed_rsrc_refs;
	/* store used ubuf, so we can prevent reloading */
	struct io_mapped_ubuf		*imu;

	/* used by request caches, completion batching and iopoll */
	struct io_wq_work_node		comp_list;
	atomic_t			refs;
	struct io_kiocb			*link;
	struct io_task_work		io_task_work;
	/* for polled requests, i.e. IORING_OP_POLL_ADD and async armed poll */
	struct hlist_node		hash_node;
	/* internal polling, see IORING_FEAT_FAST_POLL */
	struct async_poll		*apoll;
	/* opcode allocated if it needs to store data for async defer */
	void				*async_data;
	struct io_wq_work		work;
	/* custom credentials, valid IFF REQ_F_CREDS is set */
	const struct cred		*creds;
	/* stores selected buf, valid IFF REQ_F_BUFFER_SELECTED is set */
	struct io_buffer		*kbuf;
	atomic_t			poll_refs;
};

struct io_tctx_node {
	struct list_head	ctx_node;
	struct task_struct	*task;
	struct io_ring_ctx	*ctx;
};

struct io_defer_entry {
	struct list_head	list;
	struct io_kiocb		*req;
	u32			seq;
};

struct io_op_def {
	/* needs req->file assigned */
	unsigned		needs_file : 1;
	/* should block plug */
	unsigned		plug : 1;
	/* hash wq insertion if file is a regular file */
	unsigned		hash_reg_file : 1;
	/* unbound wq insertion if file is a non-regular file */
	unsigned		unbound_nonreg_file : 1;
	/* set if opcode supports polled "wait" */
	unsigned		pollin : 1;
	unsigned		pollout : 1;
	/* op supports buffer selection */
	unsigned		buffer_select : 1;
	/* do prep async if is going to be punted */
	unsigned		needs_async_setup : 1;
	/* opcode is not supported by this kernel */
	unsigned		not_supported : 1;
	/* skip auditing */
	unsigned		audit_skip : 1;
	/* size of async data needed, if any */
	unsigned short		async_size;
};

static const struct io_op_def io_op_defs[] = {
	[IORING_OP_NOP] = {},
	[IORING_OP_READV] = {
		.needs_file		= 1,
		.unbound_nonreg_file	= 1,
		.pollin			= 1,
		.buffer_select		= 1,
		.needs_async_setup	= 1,
		.plug			= 1,
		.audit_skip		= 1,
		.async_size		= sizeof(struct io_async_rw),
	},
	[IORING_OP_WRITEV] = {
		.needs_file		= 1,
		.hash_reg_file		= 1,
		.unbound_nonreg_file	= 1,
		.pollout		= 1,
		.needs_async_setup	= 1,
		.plug			= 1,
		.audit_skip		= 1,
		.async_size		= sizeof(struct io_async_rw),
	},
	[IORING_OP_FSYNC] = {
		.needs_file		= 1,
		.audit_skip		= 1,
	},
	[IORING_OP_READ_FIXED] = {
		.needs_file		= 1,
		.unbound_nonreg_file	= 1,
		.pollin			= 1,
		.plug			= 1,
		.audit_skip		= 1,
		.async_size		= sizeof(struct io_async_rw),
	},
	[IORING_OP_WRITE_FIXED] = {
		.needs_file		= 1,
		.hash_reg_file		= 1,
		.unbound_nonreg_file	= 1,
		.pollout		= 1,
		.plug			= 1,
		.audit_skip		= 1,
		.async_size		= sizeof(struct io_async_rw),
	},
	[IORING_OP_POLL_ADD] = {
		.needs_file		= 1,
		.unbound_nonreg_file	= 1,
		.audit_skip		= 1,
	},
	[IORING_OP_POLL_REMOVE] = {
		.audit_skip		= 1,
	},
	[IORING_OP_SYNC_FILE_RANGE] = {
		.needs_file		= 1,
		.audit_skip		= 1,
	},
	[IORING_OP_SENDMSG] = {
		.needs_file		= 1,
		.unbound_nonreg_file	= 1,
		.pollout		= 1,
		.needs_async_setup	= 1,
		.async_size		= sizeof(struct io_async_msghdr),
	},
	[IORING_OP_RECVMSG] = {
		.needs_file		= 1,
		.unbound_nonreg_file	= 1,
		.pollin			= 1,
		.buffer_select		= 1,
		.needs_async_setup	= 1,
		.async_size		= sizeof(struct io_async_msghdr),
	},
	[IORING_OP_TIMEOUT] = {
		.audit_skip		= 1,
		.async_size		= sizeof(struct io_timeout_data),
	},
	[IORING_OP_TIMEOUT_REMOVE] = {
		/* used by timeout updates' prep() */
		.audit_skip		= 1,
	},
	[IORING_OP_ACCEPT] = {
		.needs_file		= 1,
		.unbound_nonreg_file	= 1,
		.pollin			= 1,
	},
	[IORING_OP_ASYNC_CANCEL] = {
		.audit_skip		= 1,
	},
	[IORING_OP_LINK_TIMEOUT] = {
		.audit_skip		= 1,
		.async_size		= sizeof(struct io_timeout_data),
	},
	[IORING_OP_CONNECT] = {
		.needs_file		= 1,
		.unbound_nonreg_file	= 1,
		.pollout		= 1,
		.needs_async_setup	= 1,
		.async_size		= sizeof(struct io_async_connect),
	},
	[IORING_OP_FALLOCATE] = {
		.needs_file		= 1,
	},
	[IORING_OP_OPENAT] = {},
	[IORING_OP_CLOSE] = {},
	[IORING_OP_FILES_UPDATE] = {
		.audit_skip		= 1,
	},
	[IORING_OP_STATX] = {
		.audit_skip		= 1,
	},
	[IORING_OP_READ] = {
		.needs_file		= 1,
		.unbound_nonreg_file	= 1,
		.pollin			= 1,
		.buffer_select		= 1,
		.plug			= 1,
		.audit_skip		= 1,
		.async_size		= sizeof(struct io_async_rw),
	},
	[IORING_OP_WRITE] = {
		.needs_file		= 1,
		.hash_reg_file		= 1,
		.unbound_nonreg_file	= 1,
		.pollout		= 1,
		.plug			= 1,
		.audit_skip		= 1,
		.async_size		= sizeof(struct io_async_rw),
	},
	[IORING_OP_FADVISE] = {
		.needs_file		= 1,
		.audit_skip		= 1,
	},
	[IORING_OP_MADVISE] = {},
	[IORING_OP_SEND] = {
		.needs_file		= 1,
		.unbound_nonreg_file	= 1,
		.pollout		= 1,
		.audit_skip		= 1,
	},
	[IORING_OP_RECV] = {
		.needs_file		= 1,
		.unbound_nonreg_file	= 1,
		.pollin			= 1,
		.buffer_select		= 1,
		.audit_skip		= 1,
	},
	[IORING_OP_OPENAT2] = {
	},
	[IORING_OP_EPOLL_CTL] = {
		.unbound_nonreg_file	= 1,
		.audit_skip		= 1,
	},
	[IORING_OP_SPLICE] = {
		.needs_file		= 1,
		.hash_reg_file		= 1,
		.unbound_nonreg_file	= 1,
		.audit_skip		= 1,
	},
	[IORING_OP_PROVIDE_BUFFERS] = {
		.audit_skip		= 1,
	},
	[IORING_OP_REMOVE_BUFFERS] = {
		.audit_skip		= 1,
	},
	[IORING_OP_TEE] = {
		.needs_file		= 1,
		.hash_reg_file		= 1,
		.unbound_nonreg_file	= 1,
		.audit_skip		= 1,
	},
	[IORING_OP_SHUTDOWN] = {
		.needs_file		= 1,
	},
	[IORING_OP_RENAMEAT] = {},
	[IORING_OP_UNLINKAT] = {},
	[IORING_OP_MKDIRAT] = {},
	[IORING_OP_SYMLINKAT] = {},
	[IORING_OP_LINKAT] = {},
};

/* requests with any of those set should undergo io_disarm_next() */
#define IO_DISARM_MASK (REQ_F_ARM_LTIMEOUT | REQ_F_LINK_TIMEOUT | REQ_F_FAIL)

static bool io_disarm_next(struct io_kiocb *req);
static void io_uring_del_tctx_node(unsigned long index);
static void io_uring_try_cancel_requests(struct io_ring_ctx *ctx,
					 struct task_struct *task,
					 bool cancel_all);
static void io_uring_cancel_generic(bool cancel_all, struct io_sq_data *sqd);

static void io_fill_cqe_req(struct io_kiocb *req, s32 res, u32 cflags);

static void io_put_req(struct io_kiocb *req);
static void io_put_req_deferred(struct io_kiocb *req);
static void io_dismantle_req(struct io_kiocb *req);
static void io_queue_linked_timeout(struct io_kiocb *req);
static int __io_register_rsrc_update(struct io_ring_ctx *ctx, unsigned type,
				     struct io_uring_rsrc_update2 *up,
				     unsigned nr_args);
static void io_clean_op(struct io_kiocb *req);
static struct file *io_file_get(struct io_ring_ctx *ctx,
				struct io_kiocb *req, int fd, bool fixed);
static void __io_queue_sqe(struct io_kiocb *req);
static void io_rsrc_put_work(struct work_struct *work);

static void io_req_task_queue(struct io_kiocb *req);
static void __io_submit_flush_completions(struct io_ring_ctx *ctx);
static int io_req_prep_async(struct io_kiocb *req);

static int io_install_fixed_file(struct io_kiocb *req, struct file *file,
				 unsigned int issue_flags, u32 slot_index);
static int io_close_fixed(struct io_kiocb *req, unsigned int issue_flags);

static enum hrtimer_restart io_link_timeout_fn(struct hrtimer *timer);

static struct kmem_cache *req_cachep;

static const struct file_operations io_uring_fops;

struct sock *io_uring_get_socket(struct file *file)
{
#if defined(CONFIG_UNIX)
	if (file->f_op == &io_uring_fops) {
		struct io_ring_ctx *ctx = file->private_data;

		return ctx->ring_sock->sk;
	}
#endif
	return NULL;
}
EXPORT_SYMBOL(io_uring_get_socket);

static inline void io_tw_lock(struct io_ring_ctx *ctx, bool *locked)
{
	if (!*locked) {
		mutex_lock(&ctx->uring_lock);
		*locked = true;
	}
}

#define io_for_each_link(pos, head) \
	for (pos = (head); pos; pos = pos->link)

/*
 * Shamelessly stolen from the mm implementation of page reference checking,
 * see commit f958d7b528b1 for details.
 */
#define req_ref_zero_or_close_to_overflow(req)	\
	((unsigned int) atomic_read(&(req->refs)) + 127u <= 127u)

static inline bool req_ref_inc_not_zero(struct io_kiocb *req)
{
	WARN_ON_ONCE(!(req->flags & REQ_F_REFCOUNT));
	return atomic_inc_not_zero(&req->refs);
}

static inline bool req_ref_put_and_test(struct io_kiocb *req)
{
	if (likely(!(req->flags & REQ_F_REFCOUNT)))
		return true;

	WARN_ON_ONCE(req_ref_zero_or_close_to_overflow(req));
	return atomic_dec_and_test(&req->refs);
}

static inline void req_ref_get(struct io_kiocb *req)
{
	WARN_ON_ONCE(!(req->flags & REQ_F_REFCOUNT));
	WARN_ON_ONCE(req_ref_zero_or_close_to_overflow(req));
	atomic_inc(&req->refs);
}

static inline void io_submit_flush_completions(struct io_ring_ctx *ctx)
{
	if (!wq_list_empty(&ctx->submit_state.compl_reqs))
		__io_submit_flush_completions(ctx);
}

static inline void __io_req_set_refcount(struct io_kiocb *req, int nr)
{
	if (!(req->flags & REQ_F_REFCOUNT)) {
		req->flags |= REQ_F_REFCOUNT;
		atomic_set(&req->refs, nr);
	}
}

static inline void io_req_set_refcount(struct io_kiocb *req)
{
	__io_req_set_refcount(req, 1);
}

#define IO_RSRC_REF_BATCH	100

static inline void io_req_put_rsrc_locked(struct io_kiocb *req,
					  struct io_ring_ctx *ctx)
	__must_hold(&ctx->uring_lock)
{
	struct percpu_ref *ref = req->fixed_rsrc_refs;

	if (ref) {
		if (ref == &ctx->rsrc_node->refs)
			ctx->rsrc_cached_refs++;
		else
			percpu_ref_put(ref);
	}
}

static inline void io_req_put_rsrc(struct io_kiocb *req, struct io_ring_ctx *ctx)
{
	if (req->fixed_rsrc_refs)
		percpu_ref_put(req->fixed_rsrc_refs);
}

static __cold void io_rsrc_refs_drop(struct io_ring_ctx *ctx)
	__must_hold(&ctx->uring_lock)
{
	if (ctx->rsrc_cached_refs) {
		percpu_ref_put_many(&ctx->rsrc_node->refs, ctx->rsrc_cached_refs);
		ctx->rsrc_cached_refs = 0;
	}
}

static void io_rsrc_refs_refill(struct io_ring_ctx *ctx)
	__must_hold(&ctx->uring_lock)
{
	ctx->rsrc_cached_refs += IO_RSRC_REF_BATCH;
	percpu_ref_get_many(&ctx->rsrc_node->refs, IO_RSRC_REF_BATCH);
}

static inline void io_req_set_rsrc_node(struct io_kiocb *req,
					struct io_ring_ctx *ctx)
{
	if (!req->fixed_rsrc_refs) {
		req->fixed_rsrc_refs = &ctx->rsrc_node->refs;
		ctx->rsrc_cached_refs--;
		if (unlikely(ctx->rsrc_cached_refs < 0))
			io_rsrc_refs_refill(ctx);
	}
}

static unsigned int __io_put_kbuf(struct io_kiocb *req)
{
	struct io_buffer *kbuf = req->kbuf;
	unsigned int cflags;

	cflags = kbuf->bid << IORING_CQE_BUFFER_SHIFT;
	cflags |= IORING_CQE_F_BUFFER;
	req->flags &= ~REQ_F_BUFFER_SELECTED;
	kfree(kbuf);
	req->kbuf = NULL;
	return cflags;
}

static inline unsigned int io_put_kbuf(struct io_kiocb *req)
{
	if (likely(!(req->flags & REQ_F_BUFFER_SELECTED)))
		return 0;
	return __io_put_kbuf(req);
}

static void io_refs_resurrect(struct percpu_ref *ref, struct completion *compl)
{
	bool got = percpu_ref_tryget(ref);

	/* already at zero, wait for ->release() */
	if (!got)
		wait_for_completion(compl);
	percpu_ref_resurrect(ref);
	if (got)
		percpu_ref_put(ref);
}

static bool io_match_task(struct io_kiocb *head, struct task_struct *task,
			  bool cancel_all)
	__must_hold(&req->ctx->timeout_lock)
{
	struct io_kiocb *req;

	if (task && head->task != task)
		return false;
	if (cancel_all)
		return true;

	io_for_each_link(req, head) {
		if (req->flags & REQ_F_INFLIGHT)
			return true;
	}
	return false;
}

static bool io_match_linked(struct io_kiocb *head)
{
	struct io_kiocb *req;

	io_for_each_link(req, head) {
		if (req->flags & REQ_F_INFLIGHT)
			return true;
	}
	return false;
}

/*
 * As io_match_task() but protected against racing with linked timeouts.
 * User must not hold timeout_lock.
 */
static bool io_match_task_safe(struct io_kiocb *head, struct task_struct *task,
			       bool cancel_all)
{
	bool matched;

	if (task && head->task != task)
		return false;
	if (cancel_all)
		return true;

	if (head->flags & REQ_F_LINK_TIMEOUT) {
		struct io_ring_ctx *ctx = head->ctx;

		/* protect against races with linked timeouts */
		spin_lock_irq(&ctx->timeout_lock);
		matched = io_match_linked(head);
		spin_unlock_irq(&ctx->timeout_lock);
	} else {
		matched = io_match_linked(head);
	}
	return matched;
}

static inline bool req_has_async_data(struct io_kiocb *req)
{
	return req->flags & REQ_F_ASYNC_DATA;
}

static inline void req_set_fail(struct io_kiocb *req)
{
	req->flags |= REQ_F_FAIL;
	if (req->flags & REQ_F_CQE_SKIP) {
		req->flags &= ~REQ_F_CQE_SKIP;
		req->flags |= REQ_F_SKIP_LINK_CQES;
	}
}

static inline void req_fail_link_node(struct io_kiocb *req, int res)
{
	req_set_fail(req);
	req->result = res;
}

static __cold void io_ring_ctx_ref_free(struct percpu_ref *ref)
{
	struct io_ring_ctx *ctx = container_of(ref, struct io_ring_ctx, refs);

	complete(&ctx->ref_comp);
}

static inline bool io_is_timeout_noseq(struct io_kiocb *req)
{
	return !req->timeout.off;
}

static __cold void io_fallback_req_func(struct work_struct *work)
{
	struct io_ring_ctx *ctx = container_of(work, struct io_ring_ctx,
						fallback_work.work);
	struct llist_node *node = llist_del_all(&ctx->fallback_llist);
	struct io_kiocb *req, *tmp;
	bool locked = false;

	percpu_ref_get(&ctx->refs);
	llist_for_each_entry_safe(req, tmp, node, io_task_work.fallback_node)
		req->io_task_work.func(req, &locked);

	if (locked) {
		io_submit_flush_completions(ctx);
		mutex_unlock(&ctx->uring_lock);
	}
	percpu_ref_put(&ctx->refs);
}

static __cold struct io_ring_ctx *io_ring_ctx_alloc(struct io_uring_params *p)
{
	struct io_ring_ctx *ctx;
	int hash_bits;

	ctx = kzalloc(sizeof(*ctx), GFP_KERNEL);
	if (!ctx)
		return NULL;

	/*
	 * Use 5 bits less than the max cq entries, that should give us around
	 * 32 entries per hash list if totally full and uniformly spread.
	 */
	hash_bits = ilog2(p->cq_entries);
	hash_bits -= 5;
	if (hash_bits <= 0)
		hash_bits = 1;
	ctx->cancel_hash_bits = hash_bits;
	ctx->cancel_hash = kmalloc((1U << hash_bits) * sizeof(struct hlist_head),
					GFP_KERNEL);
	if (!ctx->cancel_hash)
		goto err;
	__hash_init(ctx->cancel_hash, 1U << hash_bits);

	ctx->dummy_ubuf = kzalloc(sizeof(*ctx->dummy_ubuf), GFP_KERNEL);
	if (!ctx->dummy_ubuf)
		goto err;
	/* set invalid range, so io_import_fixed() fails meeting it */
	ctx->dummy_ubuf->ubuf = -1UL;

	if (percpu_ref_init(&ctx->refs, io_ring_ctx_ref_free,
			    PERCPU_REF_ALLOW_REINIT, GFP_KERNEL))
		goto err;

	ctx->flags = p->flags;
	init_waitqueue_head(&ctx->sqo_sq_wait);
	INIT_LIST_HEAD(&ctx->sqd_list);
	INIT_LIST_HEAD(&ctx->cq_overflow_list);
	init_completion(&ctx->ref_comp);
	xa_init_flags(&ctx->io_buffers, XA_FLAGS_ALLOC1);
	xa_init_flags(&ctx->personalities, XA_FLAGS_ALLOC1);
	mutex_init(&ctx->uring_lock);
	init_waitqueue_head(&ctx->cq_wait);
	spin_lock_init(&ctx->completion_lock);
	spin_lock_init(&ctx->timeout_lock);
	INIT_WQ_LIST(&ctx->iopoll_list);
	INIT_LIST_HEAD(&ctx->defer_list);
	INIT_LIST_HEAD(&ctx->timeout_list);
	INIT_LIST_HEAD(&ctx->ltimeout_list);
	spin_lock_init(&ctx->rsrc_ref_lock);
	INIT_LIST_HEAD(&ctx->rsrc_ref_list);
	INIT_DELAYED_WORK(&ctx->rsrc_put_work, io_rsrc_put_work);
	init_llist_head(&ctx->rsrc_put_llist);
	INIT_LIST_HEAD(&ctx->tctx_list);
	ctx->submit_state.free_list.next = NULL;
	INIT_WQ_LIST(&ctx->locked_free_list);
	INIT_DELAYED_WORK(&ctx->fallback_work, io_fallback_req_func);
	INIT_WQ_LIST(&ctx->submit_state.compl_reqs);
	return ctx;
err:
	kfree(ctx->dummy_ubuf);
	kfree(ctx->cancel_hash);
	kfree(ctx);
	return NULL;
}

static void io_account_cq_overflow(struct io_ring_ctx *ctx)
{
	struct io_rings *r = ctx->rings;

	WRITE_ONCE(r->cq_overflow, READ_ONCE(r->cq_overflow) + 1);
	ctx->cq_extra--;
}

static bool req_need_defer(struct io_kiocb *req, u32 seq)
{
	if (unlikely(req->flags & REQ_F_IO_DRAIN)) {
		struct io_ring_ctx *ctx = req->ctx;

		return seq + READ_ONCE(ctx->cq_extra) != ctx->cached_cq_tail;
	}

	return false;
}

#define FFS_NOWAIT		0x1UL
#define FFS_ISREG		0x2UL
#define FFS_MASK		~(FFS_NOWAIT|FFS_ISREG)

static inline bool io_req_ffs_set(struct io_kiocb *req)
{
	return req->flags & REQ_F_FIXED_FILE;
}

static inline void io_req_track_inflight(struct io_kiocb *req)
{
	if (!(req->flags & REQ_F_INFLIGHT)) {
		req->flags |= REQ_F_INFLIGHT;
		atomic_inc(&current->io_uring->inflight_tracked);
	}
}

static struct io_kiocb *__io_prep_linked_timeout(struct io_kiocb *req)
{
	if (WARN_ON_ONCE(!req->link))
		return NULL;

	req->flags &= ~REQ_F_ARM_LTIMEOUT;
	req->flags |= REQ_F_LINK_TIMEOUT;

	/* linked timeouts should have two refs once prep'ed */
	io_req_set_refcount(req);
	__io_req_set_refcount(req->link, 2);
	return req->link;
}

static inline struct io_kiocb *io_prep_linked_timeout(struct io_kiocb *req)
{
	if (likely(!(req->flags & REQ_F_ARM_LTIMEOUT)))
		return NULL;
	return __io_prep_linked_timeout(req);
}

static void io_prep_async_work(struct io_kiocb *req)
{
	const struct io_op_def *def = &io_op_defs[req->opcode];
	struct io_ring_ctx *ctx = req->ctx;

	if (!(req->flags & REQ_F_CREDS)) {
		req->flags |= REQ_F_CREDS;
		req->creds = get_current_cred();
	}

	req->work.list.next = NULL;
	req->work.flags = 0;
	if (req->flags & REQ_F_FORCE_ASYNC)
		req->work.flags |= IO_WQ_WORK_CONCURRENT;

	if (req->flags & REQ_F_ISREG) {
		if (def->hash_reg_file || (ctx->flags & IORING_SETUP_IOPOLL))
			io_wq_hash_work(&req->work, file_inode(req->file));
	} else if (!req->file || !S_ISBLK(file_inode(req->file)->i_mode)) {
		if (def->unbound_nonreg_file)
			req->work.flags |= IO_WQ_WORK_UNBOUND;
	}

	switch (req->opcode) {
	case IORING_OP_SPLICE:
	case IORING_OP_TEE:
		if (!S_ISREG(file_inode(req->splice.file_in)->i_mode))
			req->work.flags |= IO_WQ_WORK_UNBOUND;
		break;
	}
}

static void io_prep_async_link(struct io_kiocb *req)
{
	struct io_kiocb *cur;

	if (req->flags & REQ_F_LINK_TIMEOUT) {
		struct io_ring_ctx *ctx = req->ctx;

		spin_lock_irq(&ctx->timeout_lock);
		io_for_each_link(cur, req)
			io_prep_async_work(cur);
		spin_unlock_irq(&ctx->timeout_lock);
	} else {
		io_for_each_link(cur, req)
			io_prep_async_work(cur);
	}
}

static inline void io_req_add_compl_list(struct io_kiocb *req)
{
	struct io_ring_ctx *ctx = req->ctx;
	struct io_submit_state *state = &ctx->submit_state;

	if (!(req->flags & REQ_F_CQE_SKIP))
		ctx->submit_state.flush_cqes = true;
	wq_list_add_tail(&req->comp_list, &state->compl_reqs);
}

static void io_queue_async_work(struct io_kiocb *req, bool *dont_use)
{
	struct io_ring_ctx *ctx = req->ctx;
	struct io_kiocb *link = io_prep_linked_timeout(req);
	struct io_uring_task *tctx = req->task->io_uring;

	BUG_ON(!tctx);
	BUG_ON(!tctx->io_wq);

	/* init ->work of the whole link before punting */
	io_prep_async_link(req);

	/*
	 * Not expected to happen, but if we do have a bug where this _can_
	 * happen, catch it here and ensure the request is marked as
	 * canceled. That will make io-wq go through the usual work cancel
	 * procedure rather than attempt to run this request (or create a new
	 * worker for it).
	 */
	if (WARN_ON_ONCE(!same_thread_group(req->task, current)))
		req->work.flags |= IO_WQ_WORK_CANCEL;

	trace_io_uring_queue_async_work(ctx, io_wq_is_hashed(&req->work), req,
					&req->work, req->flags);
	io_wq_enqueue(tctx->io_wq, &req->work);
	if (link)
		io_queue_linked_timeout(link);
}

static void io_kill_timeout(struct io_kiocb *req, int status)
	__must_hold(&req->ctx->completion_lock)
	__must_hold(&req->ctx->timeout_lock)
{
	struct io_timeout_data *io = req->async_data;

	if (hrtimer_try_to_cancel(&io->timer) != -1) {
		if (status)
			req_set_fail(req);
		atomic_set(&req->ctx->cq_timeouts,
			atomic_read(&req->ctx->cq_timeouts) + 1);
		list_del_init(&req->timeout.list);
		io_fill_cqe_req(req, status, 0);
		io_put_req_deferred(req);
	}
}

static __cold void io_queue_deferred(struct io_ring_ctx *ctx)
{
	while (!list_empty(&ctx->defer_list)) {
		struct io_defer_entry *de = list_first_entry(&ctx->defer_list,
						struct io_defer_entry, list);

		if (req_need_defer(de->req, de->seq))
			break;
		list_del_init(&de->list);
		io_req_task_queue(de->req);
		kfree(de);
	}
}

static __cold void io_flush_timeouts(struct io_ring_ctx *ctx)
	__must_hold(&ctx->completion_lock)
{
	u32 seq = ctx->cached_cq_tail - atomic_read(&ctx->cq_timeouts);

	spin_lock_irq(&ctx->timeout_lock);
	while (!list_empty(&ctx->timeout_list)) {
		u32 events_needed, events_got;
		struct io_kiocb *req = list_first_entry(&ctx->timeout_list,
						struct io_kiocb, timeout.list);

		if (io_is_timeout_noseq(req))
			break;

		/*
		 * Since seq can easily wrap around over time, subtract
		 * the last seq at which timeouts were flushed before comparing.
		 * Assuming not more than 2^31-1 events have happened since,
		 * these subtractions won't have wrapped, so we can check if
		 * target is in [last_seq, current_seq] by comparing the two.
		 */
		events_needed = req->timeout.target_seq - ctx->cq_last_tm_flush;
		events_got = seq - ctx->cq_last_tm_flush;
		if (events_got < events_needed)
			break;

		list_del_init(&req->timeout.list);
		io_kill_timeout(req, 0);
	}
	ctx->cq_last_tm_flush = seq;
	spin_unlock_irq(&ctx->timeout_lock);
}

static __cold void __io_commit_cqring_flush(struct io_ring_ctx *ctx)
{
	if (ctx->off_timeout_used)
		io_flush_timeouts(ctx);
	if (ctx->drain_active)
		io_queue_deferred(ctx);
}

static inline void io_commit_cqring(struct io_ring_ctx *ctx)
{
	if (unlikely(ctx->off_timeout_used || ctx->drain_active))
		__io_commit_cqring_flush(ctx);
	/* order cqe stores with ring update */
	smp_store_release(&ctx->rings->cq.tail, ctx->cached_cq_tail);
}

static inline bool io_sqring_full(struct io_ring_ctx *ctx)
{
	struct io_rings *r = ctx->rings;

	return READ_ONCE(r->sq.tail) - ctx->cached_sq_head == ctx->sq_entries;
}

static inline unsigned int __io_cqring_events(struct io_ring_ctx *ctx)
{
	return ctx->cached_cq_tail - READ_ONCE(ctx->rings->cq.head);
}

static inline struct io_uring_cqe *io_get_cqe(struct io_ring_ctx *ctx)
{
	struct io_rings *rings = ctx->rings;
	unsigned tail, mask = ctx->cq_entries - 1;

	/*
	 * writes to the cq entry need to come after reading head; the
	 * control dependency is enough as we're using WRITE_ONCE to
	 * fill the cq entry
	 */
	if (__io_cqring_events(ctx) == ctx->cq_entries)
		return NULL;

	tail = ctx->cached_cq_tail++;
	return &rings->cqes[tail & mask];
}

static inline bool io_should_trigger_evfd(struct io_ring_ctx *ctx)
{
	if (likely(!ctx->cq_ev_fd))
		return false;
	if (READ_ONCE(ctx->rings->cq_flags) & IORING_CQ_EVENTFD_DISABLED)
		return false;
	return !ctx->eventfd_async || io_wq_current_is_worker();
}

/*
 * This should only get called when at least one event has been posted.
 * Some applications rely on the eventfd notification count only changing
 * IFF a new CQE has been added to the CQ ring. There's no depedency on
 * 1:1 relationship between how many times this function is called (and
 * hence the eventfd count) and number of CQEs posted to the CQ ring.
 */
static void io_cqring_ev_posted(struct io_ring_ctx *ctx)
{
	/*
	 * wake_up_all() may seem excessive, but io_wake_function() and
	 * io_should_wake() handle the termination of the loop and only
	 * wake as many waiters as we need to.
	 */
	if (wq_has_sleeper(&ctx->cq_wait))
		wake_up_all(&ctx->cq_wait);
	if (io_should_trigger_evfd(ctx))
		eventfd_signal(ctx->cq_ev_fd, 1);
}

static void io_cqring_ev_posted_iopoll(struct io_ring_ctx *ctx)
{
	/* see waitqueue_active() comment */
	smp_mb();

	if (ctx->flags & IORING_SETUP_SQPOLL) {
		if (waitqueue_active(&ctx->cq_wait))
			wake_up_all(&ctx->cq_wait);
	}
	if (io_should_trigger_evfd(ctx))
		eventfd_signal(ctx->cq_ev_fd, 1);
}

/* Returns true if there are no backlogged entries after the flush */
static bool __io_cqring_overflow_flush(struct io_ring_ctx *ctx, bool force)
{
	bool all_flushed, posted;

	if (!force && __io_cqring_events(ctx) == ctx->cq_entries)
		return false;

	posted = false;
	spin_lock(&ctx->completion_lock);
	while (!list_empty(&ctx->cq_overflow_list)) {
		struct io_uring_cqe *cqe = io_get_cqe(ctx);
		struct io_overflow_cqe *ocqe;

		if (!cqe && !force)
			break;
		ocqe = list_first_entry(&ctx->cq_overflow_list,
					struct io_overflow_cqe, list);
		if (cqe)
			memcpy(cqe, &ocqe->cqe, sizeof(*cqe));
		else
			io_account_cq_overflow(ctx);

		posted = true;
		list_del(&ocqe->list);
		kfree(ocqe);
	}

	all_flushed = list_empty(&ctx->cq_overflow_list);
	if (all_flushed) {
		clear_bit(0, &ctx->check_cq_overflow);
		WRITE_ONCE(ctx->rings->sq_flags,
			   ctx->rings->sq_flags & ~IORING_SQ_CQ_OVERFLOW);
	}

	if (posted)
		io_commit_cqring(ctx);
	spin_unlock(&ctx->completion_lock);
	if (posted)
		io_cqring_ev_posted(ctx);
	return all_flushed;
}

static bool io_cqring_overflow_flush(struct io_ring_ctx *ctx)
{
	bool ret = true;

	if (test_bit(0, &ctx->check_cq_overflow)) {
		/* iopoll syncs against uring_lock, not completion_lock */
		if (ctx->flags & IORING_SETUP_IOPOLL)
			mutex_lock(&ctx->uring_lock);
		ret = __io_cqring_overflow_flush(ctx, false);
		if (ctx->flags & IORING_SETUP_IOPOLL)
			mutex_unlock(&ctx->uring_lock);
	}

	return ret;
}

/* must to be called somewhat shortly after putting a request */
static inline void io_put_task(struct task_struct *task, int nr)
{
	struct io_uring_task *tctx = task->io_uring;

	if (likely(task == current)) {
		tctx->cached_refs += nr;
	} else {
		percpu_counter_sub(&tctx->inflight, nr);
		if (unlikely(atomic_read(&tctx->in_idle)))
			wake_up(&tctx->wait);
		put_task_struct_many(task, nr);
	}
}

static void io_task_refs_refill(struct io_uring_task *tctx)
{
	unsigned int refill = -tctx->cached_refs + IO_TCTX_REFS_CACHE_NR;

	percpu_counter_add(&tctx->inflight, refill);
	refcount_add(refill, &current->usage);
	tctx->cached_refs += refill;
}

static inline void io_get_task_refs(int nr)
{
	struct io_uring_task *tctx = current->io_uring;

	tctx->cached_refs -= nr;
	if (unlikely(tctx->cached_refs < 0))
		io_task_refs_refill(tctx);
}

static __cold void io_uring_drop_tctx_refs(struct task_struct *task)
{
	struct io_uring_task *tctx = task->io_uring;
	unsigned int refs = tctx->cached_refs;

	if (refs) {
		tctx->cached_refs = 0;
		percpu_counter_sub(&tctx->inflight, refs);
		put_task_struct_many(task, refs);
	}
}

static bool io_cqring_event_overflow(struct io_ring_ctx *ctx, u64 user_data,
				     s32 res, u32 cflags)
{
	struct io_overflow_cqe *ocqe;

	ocqe = kmalloc(sizeof(*ocqe), GFP_ATOMIC | __GFP_ACCOUNT);
	if (!ocqe) {
		/*
		 * If we're in ring overflow flush mode, or in task cancel mode,
		 * or cannot allocate an overflow entry, then we need to drop it
		 * on the floor.
		 */
		io_account_cq_overflow(ctx);
		return false;
	}
	if (list_empty(&ctx->cq_overflow_list)) {
		set_bit(0, &ctx->check_cq_overflow);
		WRITE_ONCE(ctx->rings->sq_flags,
			   ctx->rings->sq_flags | IORING_SQ_CQ_OVERFLOW);

	}
	ocqe->cqe.user_data = user_data;
	ocqe->cqe.res = res;
	ocqe->cqe.flags = cflags;
	list_add_tail(&ocqe->list, &ctx->cq_overflow_list);
	return true;
}

static inline bool __io_fill_cqe(struct io_ring_ctx *ctx, u64 user_data,
				 s32 res, u32 cflags)
{
	struct io_uring_cqe *cqe;

	trace_io_uring_complete(ctx, user_data, res, cflags);

	/*
	 * If we can't get a cq entry, userspace overflowed the
	 * submission (by quite a lot). Increment the overflow count in
	 * the ring.
	 */
	cqe = io_get_cqe(ctx);
	if (likely(cqe)) {
		WRITE_ONCE(cqe->user_data, user_data);
		WRITE_ONCE(cqe->res, res);
		WRITE_ONCE(cqe->flags, cflags);
		return true;
	}
	return io_cqring_event_overflow(ctx, user_data, res, cflags);
}

static noinline void io_fill_cqe_req(struct io_kiocb *req, s32 res, u32 cflags)
{
	if (!(req->flags & REQ_F_CQE_SKIP))
		__io_fill_cqe(req->ctx, req->user_data, res, cflags);
}

static noinline bool io_fill_cqe_aux(struct io_ring_ctx *ctx, u64 user_data,
				     s32 res, u32 cflags)
{
	ctx->cq_extra++;
	return __io_fill_cqe(ctx, user_data, res, cflags);
}

static void __io_req_complete_post(struct io_kiocb *req, s32 res,
				   u32 cflags)
{
	struct io_ring_ctx *ctx = req->ctx;

	if (!(req->flags & REQ_F_CQE_SKIP))
		__io_fill_cqe(ctx, req->user_data, res, cflags);
	/*
	 * If we're the last reference to this request, add to our locked
	 * free_list cache.
	 */
	if (req_ref_put_and_test(req)) {
		if (req->flags & (REQ_F_LINK | REQ_F_HARDLINK)) {
			if (req->flags & IO_DISARM_MASK)
				io_disarm_next(req);
			if (req->link) {
				io_req_task_queue(req->link);
				req->link = NULL;
			}
		}
		io_req_put_rsrc(req, ctx);
		io_dismantle_req(req);
		io_put_task(req->task, 1);
		wq_list_add_head(&req->comp_list, &ctx->locked_free_list);
		ctx->locked_free_nr++;
	}
}

static void io_req_complete_post(struct io_kiocb *req, s32 res,
				 u32 cflags)
{
	struct io_ring_ctx *ctx = req->ctx;

	spin_lock(&ctx->completion_lock);
	__io_req_complete_post(req, res, cflags);
	io_commit_cqring(ctx);
	spin_unlock(&ctx->completion_lock);
	io_cqring_ev_posted(ctx);
}

static inline void io_req_complete_state(struct io_kiocb *req, s32 res,
					 u32 cflags)
{
	req->result = res;
	req->cflags = cflags;
	req->flags |= REQ_F_COMPLETE_INLINE;
}

static inline void __io_req_complete(struct io_kiocb *req, unsigned issue_flags,
				     s32 res, u32 cflags)
{
	if (issue_flags & IO_URING_F_COMPLETE_DEFER)
		io_req_complete_state(req, res, cflags);
	else
		io_req_complete_post(req, res, cflags);
}

static inline void io_req_complete(struct io_kiocb *req, s32 res)
{
	__io_req_complete(req, 0, res, 0);
}

static void io_req_complete_failed(struct io_kiocb *req, s32 res)
{
	req_set_fail(req);
	io_req_complete_post(req, res, 0);
}

static void io_req_complete_fail_submit(struct io_kiocb *req)
{
	/*
	 * We don't submit, fail them all, for that replace hardlinks with
	 * normal links. Extra REQ_F_LINK is tolerated.
	 */
	req->flags &= ~REQ_F_HARDLINK;
	req->flags |= REQ_F_LINK;
	io_req_complete_failed(req, req->result);
}

/*
 * Don't initialise the fields below on every allocation, but do that in
 * advance and keep them valid across allocations.
 */
static void io_preinit_req(struct io_kiocb *req, struct io_ring_ctx *ctx)
{
	req->ctx = ctx;
	req->link = NULL;
	req->async_data = NULL;
	/* not necessary, but safer to zero */
	req->result = 0;
}

static void io_flush_cached_locked_reqs(struct io_ring_ctx *ctx,
					struct io_submit_state *state)
{
	spin_lock(&ctx->completion_lock);
	wq_list_splice(&ctx->locked_free_list, &state->free_list);
	ctx->locked_free_nr = 0;
	spin_unlock(&ctx->completion_lock);
}

/* Returns true IFF there are requests in the cache */
static bool io_flush_cached_reqs(struct io_ring_ctx *ctx)
{
	struct io_submit_state *state = &ctx->submit_state;

	/*
	 * If we have more than a batch's worth of requests in our IRQ side
	 * locked cache, grab the lock and move them over to our submission
	 * side cache.
	 */
	if (READ_ONCE(ctx->locked_free_nr) > IO_COMPL_BATCH)
		io_flush_cached_locked_reqs(ctx, state);
	return !!state->free_list.next;
}

/*
 * A request might get retired back into the request caches even before opcode
 * handlers and io_issue_sqe() are done with it, e.g. inline completion path.
 * Because of that, io_alloc_req() should be called only under ->uring_lock
 * and with extra caution to not get a request that is still worked on.
 */
static __cold bool __io_alloc_req_refill(struct io_ring_ctx *ctx)
	__must_hold(&ctx->uring_lock)
{
	struct io_submit_state *state = &ctx->submit_state;
	gfp_t gfp = GFP_KERNEL | __GFP_NOWARN;
	void *reqs[IO_REQ_ALLOC_BATCH];
	struct io_kiocb *req;
	int ret, i;

	if (likely(state->free_list.next || io_flush_cached_reqs(ctx)))
		return true;

	ret = kmem_cache_alloc_bulk(req_cachep, gfp, ARRAY_SIZE(reqs), reqs);

	/*
	 * Bulk alloc is all-or-nothing. If we fail to get a batch,
	 * retry single alloc to be on the safe side.
	 */
	if (unlikely(ret <= 0)) {
		reqs[0] = kmem_cache_alloc(req_cachep, gfp);
		if (!reqs[0])
			return false;
		ret = 1;
	}

	percpu_ref_get_many(&ctx->refs, ret);
	for (i = 0; i < ret; i++) {
		req = reqs[i];

		io_preinit_req(req, ctx);
		wq_stack_add_head(&req->comp_list, &state->free_list);
	}
	return true;
}

static inline bool io_alloc_req_refill(struct io_ring_ctx *ctx)
{
	if (unlikely(!ctx->submit_state.free_list.next))
		return __io_alloc_req_refill(ctx);
	return true;
}

static inline struct io_kiocb *io_alloc_req(struct io_ring_ctx *ctx)
{
	struct io_wq_work_node *node;

	node = wq_stack_extract(&ctx->submit_state.free_list);
	return container_of(node, struct io_kiocb, comp_list);
}

static inline void io_put_file(struct file *file)
{
	if (file)
		fput(file);
}

static inline void io_dismantle_req(struct io_kiocb *req)
{
	unsigned int flags = req->flags;

	if (unlikely(flags & IO_REQ_CLEAN_FLAGS))
		io_clean_op(req);
	if (!(flags & REQ_F_FIXED_FILE))
		io_put_file(req->file);
}

static __cold void __io_free_req(struct io_kiocb *req)
{
	struct io_ring_ctx *ctx = req->ctx;

	io_req_put_rsrc(req, ctx);
	io_dismantle_req(req);
	io_put_task(req->task, 1);

	spin_lock(&ctx->completion_lock);
	wq_list_add_head(&req->comp_list, &ctx->locked_free_list);
	ctx->locked_free_nr++;
	spin_unlock(&ctx->completion_lock);
}

static inline void io_remove_next_linked(struct io_kiocb *req)
{
	struct io_kiocb *nxt = req->link;

	req->link = nxt->link;
	nxt->link = NULL;
}

static bool io_kill_linked_timeout(struct io_kiocb *req)
	__must_hold(&req->ctx->completion_lock)
	__must_hold(&req->ctx->timeout_lock)
{
	struct io_kiocb *link = req->link;

	if (link && link->opcode == IORING_OP_LINK_TIMEOUT) {
		struct io_timeout_data *io = link->async_data;

		io_remove_next_linked(req);
		link->timeout.head = NULL;
		if (hrtimer_try_to_cancel(&io->timer) != -1) {
			list_del(&link->timeout.list);
			/* leave REQ_F_CQE_SKIP to io_fill_cqe_req */
			io_fill_cqe_req(link, -ECANCELED, 0);
			io_put_req_deferred(link);
			return true;
		}
	}
	return false;
}

static void io_fail_links(struct io_kiocb *req)
	__must_hold(&req->ctx->completion_lock)
{
	struct io_kiocb *nxt, *link = req->link;
	bool ignore_cqes = req->flags & REQ_F_SKIP_LINK_CQES;

	req->link = NULL;
	while (link) {
		long res = -ECANCELED;

		if (link->flags & REQ_F_FAIL)
			res = link->result;

		nxt = link->link;
		link->link = NULL;

		trace_io_uring_fail_link(req, link);
		if (!ignore_cqes) {
			link->flags &= ~REQ_F_CQE_SKIP;
			io_fill_cqe_req(link, res, 0);
		}
		io_put_req_deferred(link);
		link = nxt;
	}
}

static bool io_disarm_next(struct io_kiocb *req)
	__must_hold(&req->ctx->completion_lock)
{
	bool posted = false;

	if (req->flags & REQ_F_ARM_LTIMEOUT) {
		struct io_kiocb *link = req->link;

		req->flags &= ~REQ_F_ARM_LTIMEOUT;
		if (link && link->opcode == IORING_OP_LINK_TIMEOUT) {
			io_remove_next_linked(req);
			/* leave REQ_F_CQE_SKIP to io_fill_cqe_req */
			io_fill_cqe_req(link, -ECANCELED, 0);
			io_put_req_deferred(link);
			posted = true;
		}
	} else if (req->flags & REQ_F_LINK_TIMEOUT) {
		struct io_ring_ctx *ctx = req->ctx;

		spin_lock_irq(&ctx->timeout_lock);
		posted = io_kill_linked_timeout(req);
		spin_unlock_irq(&ctx->timeout_lock);
	}
	if (unlikely((req->flags & REQ_F_FAIL) &&
		     !(req->flags & REQ_F_HARDLINK))) {
		posted |= (req->link != NULL);
		io_fail_links(req);
	}
	return posted;
}

static void __io_req_find_next_prep(struct io_kiocb *req)
{
	struct io_ring_ctx *ctx = req->ctx;
	bool posted;

	spin_lock(&ctx->completion_lock);
	posted = io_disarm_next(req);
	if (posted)
		io_commit_cqring(ctx);
	spin_unlock(&ctx->completion_lock);
	if (posted)
		io_cqring_ev_posted(ctx);
}

static inline struct io_kiocb *io_req_find_next(struct io_kiocb *req)
{
	struct io_kiocb *nxt;

	if (likely(!(req->flags & (REQ_F_LINK|REQ_F_HARDLINK))))
		return NULL;
	/*
	 * If LINK is set, we have dependent requests in this chain. If we
	 * didn't fail this request, queue the first one up, moving any other
	 * dependencies to the next request. In case of failure, fail the rest
	 * of the chain.
	 */
	if (unlikely(req->flags & IO_DISARM_MASK))
		__io_req_find_next_prep(req);
	nxt = req->link;
	req->link = NULL;
	return nxt;
}

static void ctx_flush_and_put(struct io_ring_ctx *ctx, bool *locked)
{
	if (!ctx)
		return;
	if (*locked) {
		io_submit_flush_completions(ctx);
		mutex_unlock(&ctx->uring_lock);
		*locked = false;
	}
	percpu_ref_put(&ctx->refs);
}

static inline void ctx_commit_and_unlock(struct io_ring_ctx *ctx)
{
	io_commit_cqring(ctx);
	spin_unlock(&ctx->completion_lock);
	io_cqring_ev_posted(ctx);
}

static void handle_prev_tw_list(struct io_wq_work_node *node,
				struct io_ring_ctx **ctx, bool *uring_locked)
{
	if (*ctx && !*uring_locked)
		spin_lock(&(*ctx)->completion_lock);

	do {
		struct io_wq_work_node *next = node->next;
		struct io_kiocb *req = container_of(node, struct io_kiocb,
						    io_task_work.node);

		if (req->ctx != *ctx) {
			if (unlikely(!*uring_locked && *ctx))
				ctx_commit_and_unlock(*ctx);

			ctx_flush_and_put(*ctx, uring_locked);
			*ctx = req->ctx;
			/* if not contended, grab and improve batching */
			*uring_locked = mutex_trylock(&(*ctx)->uring_lock);
			percpu_ref_get(&(*ctx)->refs);
			if (unlikely(!*uring_locked))
				spin_lock(&(*ctx)->completion_lock);
		}
		if (likely(*uring_locked))
			req->io_task_work.func(req, uring_locked);
		else
			__io_req_complete_post(req, req->result, io_put_kbuf(req));
		node = next;
	} while (node);

	if (unlikely(!*uring_locked))
		ctx_commit_and_unlock(*ctx);
}

static void handle_tw_list(struct io_wq_work_node *node,
			   struct io_ring_ctx **ctx, bool *locked)
{
	do {
		struct io_wq_work_node *next = node->next;
		struct io_kiocb *req = container_of(node, struct io_kiocb,
						    io_task_work.node);

		if (req->ctx != *ctx) {
			ctx_flush_and_put(*ctx, locked);
			*ctx = req->ctx;
			/* if not contended, grab and improve batching */
			*locked = mutex_trylock(&(*ctx)->uring_lock);
			percpu_ref_get(&(*ctx)->refs);
		}
		req->io_task_work.func(req, locked);
		node = next;
	} while (node);
}

static void tctx_task_work(struct callback_head *cb)
{
	bool uring_locked = false;
	struct io_ring_ctx *ctx = NULL;
	struct io_uring_task *tctx = container_of(cb, struct io_uring_task,
						  task_work);

	while (1) {
		struct io_wq_work_node *node1, *node2;

		if (!tctx->task_list.first &&
		    !tctx->prior_task_list.first && uring_locked)
			io_submit_flush_completions(ctx);

		spin_lock_irq(&tctx->task_lock);
		node1 = tctx->prior_task_list.first;
		node2 = tctx->task_list.first;
		INIT_WQ_LIST(&tctx->task_list);
		INIT_WQ_LIST(&tctx->prior_task_list);
		if (!node2 && !node1)
			tctx->task_running = false;
		spin_unlock_irq(&tctx->task_lock);
		if (!node2 && !node1)
			break;

		if (node1)
			handle_prev_tw_list(node1, &ctx, &uring_locked);

		if (node2)
			handle_tw_list(node2, &ctx, &uring_locked);
		cond_resched();
	}

	ctx_flush_and_put(ctx, &uring_locked);

	/* relaxed read is enough as only the task itself sets ->in_idle */
	if (unlikely(atomic_read(&tctx->in_idle)))
		io_uring_drop_tctx_refs(current);
}

static void io_req_task_work_add(struct io_kiocb *req, bool priority)
{
	struct task_struct *tsk = req->task;
	struct io_uring_task *tctx = tsk->io_uring;
	enum task_work_notify_mode notify;
	struct io_wq_work_node *node;
	unsigned long flags;
	bool running;

	WARN_ON_ONCE(!tctx);

	spin_lock_irqsave(&tctx->task_lock, flags);
	if (priority)
		wq_list_add_tail(&req->io_task_work.node, &tctx->prior_task_list);
	else
		wq_list_add_tail(&req->io_task_work.node, &tctx->task_list);
	running = tctx->task_running;
	if (!running)
		tctx->task_running = true;
	spin_unlock_irqrestore(&tctx->task_lock, flags);

	/* task_work already pending, we're done */
	if (running)
		return;

	/*
	 * SQPOLL kernel thread doesn't need notification, just a wakeup. For
	 * all other cases, use TWA_SIGNAL unconditionally to ensure we're
	 * processing task_work. There's no reliable way to tell if TWA_RESUME
	 * will do the job.
	 */
	notify = (req->ctx->flags & IORING_SETUP_SQPOLL) ? TWA_NONE : TWA_SIGNAL;
	if (likely(!task_work_add(tsk, &tctx->task_work, notify))) {
		if (notify == TWA_NONE)
			wake_up_process(tsk);
		return;
	}

	spin_lock_irqsave(&tctx->task_lock, flags);
	tctx->task_running = false;
	node = wq_list_merge(&tctx->prior_task_list, &tctx->task_list);
	spin_unlock_irqrestore(&tctx->task_lock, flags);

	while (node) {
		req = container_of(node, struct io_kiocb, io_task_work.node);
		node = node->next;
		if (llist_add(&req->io_task_work.fallback_node,
			      &req->ctx->fallback_llist))
			schedule_delayed_work(&req->ctx->fallback_work, 1);
	}
}

static void io_req_task_cancel(struct io_kiocb *req, bool *locked)
{
	struct io_ring_ctx *ctx = req->ctx;

	/* not needed for normal modes, but SQPOLL depends on it */
	io_tw_lock(ctx, locked);
	io_req_complete_failed(req, req->result);
}

static void io_req_task_submit(struct io_kiocb *req, bool *locked)
{
	struct io_ring_ctx *ctx = req->ctx;

	io_tw_lock(ctx, locked);
	/* req->task == current here, checking PF_EXITING is safe */
	if (likely(!(req->task->flags & PF_EXITING)))
		__io_queue_sqe(req);
	else
		io_req_complete_failed(req, -EFAULT);
}

static void io_req_task_queue_fail(struct io_kiocb *req, int ret)
{
	req->result = ret;
	req->io_task_work.func = io_req_task_cancel;
	io_req_task_work_add(req, false);
}

static void io_req_task_queue(struct io_kiocb *req)
{
	req->io_task_work.func = io_req_task_submit;
	io_req_task_work_add(req, false);
}

static void io_req_task_queue_reissue(struct io_kiocb *req)
{
	req->io_task_work.func = io_queue_async_work;
	io_req_task_work_add(req, false);
}

static inline void io_queue_next(struct io_kiocb *req)
{
	struct io_kiocb *nxt = io_req_find_next(req);

	if (nxt)
		io_req_task_queue(nxt);
}

static void io_free_req(struct io_kiocb *req)
{
	io_queue_next(req);
	__io_free_req(req);
}

static void io_free_req_work(struct io_kiocb *req, bool *locked)
{
	io_free_req(req);
}

static void io_free_batch_list(struct io_ring_ctx *ctx,
				struct io_wq_work_node *node)
	__must_hold(&ctx->uring_lock)
{
	struct task_struct *task = NULL;
	int task_refs = 0;

	do {
		struct io_kiocb *req = container_of(node, struct io_kiocb,
						    comp_list);

		if (unlikely(req->flags & REQ_F_REFCOUNT)) {
			node = req->comp_list.next;
			if (!req_ref_put_and_test(req))
				continue;
		}

		io_req_put_rsrc_locked(req, ctx);
		io_queue_next(req);
		io_dismantle_req(req);

		if (req->task != task) {
			if (task)
				io_put_task(task, task_refs);
			task = req->task;
			task_refs = 0;
		}
		task_refs++;
		node = req->comp_list.next;
		wq_stack_add_head(&req->comp_list, &ctx->submit_state.free_list);
	} while (node);

	if (task)
		io_put_task(task, task_refs);
}

static void __io_submit_flush_completions(struct io_ring_ctx *ctx)
	__must_hold(&ctx->uring_lock)
{
	struct io_wq_work_node *node, *prev;
	struct io_submit_state *state = &ctx->submit_state;

	if (state->flush_cqes) {
		spin_lock(&ctx->completion_lock);
		wq_list_for_each(node, prev, &state->compl_reqs) {
			struct io_kiocb *req = container_of(node, struct io_kiocb,
						    comp_list);

			if (!(req->flags & REQ_F_CQE_SKIP))
				__io_fill_cqe(ctx, req->user_data, req->result,
					      req->cflags);
		}

		io_commit_cqring(ctx);
		spin_unlock(&ctx->completion_lock);
		io_cqring_ev_posted(ctx);
		state->flush_cqes = false;
	}

	io_free_batch_list(ctx, state->compl_reqs.first);
	INIT_WQ_LIST(&state->compl_reqs);
}

/*
 * Drop reference to request, return next in chain (if there is one) if this
 * was the last reference to this request.
 */
static inline struct io_kiocb *io_put_req_find_next(struct io_kiocb *req)
{
	struct io_kiocb *nxt = NULL;

	if (req_ref_put_and_test(req)) {
		nxt = io_req_find_next(req);
		__io_free_req(req);
	}
	return nxt;
}

static inline void io_put_req(struct io_kiocb *req)
{
	if (req_ref_put_and_test(req))
		io_free_req(req);
}

static inline void io_put_req_deferred(struct io_kiocb *req)
{
	if (req_ref_put_and_test(req)) {
		req->io_task_work.func = io_free_req_work;
		io_req_task_work_add(req, false);
	}
}

static unsigned io_cqring_events(struct io_ring_ctx *ctx)
{
	/* See comment at the top of this file */
	smp_rmb();
	return __io_cqring_events(ctx);
}

static inline unsigned int io_sqring_entries(struct io_ring_ctx *ctx)
{
	struct io_rings *rings = ctx->rings;

	/* make sure SQ entry isn't read before tail */
	return smp_load_acquire(&rings->sq.tail) - ctx->cached_sq_head;
}

static inline bool io_run_task_work(void)
{
	if (test_thread_flag(TIF_NOTIFY_SIGNAL) || current->task_works) {
		__set_current_state(TASK_RUNNING);
		tracehook_notify_signal();
		return true;
	}

	return false;
}

static int io_do_iopoll(struct io_ring_ctx *ctx, bool force_nonspin)
{
	struct io_wq_work_node *pos, *start, *prev;
	unsigned int poll_flags = BLK_POLL_NOSLEEP;
	DEFINE_IO_COMP_BATCH(iob);
	int nr_events = 0;

	/*
	 * Only spin for completions if we don't have multiple devices hanging
	 * off our complete list.
	 */
	if (ctx->poll_multi_queue || force_nonspin)
		poll_flags |= BLK_POLL_ONESHOT;

	wq_list_for_each(pos, start, &ctx->iopoll_list) {
		struct io_kiocb *req = container_of(pos, struct io_kiocb, comp_list);
		struct kiocb *kiocb = &req->rw.kiocb;
		int ret;

		/*
		 * Move completed and retryable entries to our local lists.
		 * If we find a request that requires polling, break out
		 * and complete those lists first, if we have entries there.
		 */
		if (READ_ONCE(req->iopoll_completed))
			break;

		ret = kiocb->ki_filp->f_op->iopoll(kiocb, &iob, poll_flags);
		if (unlikely(ret < 0))
			return ret;
		else if (ret)
			poll_flags |= BLK_POLL_ONESHOT;

		/* iopoll may have completed current req */
		if (!rq_list_empty(iob.req_list) ||
		    READ_ONCE(req->iopoll_completed))
			break;
	}

	if (!rq_list_empty(iob.req_list))
		iob.complete(&iob);
	else if (!pos)
		return 0;

	prev = start;
	wq_list_for_each_resume(pos, prev) {
		struct io_kiocb *req = container_of(pos, struct io_kiocb, comp_list);

		/* order with io_complete_rw_iopoll(), e.g. ->result updates */
		if (!smp_load_acquire(&req->iopoll_completed))
			break;
		if (unlikely(req->flags & REQ_F_CQE_SKIP))
			continue;

		__io_fill_cqe(ctx, req->user_data, req->result, io_put_kbuf(req));
		nr_events++;
	}

	if (unlikely(!nr_events))
		return 0;

	io_commit_cqring(ctx);
	io_cqring_ev_posted_iopoll(ctx);
	pos = start ? start->next : ctx->iopoll_list.first;
	wq_list_cut(&ctx->iopoll_list, prev, start);
	io_free_batch_list(ctx, pos);
	return nr_events;
}

/*
 * We can't just wait for polled events to come to us, we have to actively
 * find and complete them.
 */
static __cold void io_iopoll_try_reap_events(struct io_ring_ctx *ctx)
{
	if (!(ctx->flags & IORING_SETUP_IOPOLL))
		return;

	mutex_lock(&ctx->uring_lock);
	while (!wq_list_empty(&ctx->iopoll_list)) {
		/* let it sleep and repeat later if can't complete a request */
		if (io_do_iopoll(ctx, true) == 0)
			break;
		/*
		 * Ensure we allow local-to-the-cpu processing to take place,
		 * in this case we need to ensure that we reap all events.
		 * Also let task_work, etc. to progress by releasing the mutex
		 */
		if (need_resched()) {
			mutex_unlock(&ctx->uring_lock);
			cond_resched();
			mutex_lock(&ctx->uring_lock);
		}
	}
	mutex_unlock(&ctx->uring_lock);
}

static int io_iopoll_check(struct io_ring_ctx *ctx, long min)
{
	unsigned int nr_events = 0;
	int ret = 0;

	/*
	 * We disallow the app entering submit/complete with polling, but we
	 * still need to lock the ring to prevent racing with polled issue
	 * that got punted to a workqueue.
	 */
	mutex_lock(&ctx->uring_lock);
	/*
	 * Don't enter poll loop if we already have events pending.
	 * If we do, we can potentially be spinning for commands that
	 * already triggered a CQE (eg in error).
	 */
	if (test_bit(0, &ctx->check_cq_overflow))
		__io_cqring_overflow_flush(ctx, false);
	if (io_cqring_events(ctx))
		goto out;
	do {
		/*
		 * If a submit got punted to a workqueue, we can have the
		 * application entering polling for a command before it gets
		 * issued. That app will hold the uring_lock for the duration
		 * of the poll right here, so we need to take a breather every
		 * now and then to ensure that the issue has a chance to add
		 * the poll to the issued list. Otherwise we can spin here
		 * forever, while the workqueue is stuck trying to acquire the
		 * very same mutex.
		 */
		if (wq_list_empty(&ctx->iopoll_list)) {
			u32 tail = ctx->cached_cq_tail;

			mutex_unlock(&ctx->uring_lock);
			io_run_task_work();
			mutex_lock(&ctx->uring_lock);

			/* some requests don't go through iopoll_list */
			if (tail != ctx->cached_cq_tail ||
			    wq_list_empty(&ctx->iopoll_list))
				break;
		}
		ret = io_do_iopoll(ctx, !min);
		if (ret < 0)
			break;
		nr_events += ret;
		ret = 0;
	} while (nr_events < min && !need_resched());
out:
	mutex_unlock(&ctx->uring_lock);
	return ret;
}

static void kiocb_end_write(struct io_kiocb *req)
{
	/*
	 * Tell lockdep we inherited freeze protection from submission
	 * thread.
	 */
	if (req->flags & REQ_F_ISREG) {
		struct super_block *sb = file_inode(req->file)->i_sb;

		__sb_writers_acquired(sb, SB_FREEZE_WRITE);
		sb_end_write(sb);
	}
}

#ifdef CONFIG_BLOCK
static bool io_resubmit_prep(struct io_kiocb *req)
{
	struct io_async_rw *rw = req->async_data;

	if (!req_has_async_data(req))
		return !io_req_prep_async(req);
	iov_iter_restore(&rw->s.iter, &rw->s.iter_state);
	return true;
}

static bool io_rw_should_reissue(struct io_kiocb *req)
{
	umode_t mode = file_inode(req->file)->i_mode;
	struct io_ring_ctx *ctx = req->ctx;

	if (!S_ISBLK(mode) && !S_ISREG(mode))
		return false;
	if ((req->flags & REQ_F_NOWAIT) || (io_wq_current_is_worker() &&
	    !(ctx->flags & IORING_SETUP_IOPOLL)))
		return false;
	/*
	 * If ref is dying, we might be running poll reap from the exit work.
	 * Don't attempt to reissue from that path, just let it fail with
	 * -EAGAIN.
	 */
	if (percpu_ref_is_dying(&ctx->refs))
		return false;
	/*
	 * Play it safe and assume not safe to re-import and reissue if we're
	 * not in the original thread group (or in task context).
	 */
	if (!same_thread_group(req->task, current) || !in_task())
		return false;
	return true;
}
#else
static bool io_resubmit_prep(struct io_kiocb *req)
{
	return false;
}
static bool io_rw_should_reissue(struct io_kiocb *req)
{
	return false;
}
#endif

static bool __io_complete_rw_common(struct io_kiocb *req, long res)
{
	if (req->rw.kiocb.ki_flags & IOCB_WRITE)
		kiocb_end_write(req);
	if (unlikely(res != req->result)) {
		if ((res == -EAGAIN || res == -EOPNOTSUPP) &&
		    io_rw_should_reissue(req)) {
			req->flags |= REQ_F_REISSUE;
			return true;
		}
		req_set_fail(req);
		req->result = res;
	}
	return false;
}

static inline void io_req_task_complete(struct io_kiocb *req, bool *locked)
{
	unsigned int cflags = io_put_kbuf(req);
	int res = req->result;

	if (*locked) {
		io_req_complete_state(req, res, cflags);
		io_req_add_compl_list(req);
	} else {
		io_req_complete_post(req, res, cflags);
	}
}

static void __io_complete_rw(struct io_kiocb *req, long res,
			     unsigned int issue_flags)
{
	if (__io_complete_rw_common(req, res))
		return;
	__io_req_complete(req, issue_flags, req->result, io_put_kbuf(req));
}

static void io_complete_rw(struct kiocb *kiocb, long res)
{
	struct io_kiocb *req = container_of(kiocb, struct io_kiocb, rw.kiocb);

	if (__io_complete_rw_common(req, res))
		return;
	req->result = res;
	req->io_task_work.func = io_req_task_complete;
	io_req_task_work_add(req, !!(req->ctx->flags & IORING_SETUP_SQPOLL));
}

static void io_complete_rw_iopoll(struct kiocb *kiocb, long res)
{
	struct io_kiocb *req = container_of(kiocb, struct io_kiocb, rw.kiocb);

	if (kiocb->ki_flags & IOCB_WRITE)
		kiocb_end_write(req);
	if (unlikely(res != req->result)) {
		if (res == -EAGAIN && io_rw_should_reissue(req)) {
			req->flags |= REQ_F_REISSUE;
			return;
		}
		req->result = res;
	}

	/* order with io_iopoll_complete() checking ->iopoll_completed */
	smp_store_release(&req->iopoll_completed, 1);
}

/*
 * After the iocb has been issued, it's safe to be found on the poll list.
 * Adding the kiocb to the list AFTER submission ensures that we don't
 * find it from a io_do_iopoll() thread before the issuer is done
 * accessing the kiocb cookie.
 */
static void io_iopoll_req_issued(struct io_kiocb *req, unsigned int issue_flags)
{
	struct io_ring_ctx *ctx = req->ctx;
	const bool needs_lock = issue_flags & IO_URING_F_UNLOCKED;

	/* workqueue context doesn't hold uring_lock, grab it now */
	if (unlikely(needs_lock))
		mutex_lock(&ctx->uring_lock);

	/*
	 * Track whether we have multiple files in our lists. This will impact
	 * how we do polling eventually, not spinning if we're on potentially
	 * different devices.
	 */
	if (wq_list_empty(&ctx->iopoll_list)) {
		ctx->poll_multi_queue = false;
	} else if (!ctx->poll_multi_queue) {
		struct io_kiocb *list_req;

		list_req = container_of(ctx->iopoll_list.first, struct io_kiocb,
					comp_list);
		if (list_req->file != req->file)
			ctx->poll_multi_queue = true;
	}

	/*
	 * For fast devices, IO may have already completed. If it has, add
	 * it to the front so we find it first.
	 */
	if (READ_ONCE(req->iopoll_completed))
		wq_list_add_head(&req->comp_list, &ctx->iopoll_list);
	else
		wq_list_add_tail(&req->comp_list, &ctx->iopoll_list);

	if (unlikely(needs_lock)) {
		/*
		 * If IORING_SETUP_SQPOLL is enabled, sqes are either handle
		 * in sq thread task context or in io worker task context. If
		 * current task context is sq thread, we don't need to check
		 * whether should wake up sq thread.
		 */
		if ((ctx->flags & IORING_SETUP_SQPOLL) &&
		    wq_has_sleeper(&ctx->sq_data->wait))
			wake_up(&ctx->sq_data->wait);

		mutex_unlock(&ctx->uring_lock);
	}
}

static bool io_bdev_nowait(struct block_device *bdev)
{
	return !bdev || blk_queue_nowait(bdev_get_queue(bdev));
}

/*
 * If we tracked the file through the SCM inflight mechanism, we could support
 * any file. For now, just ensure that anything potentially problematic is done
 * inline.
 */
static bool __io_file_supports_nowait(struct file *file, umode_t mode)
{
	if (S_ISBLK(mode)) {
		if (IS_ENABLED(CONFIG_BLOCK) &&
		    io_bdev_nowait(I_BDEV(file->f_mapping->host)))
			return true;
		return false;
	}
	if (S_ISSOCK(mode))
		return true;
	if (S_ISREG(mode)) {
		if (IS_ENABLED(CONFIG_BLOCK) &&
		    io_bdev_nowait(file->f_inode->i_sb->s_bdev) &&
		    file->f_op != &io_uring_fops)
			return true;
		return false;
	}

	/* any ->read/write should understand O_NONBLOCK */
	if (file->f_flags & O_NONBLOCK)
		return true;
	return file->f_mode & FMODE_NOWAIT;
}

/*
 * If we tracked the file through the SCM inflight mechanism, we could support
 * any file. For now, just ensure that anything potentially problematic is done
 * inline.
 */
static unsigned int io_file_get_flags(struct file *file)
{
	umode_t mode = file_inode(file)->i_mode;
	unsigned int res = 0;

	if (S_ISREG(mode))
		res |= FFS_ISREG;
	if (__io_file_supports_nowait(file, mode))
		res |= FFS_NOWAIT;
	return res;
}

static inline bool io_file_supports_nowait(struct io_kiocb *req)
{
	return req->flags & REQ_F_SUPPORT_NOWAIT;
}

static int io_prep_rw(struct io_kiocb *req, const struct io_uring_sqe *sqe)
{
	struct io_ring_ctx *ctx = req->ctx;
	struct kiocb *kiocb = &req->rw.kiocb;
	struct file *file = req->file;
	unsigned ioprio;
	int ret;

	if (!io_req_ffs_set(req))
		req->flags |= io_file_get_flags(file) << REQ_F_SUPPORT_NOWAIT_BIT;

	kiocb->ki_pos = READ_ONCE(sqe->off);
	if (kiocb->ki_pos == -1) {
		if (!(file->f_mode & FMODE_STREAM)) {
			req->flags |= REQ_F_CUR_POS;
			kiocb->ki_pos = file->f_pos;
		} else {
			kiocb->ki_pos = 0;
		}
	}
	kiocb->ki_flags = iocb_flags(file);
	ret = kiocb_set_rw_flags(kiocb, READ_ONCE(sqe->rw_flags));
	if (unlikely(ret))
		return ret;

	/*
	 * If the file is marked O_NONBLOCK, still allow retry for it if it
	 * supports async. Otherwise it's impossible to use O_NONBLOCK files
	 * reliably. If not, or it IOCB_NOWAIT is set, don't retry.
	 */
	if ((kiocb->ki_flags & IOCB_NOWAIT) ||
	    ((file->f_flags & O_NONBLOCK) && !io_file_supports_nowait(req)))
		req->flags |= REQ_F_NOWAIT;

	if (ctx->flags & IORING_SETUP_IOPOLL) {
		if (!(kiocb->ki_flags & IOCB_DIRECT) || !file->f_op->iopoll)
			return -EOPNOTSUPP;

		kiocb->ki_flags |= IOCB_HIPRI | IOCB_ALLOC_CACHE;
		kiocb->ki_complete = io_complete_rw_iopoll;
		req->iopoll_completed = 0;
	} else {
		if (kiocb->ki_flags & IOCB_HIPRI)
			return -EINVAL;
		kiocb->ki_complete = io_complete_rw;
	}

	ioprio = READ_ONCE(sqe->ioprio);
	if (ioprio) {
		ret = ioprio_check_cap(ioprio);
		if (ret)
			return ret;

		kiocb->ki_ioprio = ioprio;
	} else {
		kiocb->ki_ioprio = get_current_ioprio();
	}

	req->imu = NULL;
	req->rw.addr = READ_ONCE(sqe->addr);
	req->rw.len = READ_ONCE(sqe->len);
	req->buf_index = READ_ONCE(sqe->buf_index);
	return 0;
}

static inline void io_rw_done(struct kiocb *kiocb, ssize_t ret)
{
	switch (ret) {
	case -EIOCBQUEUED:
		break;
	case -ERESTARTSYS:
	case -ERESTARTNOINTR:
	case -ERESTARTNOHAND:
	case -ERESTART_RESTARTBLOCK:
		/*
		 * We can't just restart the syscall, since previously
		 * submitted sqes may already be in progress. Just fail this
		 * IO with EINTR.
		 */
		ret = -EINTR;
		fallthrough;
	default:
		kiocb->ki_complete(kiocb, ret);
	}
}

static void kiocb_done(struct io_kiocb *req, ssize_t ret,
		       unsigned int issue_flags)
{
	struct io_async_rw *io = req->async_data;

	/* add previously done IO, if any */
	if (req_has_async_data(req) && io->bytes_done > 0) {
		if (ret < 0)
			ret = io->bytes_done;
		else
			ret += io->bytes_done;
	}

	if (req->flags & REQ_F_CUR_POS)
		req->file->f_pos = req->rw.kiocb.ki_pos;
	if (ret >= 0 && (req->rw.kiocb.ki_complete == io_complete_rw))
		__io_complete_rw(req, ret, issue_flags);
	else
		io_rw_done(&req->rw.kiocb, ret);

	if (req->flags & REQ_F_REISSUE) {
		req->flags &= ~REQ_F_REISSUE;
		if (io_resubmit_prep(req)) {
			io_req_task_queue_reissue(req);
		} else {
			req_set_fail(req);
			req->result = ret;
			req->io_task_work.func = io_req_task_complete;
			io_req_task_work_add(req, false);
		}
	}
}

static int __io_import_fixed(struct io_kiocb *req, int rw, struct iov_iter *iter,
			     struct io_mapped_ubuf *imu)
{
	size_t len = req->rw.len;
	u64 buf_end, buf_addr = req->rw.addr;
	size_t offset;

	if (unlikely(check_add_overflow(buf_addr, (u64)len, &buf_end)))
		return -EFAULT;
	/* not inside the mapped region */
	if (unlikely(buf_addr < imu->ubuf || buf_end > imu->ubuf_end))
		return -EFAULT;

	/*
	 * May not be a start of buffer, set size appropriately
	 * and advance us to the beginning.
	 */
	offset = buf_addr - imu->ubuf;
	iov_iter_bvec(iter, rw, imu->bvec, imu->nr_bvecs, offset + len);

	if (offset) {
		/*
		 * Don't use iov_iter_advance() here, as it's really slow for
		 * using the latter parts of a big fixed buffer - it iterates
		 * over each segment manually. We can cheat a bit here, because
		 * we know that:
		 *
		 * 1) it's a BVEC iter, we set it up
		 * 2) all bvecs are PAGE_SIZE in size, except potentially the
		 *    first and last bvec
		 *
		 * So just find our index, and adjust the iterator afterwards.
		 * If the offset is within the first bvec (or the whole first
		 * bvec, just use iov_iter_advance(). This makes it easier
		 * since we can just skip the first segment, which may not
		 * be PAGE_SIZE aligned.
		 */
		const struct bio_vec *bvec = imu->bvec;

		if (offset <= bvec->bv_len) {
			iov_iter_advance(iter, offset);
		} else {
			unsigned long seg_skip;

			/* skip first vec */
			offset -= bvec->bv_len;
			seg_skip = 1 + (offset >> PAGE_SHIFT);

			iter->bvec = bvec + seg_skip;
			iter->nr_segs -= seg_skip;
			iter->count -= bvec->bv_len + offset;
			iter->iov_offset = offset & ~PAGE_MASK;
		}
	}

	return 0;
}

static int io_import_fixed(struct io_kiocb *req, int rw, struct iov_iter *iter)
{
	struct io_mapped_ubuf *imu = req->imu;
	u16 index, buf_index = req->buf_index;

	if (likely(!imu)) {
		struct io_ring_ctx *ctx = req->ctx;

		if (unlikely(buf_index >= ctx->nr_user_bufs))
			return -EFAULT;
		io_req_set_rsrc_node(req, ctx);
		index = array_index_nospec(buf_index, ctx->nr_user_bufs);
		imu = READ_ONCE(ctx->user_bufs[index]);
		req->imu = imu;
	}
	return __io_import_fixed(req, rw, iter, imu);
}

static void io_ring_submit_unlock(struct io_ring_ctx *ctx, bool needs_lock)
{
	if (needs_lock)
		mutex_unlock(&ctx->uring_lock);
}

static void io_ring_submit_lock(struct io_ring_ctx *ctx, bool needs_lock)
{
	/*
	 * "Normal" inline submissions always hold the uring_lock, since we
	 * grab it from the system call. Same is true for the SQPOLL offload.
	 * The only exception is when we've detached the request and issue it
	 * from an async worker thread, grab the lock for that case.
	 */
	if (needs_lock)
		mutex_lock(&ctx->uring_lock);
}

static struct io_buffer *io_buffer_select(struct io_kiocb *req, size_t *len,
					  int bgid, unsigned int issue_flags)
{
	struct io_buffer *kbuf = req->kbuf;
	struct io_buffer *head;
	bool needs_lock = issue_flags & IO_URING_F_UNLOCKED;

	if (req->flags & REQ_F_BUFFER_SELECTED)
		return kbuf;

	io_ring_submit_lock(req->ctx, needs_lock);

	lockdep_assert_held(&req->ctx->uring_lock);

	head = xa_load(&req->ctx->io_buffers, bgid);
	if (head) {
		if (!list_empty(&head->list)) {
			kbuf = list_last_entry(&head->list, struct io_buffer,
							list);
			list_del(&kbuf->list);
		} else {
			kbuf = head;
			xa_erase(&req->ctx->io_buffers, bgid);
		}
		if (*len > kbuf->len)
			*len = kbuf->len;
		req->flags |= REQ_F_BUFFER_SELECTED;
		req->kbuf = kbuf;
	} else {
		kbuf = ERR_PTR(-ENOBUFS);
	}

	io_ring_submit_unlock(req->ctx, needs_lock);
	return kbuf;
}

static void __user *io_rw_buffer_select(struct io_kiocb *req, size_t *len,
					unsigned int issue_flags)
{
	struct io_buffer *kbuf;
	u16 bgid;

	bgid = req->buf_index;
	kbuf = io_buffer_select(req, len, bgid, issue_flags);
	if (IS_ERR(kbuf))
		return kbuf;
	return u64_to_user_ptr(kbuf->addr);
}

#ifdef CONFIG_COMPAT
static ssize_t io_compat_import(struct io_kiocb *req, struct iovec *iov,
				unsigned int issue_flags)
{
	struct compat_iovec __user *uiov;
	compat_ssize_t clen;
	void __user *buf;
	ssize_t len;

	uiov = u64_to_user_ptr(req->rw.addr);
	if (!access_ok(uiov, sizeof(*uiov)))
		return -EFAULT;
	if (__get_user(clen, &uiov->iov_len))
		return -EFAULT;
	if (clen < 0)
		return -EINVAL;

	len = clen;
	buf = io_rw_buffer_select(req, &len, issue_flags);
	if (IS_ERR(buf))
		return PTR_ERR(buf);
	iov[0].iov_base = buf;
	iov[0].iov_len = (compat_size_t) len;
	return 0;
}
#endif

static ssize_t __io_iov_buffer_select(struct io_kiocb *req, struct iovec *iov,
				      unsigned int issue_flags)
{
	struct iovec __user *uiov = u64_to_user_ptr(req->rw.addr);
	void __user *buf;
	ssize_t len;

	if (copy_from_user(iov, uiov, sizeof(*uiov)))
		return -EFAULT;

	len = iov[0].iov_len;
	if (len < 0)
		return -EINVAL;
	buf = io_rw_buffer_select(req, &len, issue_flags);
	if (IS_ERR(buf))
		return PTR_ERR(buf);
	iov[0].iov_base = buf;
	iov[0].iov_len = len;
	return 0;
}

static ssize_t io_iov_buffer_select(struct io_kiocb *req, struct iovec *iov,
				    unsigned int issue_flags)
{
	if (req->flags & REQ_F_BUFFER_SELECTED) {
		struct io_buffer *kbuf = req->kbuf;

		iov[0].iov_base = u64_to_user_ptr(kbuf->addr);
		iov[0].iov_len = kbuf->len;
		return 0;
	}
	if (req->rw.len != 1)
		return -EINVAL;

#ifdef CONFIG_COMPAT
	if (req->ctx->compat)
		return io_compat_import(req, iov, issue_flags);
#endif

	return __io_iov_buffer_select(req, iov, issue_flags);
}

static struct iovec *__io_import_iovec(int rw, struct io_kiocb *req,
				       struct io_rw_state *s,
				       unsigned int issue_flags)
{
	struct iov_iter *iter = &s->iter;
	u8 opcode = req->opcode;
	struct iovec *iovec;
	void __user *buf;
	size_t sqe_len;
	ssize_t ret;

	if (opcode == IORING_OP_READ_FIXED || opcode == IORING_OP_WRITE_FIXED) {
		ret = io_import_fixed(req, rw, iter);
		if (ret)
			return ERR_PTR(ret);
		return NULL;
	}

	/* buffer index only valid with fixed read/write, or buffer select  */
	if (unlikely(req->buf_index && !(req->flags & REQ_F_BUFFER_SELECT)))
		return ERR_PTR(-EINVAL);

	buf = u64_to_user_ptr(req->rw.addr);
	sqe_len = req->rw.len;

	if (opcode == IORING_OP_READ || opcode == IORING_OP_WRITE) {
		if (req->flags & REQ_F_BUFFER_SELECT) {
			buf = io_rw_buffer_select(req, &sqe_len, issue_flags);
			if (IS_ERR(buf))
				return ERR_CAST(buf);
			req->rw.len = sqe_len;
		}

		ret = import_single_range(rw, buf, sqe_len, s->fast_iov, iter);
		if (ret)
			return ERR_PTR(ret);
		return NULL;
	}

	iovec = s->fast_iov;
	if (req->flags & REQ_F_BUFFER_SELECT) {
		ret = io_iov_buffer_select(req, iovec, issue_flags);
		if (ret)
			return ERR_PTR(ret);
		iov_iter_init(iter, rw, iovec, 1, iovec->iov_len);
		return NULL;
	}

	ret = __import_iovec(rw, buf, sqe_len, UIO_FASTIOV, &iovec, iter,
			      req->ctx->compat);
	if (unlikely(ret < 0))
		return ERR_PTR(ret);
	return iovec;
}

static inline int io_import_iovec(int rw, struct io_kiocb *req,
				  struct iovec **iovec, struct io_rw_state *s,
				  unsigned int issue_flags)
{
	*iovec = __io_import_iovec(rw, req, s, issue_flags);
	if (unlikely(IS_ERR(*iovec)))
		return PTR_ERR(*iovec);

	iov_iter_save_state(&s->iter, &s->iter_state);
	return 0;
}

static inline loff_t *io_kiocb_ppos(struct kiocb *kiocb)
{
	return (kiocb->ki_filp->f_mode & FMODE_STREAM) ? NULL : &kiocb->ki_pos;
}

/*
 * For files that don't have ->read_iter() and ->write_iter(), handle them
 * by looping over ->read() or ->write() manually.
 */
static ssize_t loop_rw_iter(int rw, struct io_kiocb *req, struct iov_iter *iter)
{
	struct kiocb *kiocb = &req->rw.kiocb;
	struct file *file = req->file;
	ssize_t ret = 0;

	/*
	 * Don't support polled IO through this interface, and we can't
	 * support non-blocking either. For the latter, this just causes
	 * the kiocb to be handled from an async context.
	 */
	if (kiocb->ki_flags & IOCB_HIPRI)
		return -EOPNOTSUPP;
	if ((kiocb->ki_flags & IOCB_NOWAIT) &&
	    !(kiocb->ki_filp->f_flags & O_NONBLOCK))
		return -EAGAIN;

	while (iov_iter_count(iter)) {
		struct iovec iovec;
		ssize_t nr;

		if (!iov_iter_is_bvec(iter)) {
			iovec = iov_iter_iovec(iter);
		} else {
			iovec.iov_base = u64_to_user_ptr(req->rw.addr);
			iovec.iov_len = req->rw.len;
		}

		if (rw == READ) {
			nr = file->f_op->read(file, iovec.iov_base,
					      iovec.iov_len, io_kiocb_ppos(kiocb));
		} else {
			nr = file->f_op->write(file, iovec.iov_base,
					       iovec.iov_len, io_kiocb_ppos(kiocb));
		}

		if (nr < 0) {
			if (!ret)
				ret = nr;
			break;
		}
		if (!iov_iter_is_bvec(iter)) {
			iov_iter_advance(iter, nr);
		} else {
			req->rw.len -= nr;
			req->rw.addr += nr;
		}
		ret += nr;
		if (nr != iovec.iov_len)
			break;
	}

	return ret;
}

static void io_req_map_rw(struct io_kiocb *req, const struct iovec *iovec,
			  const struct iovec *fast_iov, struct iov_iter *iter)
{
	struct io_async_rw *rw = req->async_data;

	memcpy(&rw->s.iter, iter, sizeof(*iter));
	rw->free_iovec = iovec;
	rw->bytes_done = 0;
	/* can only be fixed buffers, no need to do anything */
	if (iov_iter_is_bvec(iter))
		return;
	if (!iovec) {
		unsigned iov_off = 0;

		rw->s.iter.iov = rw->s.fast_iov;
		if (iter->iov != fast_iov) {
			iov_off = iter->iov - fast_iov;
			rw->s.iter.iov += iov_off;
		}
		if (rw->s.fast_iov != fast_iov)
			memcpy(rw->s.fast_iov + iov_off, fast_iov + iov_off,
			       sizeof(struct iovec) * iter->nr_segs);
	} else {
		req->flags |= REQ_F_NEED_CLEANUP;
	}
}

static inline bool io_alloc_async_data(struct io_kiocb *req)
{
	WARN_ON_ONCE(!io_op_defs[req->opcode].async_size);
	req->async_data = kmalloc(io_op_defs[req->opcode].async_size, GFP_KERNEL);
	if (req->async_data) {
		req->flags |= REQ_F_ASYNC_DATA;
		return false;
	}
	return true;
}

static int io_setup_async_rw(struct io_kiocb *req, const struct iovec *iovec,
			     struct io_rw_state *s, bool force)
{
	if (!force && !io_op_defs[req->opcode].needs_async_setup)
		return 0;
	if (!req_has_async_data(req)) {
		struct io_async_rw *iorw;

		if (io_alloc_async_data(req)) {
			kfree(iovec);
			return -ENOMEM;
		}

		io_req_map_rw(req, iovec, s->fast_iov, &s->iter);
		iorw = req->async_data;
		/* we've copied and mapped the iter, ensure state is saved */
		iov_iter_save_state(&iorw->s.iter, &iorw->s.iter_state);
	}
	return 0;
}

static inline int io_rw_prep_async(struct io_kiocb *req, int rw)
{
	struct io_async_rw *iorw = req->async_data;
	struct iovec *iov;
	int ret;

	/* submission path, ->uring_lock should already be taken */
	ret = io_import_iovec(rw, req, &iov, &iorw->s, 0);
	if (unlikely(ret < 0))
		return ret;

	iorw->bytes_done = 0;
	iorw->free_iovec = iov;
	if (iov)
		req->flags |= REQ_F_NEED_CLEANUP;
	return 0;
}

static int io_read_prep(struct io_kiocb *req, const struct io_uring_sqe *sqe)
{
	if (unlikely(!(req->file->f_mode & FMODE_READ)))
		return -EBADF;
	return io_prep_rw(req, sqe);
}

/*
 * This is our waitqueue callback handler, registered through __folio_lock_async()
 * when we initially tried to do the IO with the iocb armed our waitqueue.
 * This gets called when the page is unlocked, and we generally expect that to
 * happen when the page IO is completed and the page is now uptodate. This will
 * queue a task_work based retry of the operation, attempting to copy the data
 * again. If the latter fails because the page was NOT uptodate, then we will
 * do a thread based blocking retry of the operation. That's the unexpected
 * slow path.
 */
static int io_async_buf_func(struct wait_queue_entry *wait, unsigned mode,
			     int sync, void *arg)
{
	struct wait_page_queue *wpq;
	struct io_kiocb *req = wait->private;
	struct wait_page_key *key = arg;

	wpq = container_of(wait, struct wait_page_queue, wait);

	if (!wake_page_match(wpq, key))
		return 0;

	req->rw.kiocb.ki_flags &= ~IOCB_WAITQ;
	list_del_init(&wait->entry);
	io_req_task_queue(req);
	return 1;
}

/*
 * This controls whether a given IO request should be armed for async page
 * based retry. If we return false here, the request is handed to the async
 * worker threads for retry. If we're doing buffered reads on a regular file,
 * we prepare a private wait_page_queue entry and retry the operation. This
 * will either succeed because the page is now uptodate and unlocked, or it
 * will register a callback when the page is unlocked at IO completion. Through
 * that callback, io_uring uses task_work to setup a retry of the operation.
 * That retry will attempt the buffered read again. The retry will generally
 * succeed, or in rare cases where it fails, we then fall back to using the
 * async worker threads for a blocking retry.
 */
static bool io_rw_should_retry(struct io_kiocb *req)
{
	struct io_async_rw *rw = req->async_data;
	struct wait_page_queue *wait = &rw->wpq;
	struct kiocb *kiocb = &req->rw.kiocb;

	/* never retry for NOWAIT, we just complete with -EAGAIN */
	if (req->flags & REQ_F_NOWAIT)
		return false;

	/* Only for buffered IO */
	if (kiocb->ki_flags & (IOCB_DIRECT | IOCB_HIPRI))
		return false;

	/*
	 * just use poll if we can, and don't attempt if the fs doesn't
	 * support callback based unlocks
	 */
	if (file_can_poll(req->file) || !(req->file->f_mode & FMODE_BUF_RASYNC))
		return false;

	wait->wait.func = io_async_buf_func;
	wait->wait.private = req;
	wait->wait.flags = 0;
	INIT_LIST_HEAD(&wait->wait.entry);
	kiocb->ki_flags |= IOCB_WAITQ;
	kiocb->ki_flags &= ~IOCB_NOWAIT;
	kiocb->ki_waitq = wait;
	return true;
}

static inline int io_iter_do_read(struct io_kiocb *req, struct iov_iter *iter)
{
	if (likely(req->file->f_op->read_iter))
		return call_read_iter(req->file, &req->rw.kiocb, iter);
	else if (req->file->f_op->read)
		return loop_rw_iter(READ, req, iter);
	else
		return -EINVAL;
}

static bool need_read_all(struct io_kiocb *req)
{
	return req->flags & REQ_F_ISREG ||
		S_ISBLK(file_inode(req->file)->i_mode);
}

static int io_read(struct io_kiocb *req, unsigned int issue_flags)
{
	struct io_rw_state __s, *s = &__s;
	struct iovec *iovec;
	struct kiocb *kiocb = &req->rw.kiocb;
	bool force_nonblock = issue_flags & IO_URING_F_NONBLOCK;
	struct io_async_rw *rw;
	ssize_t ret, ret2;

	if (!req_has_async_data(req)) {
		ret = io_import_iovec(READ, req, &iovec, s, issue_flags);
		if (unlikely(ret < 0))
			return ret;
	} else {
		rw = req->async_data;
		s = &rw->s;
		/*
		 * We come here from an earlier attempt, restore our state to
		 * match in case it doesn't. It's cheap enough that we don't
		 * need to make this conditional.
		 */
		iov_iter_restore(&s->iter, &s->iter_state);
		iovec = NULL;
	}
	req->result = iov_iter_count(&s->iter);

	if (force_nonblock) {
		/* If the file doesn't support async, just async punt */
		if (unlikely(!io_file_supports_nowait(req))) {
			ret = io_setup_async_rw(req, iovec, s, true);
			return ret ?: -EAGAIN;
		}
		kiocb->ki_flags |= IOCB_NOWAIT;
	} else {
		/* Ensure we clear previously set non-block flag */
		kiocb->ki_flags &= ~IOCB_NOWAIT;
	}

	ret = rw_verify_area(READ, req->file, io_kiocb_ppos(kiocb), req->result);
	if (unlikely(ret)) {
		kfree(iovec);
		return ret;
	}

	ret = io_iter_do_read(req, &s->iter);

	if (ret == -EAGAIN || (req->flags & REQ_F_REISSUE)) {
		req->flags &= ~REQ_F_REISSUE;
		/* IOPOLL retry should happen for io-wq threads */
		if (!force_nonblock && !(req->ctx->flags & IORING_SETUP_IOPOLL))
			goto done;
		/* no retry on NONBLOCK nor RWF_NOWAIT */
		if (req->flags & REQ_F_NOWAIT)
			goto done;
		ret = 0;
	} else if (ret == -EIOCBQUEUED) {
		goto out_free;
	} else if (ret == req->result || ret <= 0 || !force_nonblock ||
		   (req->flags & REQ_F_NOWAIT) || !need_read_all(req)) {
		/* read all, failed, already did sync or don't want to retry */
		goto done;
	}

	/*
	 * Don't depend on the iter state matching what was consumed, or being
	 * untouched in case of error. Restore it and we'll advance it
	 * manually if we need to.
	 */
	iov_iter_restore(&s->iter, &s->iter_state);

	ret2 = io_setup_async_rw(req, iovec, s, true);
	if (ret2)
		return ret2;

	iovec = NULL;
	rw = req->async_data;
	s = &rw->s;
	/*
	 * Now use our persistent iterator and state, if we aren't already.
	 * We've restored and mapped the iter to match.
	 */

	do {
		/*
		 * We end up here because of a partial read, either from
		 * above or inside this loop. Advance the iter by the bytes
		 * that were consumed.
		 */
		iov_iter_advance(&s->iter, ret);
		if (!iov_iter_count(&s->iter))
			break;
		rw->bytes_done += ret;
		iov_iter_save_state(&s->iter, &s->iter_state);

		/* if we can retry, do so with the callbacks armed */
		if (!io_rw_should_retry(req)) {
			kiocb->ki_flags &= ~IOCB_WAITQ;
			return -EAGAIN;
		}

		/*
		 * Now retry read with the IOCB_WAITQ parts set in the iocb. If
		 * we get -EIOCBQUEUED, then we'll get a notification when the
		 * desired page gets unlocked. We can also get a partial read
		 * here, and if we do, then just retry at the new offset.
		 */
		ret = io_iter_do_read(req, &s->iter);
		if (ret == -EIOCBQUEUED)
			return 0;
		/* we got some bytes, but not all. retry. */
		kiocb->ki_flags &= ~IOCB_WAITQ;
		iov_iter_restore(&s->iter, &s->iter_state);
	} while (ret > 0);
done:
	kiocb_done(req, ret, issue_flags);
out_free:
	/* it's faster to check here then delegate to kfree */
	if (iovec)
		kfree(iovec);
	return 0;
}

static int io_write_prep(struct io_kiocb *req, const struct io_uring_sqe *sqe)
{
	if (unlikely(!(req->file->f_mode & FMODE_WRITE)))
		return -EBADF;
	req->rw.kiocb.ki_hint = ki_hint_validate(file_write_hint(req->file));
	return io_prep_rw(req, sqe);
}

static int io_write(struct io_kiocb *req, unsigned int issue_flags)
{
	struct io_rw_state __s, *s = &__s;
	struct iovec *iovec;
	struct kiocb *kiocb = &req->rw.kiocb;
	bool force_nonblock = issue_flags & IO_URING_F_NONBLOCK;
	ssize_t ret, ret2;

	if (!req_has_async_data(req)) {
		ret = io_import_iovec(WRITE, req, &iovec, s, issue_flags);
		if (unlikely(ret < 0))
			return ret;
	} else {
		struct io_async_rw *rw = req->async_data;

		s = &rw->s;
		iov_iter_restore(&s->iter, &s->iter_state);
		iovec = NULL;
	}
	req->result = iov_iter_count(&s->iter);

	if (force_nonblock) {
		/* If the file doesn't support async, just async punt */
		if (unlikely(!io_file_supports_nowait(req)))
			goto copy_iov;

		/* file path doesn't support NOWAIT for non-direct_IO */
		if (force_nonblock && !(kiocb->ki_flags & IOCB_DIRECT) &&
		    (req->flags & REQ_F_ISREG))
			goto copy_iov;

		kiocb->ki_flags |= IOCB_NOWAIT;
	} else {
		/* Ensure we clear previously set non-block flag */
		kiocb->ki_flags &= ~IOCB_NOWAIT;
	}

	ret = rw_verify_area(WRITE, req->file, io_kiocb_ppos(kiocb), req->result);
	if (unlikely(ret))
		goto out_free;

	/*
	 * Open-code file_start_write here to grab freeze protection,
	 * which will be released by another thread in
	 * io_complete_rw().  Fool lockdep by telling it the lock got
	 * released so that it doesn't complain about the held lock when
	 * we return to userspace.
	 */
	if (req->flags & REQ_F_ISREG) {
		sb_start_write(file_inode(req->file)->i_sb);
		__sb_writers_release(file_inode(req->file)->i_sb,
					SB_FREEZE_WRITE);
	}
	kiocb->ki_flags |= IOCB_WRITE;

	if (likely(req->file->f_op->write_iter))
		ret2 = call_write_iter(req->file, kiocb, &s->iter);
	else if (req->file->f_op->write)
		ret2 = loop_rw_iter(WRITE, req, &s->iter);
	else
		ret2 = -EINVAL;

	if (req->flags & REQ_F_REISSUE) {
		req->flags &= ~REQ_F_REISSUE;
		ret2 = -EAGAIN;
	}

	/*
	 * Raw bdev writes will return -EOPNOTSUPP for IOCB_NOWAIT. Just
	 * retry them without IOCB_NOWAIT.
	 */
	if (ret2 == -EOPNOTSUPP && (kiocb->ki_flags & IOCB_NOWAIT))
		ret2 = -EAGAIN;
	/* no retry on NONBLOCK nor RWF_NOWAIT */
	if (ret2 == -EAGAIN && (req->flags & REQ_F_NOWAIT))
		goto done;
	if (!force_nonblock || ret2 != -EAGAIN) {
		/* IOPOLL retry should happen for io-wq threads */
		if (ret2 == -EAGAIN && (req->ctx->flags & IORING_SETUP_IOPOLL))
			goto copy_iov;
done:
		kiocb_done(req, ret2, issue_flags);
	} else {
copy_iov:
		iov_iter_restore(&s->iter, &s->iter_state);
		ret = io_setup_async_rw(req, iovec, s, false);
		return ret ?: -EAGAIN;
	}
out_free:
	/* it's reportedly faster than delegating the null check to kfree() */
	if (iovec)
		kfree(iovec);
	return ret;
}

static int io_renameat_prep(struct io_kiocb *req,
			    const struct io_uring_sqe *sqe)
{
	struct io_rename *ren = &req->rename;
	const char __user *oldf, *newf;

	if (unlikely(req->ctx->flags & IORING_SETUP_IOPOLL))
		return -EINVAL;
	if (sqe->ioprio || sqe->buf_index || sqe->splice_fd_in)
		return -EINVAL;
	if (unlikely(req->flags & REQ_F_FIXED_FILE))
		return -EBADF;

	ren->old_dfd = READ_ONCE(sqe->fd);
	oldf = u64_to_user_ptr(READ_ONCE(sqe->addr));
	newf = u64_to_user_ptr(READ_ONCE(sqe->addr2));
	ren->new_dfd = READ_ONCE(sqe->len);
	ren->flags = READ_ONCE(sqe->rename_flags);

	ren->oldpath = getname(oldf);
	if (IS_ERR(ren->oldpath))
		return PTR_ERR(ren->oldpath);

	ren->newpath = getname(newf);
	if (IS_ERR(ren->newpath)) {
		putname(ren->oldpath);
		return PTR_ERR(ren->newpath);
	}

	req->flags |= REQ_F_NEED_CLEANUP;
	return 0;
}

static int io_renameat(struct io_kiocb *req, unsigned int issue_flags)
{
	struct io_rename *ren = &req->rename;
	int ret;

	if (issue_flags & IO_URING_F_NONBLOCK)
		return -EAGAIN;

	ret = do_renameat2(ren->old_dfd, ren->oldpath, ren->new_dfd,
				ren->newpath, ren->flags);

	req->flags &= ~REQ_F_NEED_CLEANUP;
	if (ret < 0)
		req_set_fail(req);
	io_req_complete(req, ret);
	return 0;
}

static int io_unlinkat_prep(struct io_kiocb *req,
			    const struct io_uring_sqe *sqe)
{
	struct io_unlink *un = &req->unlink;
	const char __user *fname;

	if (unlikely(req->ctx->flags & IORING_SETUP_IOPOLL))
		return -EINVAL;
	if (sqe->ioprio || sqe->off || sqe->len || sqe->buf_index ||
	    sqe->splice_fd_in)
		return -EINVAL;
	if (unlikely(req->flags & REQ_F_FIXED_FILE))
		return -EBADF;

	un->dfd = READ_ONCE(sqe->fd);

	un->flags = READ_ONCE(sqe->unlink_flags);
	if (un->flags & ~AT_REMOVEDIR)
		return -EINVAL;

	fname = u64_to_user_ptr(READ_ONCE(sqe->addr));
	un->filename = getname(fname);
	if (IS_ERR(un->filename))
		return PTR_ERR(un->filename);

	req->flags |= REQ_F_NEED_CLEANUP;
	return 0;
}

static int io_unlinkat(struct io_kiocb *req, unsigned int issue_flags)
{
	struct io_unlink *un = &req->unlink;
	int ret;

	if (issue_flags & IO_URING_F_NONBLOCK)
		return -EAGAIN;

	if (un->flags & AT_REMOVEDIR)
		ret = do_rmdir(un->dfd, un->filename);
	else
		ret = do_unlinkat(un->dfd, un->filename);

	req->flags &= ~REQ_F_NEED_CLEANUP;
	if (ret < 0)
		req_set_fail(req);
	io_req_complete(req, ret);
	return 0;
}

static int io_mkdirat_prep(struct io_kiocb *req,
			    const struct io_uring_sqe *sqe)
{
	struct io_mkdir *mkd = &req->mkdir;
	const char __user *fname;

	if (unlikely(req->ctx->flags & IORING_SETUP_IOPOLL))
		return -EINVAL;
	if (sqe->ioprio || sqe->off || sqe->rw_flags || sqe->buf_index ||
	    sqe->splice_fd_in)
		return -EINVAL;
	if (unlikely(req->flags & REQ_F_FIXED_FILE))
		return -EBADF;

	mkd->dfd = READ_ONCE(sqe->fd);
	mkd->mode = READ_ONCE(sqe->len);

	fname = u64_to_user_ptr(READ_ONCE(sqe->addr));
	mkd->filename = getname(fname);
	if (IS_ERR(mkd->filename))
		return PTR_ERR(mkd->filename);

	req->flags |= REQ_F_NEED_CLEANUP;
	return 0;
}

static int io_mkdirat(struct io_kiocb *req, unsigned int issue_flags)
{
	struct io_mkdir *mkd = &req->mkdir;
	int ret;

	if (issue_flags & IO_URING_F_NONBLOCK)
		return -EAGAIN;

	ret = do_mkdirat(mkd->dfd, mkd->filename, mkd->mode);

	req->flags &= ~REQ_F_NEED_CLEANUP;
	if (ret < 0)
		req_set_fail(req);
	io_req_complete(req, ret);
	return 0;
}

static int io_symlinkat_prep(struct io_kiocb *req,
			    const struct io_uring_sqe *sqe)
{
	struct io_symlink *sl = &req->symlink;
	const char __user *oldpath, *newpath;

	if (unlikely(req->ctx->flags & IORING_SETUP_IOPOLL))
		return -EINVAL;
	if (sqe->ioprio || sqe->len || sqe->rw_flags || sqe->buf_index ||
	    sqe->splice_fd_in)
		return -EINVAL;
	if (unlikely(req->flags & REQ_F_FIXED_FILE))
		return -EBADF;

	sl->new_dfd = READ_ONCE(sqe->fd);
	oldpath = u64_to_user_ptr(READ_ONCE(sqe->addr));
	newpath = u64_to_user_ptr(READ_ONCE(sqe->addr2));

	sl->oldpath = getname(oldpath);
	if (IS_ERR(sl->oldpath))
		return PTR_ERR(sl->oldpath);

	sl->newpath = getname(newpath);
	if (IS_ERR(sl->newpath)) {
		putname(sl->oldpath);
		return PTR_ERR(sl->newpath);
	}

	req->flags |= REQ_F_NEED_CLEANUP;
	return 0;
}

static int io_symlinkat(struct io_kiocb *req, unsigned int issue_flags)
{
	struct io_symlink *sl = &req->symlink;
	int ret;

	if (issue_flags & IO_URING_F_NONBLOCK)
		return -EAGAIN;

	ret = do_symlinkat(sl->oldpath, sl->new_dfd, sl->newpath);

	req->flags &= ~REQ_F_NEED_CLEANUP;
	if (ret < 0)
		req_set_fail(req);
	io_req_complete(req, ret);
	return 0;
}

static int io_linkat_prep(struct io_kiocb *req,
			    const struct io_uring_sqe *sqe)
{
	struct io_hardlink *lnk = &req->hardlink;
	const char __user *oldf, *newf;

	if (unlikely(req->ctx->flags & IORING_SETUP_IOPOLL))
		return -EINVAL;
	if (sqe->ioprio || sqe->rw_flags || sqe->buf_index || sqe->splice_fd_in)
		return -EINVAL;
	if (unlikely(req->flags & REQ_F_FIXED_FILE))
		return -EBADF;

	lnk->old_dfd = READ_ONCE(sqe->fd);
	lnk->new_dfd = READ_ONCE(sqe->len);
	oldf = u64_to_user_ptr(READ_ONCE(sqe->addr));
	newf = u64_to_user_ptr(READ_ONCE(sqe->addr2));
	lnk->flags = READ_ONCE(sqe->hardlink_flags);

	lnk->oldpath = getname(oldf);
	if (IS_ERR(lnk->oldpath))
		return PTR_ERR(lnk->oldpath);

	lnk->newpath = getname(newf);
	if (IS_ERR(lnk->newpath)) {
		putname(lnk->oldpath);
		return PTR_ERR(lnk->newpath);
	}

	req->flags |= REQ_F_NEED_CLEANUP;
	return 0;
}

static int io_linkat(struct io_kiocb *req, unsigned int issue_flags)
{
	struct io_hardlink *lnk = &req->hardlink;
	int ret;

	if (issue_flags & IO_URING_F_NONBLOCK)
		return -EAGAIN;

	ret = do_linkat(lnk->old_dfd, lnk->oldpath, lnk->new_dfd,
				lnk->newpath, lnk->flags);

	req->flags &= ~REQ_F_NEED_CLEANUP;
	if (ret < 0)
		req_set_fail(req);
	io_req_complete(req, ret);
	return 0;
}

static int io_shutdown_prep(struct io_kiocb *req,
			    const struct io_uring_sqe *sqe)
{
#if defined(CONFIG_NET)
	if (unlikely(req->ctx->flags & IORING_SETUP_IOPOLL))
		return -EINVAL;
	if (unlikely(sqe->ioprio || sqe->off || sqe->addr || sqe->rw_flags ||
		     sqe->buf_index || sqe->splice_fd_in))
		return -EINVAL;

	req->shutdown.how = READ_ONCE(sqe->len);
	return 0;
#else
	return -EOPNOTSUPP;
#endif
}

static int io_shutdown(struct io_kiocb *req, unsigned int issue_flags)
{
#if defined(CONFIG_NET)
	struct socket *sock;
	int ret;

	if (issue_flags & IO_URING_F_NONBLOCK)
		return -EAGAIN;

	sock = sock_from_file(req->file);
	if (unlikely(!sock))
		return -ENOTSOCK;

	ret = __sys_shutdown_sock(sock, req->shutdown.how);
	if (ret < 0)
		req_set_fail(req);
	io_req_complete(req, ret);
	return 0;
#else
	return -EOPNOTSUPP;
#endif
}

static int __io_splice_prep(struct io_kiocb *req,
			    const struct io_uring_sqe *sqe)
{
	struct io_splice *sp = &req->splice;
	unsigned int valid_flags = SPLICE_F_FD_IN_FIXED | SPLICE_F_ALL;

	if (unlikely(req->ctx->flags & IORING_SETUP_IOPOLL))
		return -EINVAL;

	sp->file_in = NULL;
	sp->len = READ_ONCE(sqe->len);
	sp->flags = READ_ONCE(sqe->splice_flags);

	if (unlikely(sp->flags & ~valid_flags))
		return -EINVAL;

	sp->file_in = io_file_get(req->ctx, req, READ_ONCE(sqe->splice_fd_in),
				  (sp->flags & SPLICE_F_FD_IN_FIXED));
	if (!sp->file_in)
		return -EBADF;
	req->flags |= REQ_F_NEED_CLEANUP;
	return 0;
}

static int io_tee_prep(struct io_kiocb *req,
		       const struct io_uring_sqe *sqe)
{
	if (READ_ONCE(sqe->splice_off_in) || READ_ONCE(sqe->off))
		return -EINVAL;
	return __io_splice_prep(req, sqe);
}

static int io_tee(struct io_kiocb *req, unsigned int issue_flags)
{
	struct io_splice *sp = &req->splice;
	struct file *in = sp->file_in;
	struct file *out = sp->file_out;
	unsigned int flags = sp->flags & ~SPLICE_F_FD_IN_FIXED;
	long ret = 0;

	if (issue_flags & IO_URING_F_NONBLOCK)
		return -EAGAIN;
	if (sp->len)
		ret = do_tee(in, out, sp->len, flags);

	if (!(sp->flags & SPLICE_F_FD_IN_FIXED))
		io_put_file(in);
	req->flags &= ~REQ_F_NEED_CLEANUP;

	if (ret != sp->len)
		req_set_fail(req);
	io_req_complete(req, ret);
	return 0;
}

static int io_splice_prep(struct io_kiocb *req, const struct io_uring_sqe *sqe)
{
	struct io_splice *sp = &req->splice;

	sp->off_in = READ_ONCE(sqe->splice_off_in);
	sp->off_out = READ_ONCE(sqe->off);
	return __io_splice_prep(req, sqe);
}

static int io_splice(struct io_kiocb *req, unsigned int issue_flags)
{
	struct io_splice *sp = &req->splice;
	struct file *in = sp->file_in;
	struct file *out = sp->file_out;
	unsigned int flags = sp->flags & ~SPLICE_F_FD_IN_FIXED;
	loff_t *poff_in, *poff_out;
	long ret = 0;

	if (issue_flags & IO_URING_F_NONBLOCK)
		return -EAGAIN;

	poff_in = (sp->off_in == -1) ? NULL : &sp->off_in;
	poff_out = (sp->off_out == -1) ? NULL : &sp->off_out;

	if (sp->len)
		ret = do_splice(in, poff_in, out, poff_out, sp->len, flags);

	if (!(sp->flags & SPLICE_F_FD_IN_FIXED))
		io_put_file(in);
	req->flags &= ~REQ_F_NEED_CLEANUP;

	if (ret != sp->len)
		req_set_fail(req);
	io_req_complete(req, ret);
	return 0;
}

/*
 * IORING_OP_NOP just posts a completion event, nothing else.
 */
static int io_nop(struct io_kiocb *req, unsigned int issue_flags)
{
	struct io_ring_ctx *ctx = req->ctx;

	if (unlikely(ctx->flags & IORING_SETUP_IOPOLL))
		return -EINVAL;

	__io_req_complete(req, issue_flags, 0, 0);
	return 0;
}

static int io_fsync_prep(struct io_kiocb *req, const struct io_uring_sqe *sqe)
{
	struct io_ring_ctx *ctx = req->ctx;

	if (!req->file)
		return -EBADF;

	if (unlikely(ctx->flags & IORING_SETUP_IOPOLL))
		return -EINVAL;
	if (unlikely(sqe->addr || sqe->ioprio || sqe->buf_index ||
		     sqe->splice_fd_in))
		return -EINVAL;

	req->sync.flags = READ_ONCE(sqe->fsync_flags);
	if (unlikely(req->sync.flags & ~IORING_FSYNC_DATASYNC))
		return -EINVAL;

	req->sync.off = READ_ONCE(sqe->off);
	req->sync.len = READ_ONCE(sqe->len);
	return 0;
}

static int io_fsync(struct io_kiocb *req, unsigned int issue_flags)
{
	loff_t end = req->sync.off + req->sync.len;
	int ret;

	/* fsync always requires a blocking context */
	if (issue_flags & IO_URING_F_NONBLOCK)
		return -EAGAIN;

	ret = vfs_fsync_range(req->file, req->sync.off,
				end > 0 ? end : LLONG_MAX,
				req->sync.flags & IORING_FSYNC_DATASYNC);
	if (ret < 0)
		req_set_fail(req);
	io_req_complete(req, ret);
	return 0;
}

static int io_fallocate_prep(struct io_kiocb *req,
			     const struct io_uring_sqe *sqe)
{
	if (sqe->ioprio || sqe->buf_index || sqe->rw_flags ||
	    sqe->splice_fd_in)
		return -EINVAL;
	if (unlikely(req->ctx->flags & IORING_SETUP_IOPOLL))
		return -EINVAL;

	req->sync.off = READ_ONCE(sqe->off);
	req->sync.len = READ_ONCE(sqe->addr);
	req->sync.mode = READ_ONCE(sqe->len);
	return 0;
}

static int io_fallocate(struct io_kiocb *req, unsigned int issue_flags)
{
	int ret;

	/* fallocate always requiring blocking context */
	if (issue_flags & IO_URING_F_NONBLOCK)
		return -EAGAIN;
	ret = vfs_fallocate(req->file, req->sync.mode, req->sync.off,
				req->sync.len);
	if (ret < 0)
		req_set_fail(req);
	io_req_complete(req, ret);
	return 0;
}

static int __io_openat_prep(struct io_kiocb *req, const struct io_uring_sqe *sqe)
{
	const char __user *fname;
	int ret;

	if (unlikely(req->ctx->flags & IORING_SETUP_IOPOLL))
		return -EINVAL;
	if (unlikely(sqe->ioprio || sqe->buf_index))
		return -EINVAL;
	if (unlikely(req->flags & REQ_F_FIXED_FILE))
		return -EBADF;

	/* open.how should be already initialised */
	if (!(req->open.how.flags & O_PATH) && force_o_largefile())
		req->open.how.flags |= O_LARGEFILE;

	req->open.dfd = READ_ONCE(sqe->fd);
	fname = u64_to_user_ptr(READ_ONCE(sqe->addr));
	req->open.filename = getname(fname);
	if (IS_ERR(req->open.filename)) {
		ret = PTR_ERR(req->open.filename);
		req->open.filename = NULL;
		return ret;
	}

	req->open.file_slot = READ_ONCE(sqe->file_index);
	if (req->open.file_slot && (req->open.how.flags & O_CLOEXEC))
		return -EINVAL;

	req->open.nofile = rlimit(RLIMIT_NOFILE);
	req->flags |= REQ_F_NEED_CLEANUP;
	return 0;
}

static int io_openat_prep(struct io_kiocb *req, const struct io_uring_sqe *sqe)
{
	u64 mode = READ_ONCE(sqe->len);
	u64 flags = READ_ONCE(sqe->open_flags);

	req->open.how = build_open_how(flags, mode);
	return __io_openat_prep(req, sqe);
}

static int io_openat2_prep(struct io_kiocb *req, const struct io_uring_sqe *sqe)
{
	struct open_how __user *how;
	size_t len;
	int ret;

	how = u64_to_user_ptr(READ_ONCE(sqe->addr2));
	len = READ_ONCE(sqe->len);
	if (len < OPEN_HOW_SIZE_VER0)
		return -EINVAL;

	ret = copy_struct_from_user(&req->open.how, sizeof(req->open.how), how,
					len);
	if (ret)
		return ret;

	return __io_openat_prep(req, sqe);
}

static int io_openat2(struct io_kiocb *req, unsigned int issue_flags)
{
	struct open_flags op;
	struct file *file;
	bool resolve_nonblock, nonblock_set;
	bool fixed = !!req->open.file_slot;
	int ret;

	ret = build_open_flags(&req->open.how, &op);
	if (ret)
		goto err;
	nonblock_set = op.open_flag & O_NONBLOCK;
	resolve_nonblock = req->open.how.resolve & RESOLVE_CACHED;
	if (issue_flags & IO_URING_F_NONBLOCK) {
		/*
		 * Don't bother trying for O_TRUNC, O_CREAT, or O_TMPFILE open,
		 * it'll always -EAGAIN
		 */
		if (req->open.how.flags & (O_TRUNC | O_CREAT | O_TMPFILE))
			return -EAGAIN;
		op.lookup_flags |= LOOKUP_CACHED;
		op.open_flag |= O_NONBLOCK;
	}

	if (!fixed) {
		ret = __get_unused_fd_flags(req->open.how.flags, req->open.nofile);
		if (ret < 0)
			goto err;
	}

	file = do_filp_open(req->open.dfd, req->open.filename, &op);
	if (IS_ERR(file)) {
		/*
		 * We could hang on to this 'fd' on retrying, but seems like
		 * marginal gain for something that is now known to be a slower
		 * path. So just put it, and we'll get a new one when we retry.
		 */
		if (!fixed)
			put_unused_fd(ret);

		ret = PTR_ERR(file);
		/* only retry if RESOLVE_CACHED wasn't already set by application */
		if (ret == -EAGAIN &&
		    (!resolve_nonblock && (issue_flags & IO_URING_F_NONBLOCK)))
			return -EAGAIN;
		goto err;
	}

	if ((issue_flags & IO_URING_F_NONBLOCK) && !nonblock_set)
		file->f_flags &= ~O_NONBLOCK;
	fsnotify_open(file);

	if (!fixed)
		fd_install(ret, file);
	else
		ret = io_install_fixed_file(req, file, issue_flags,
					    req->open.file_slot - 1);
err:
	putname(req->open.filename);
	req->flags &= ~REQ_F_NEED_CLEANUP;
	if (ret < 0)
		req_set_fail(req);
	__io_req_complete(req, issue_flags, ret, 0);
	return 0;
}

static int io_openat(struct io_kiocb *req, unsigned int issue_flags)
{
	return io_openat2(req, issue_flags);
}

static int io_remove_buffers_prep(struct io_kiocb *req,
				  const struct io_uring_sqe *sqe)
{
	struct io_provide_buf *p = &req->pbuf;
	u64 tmp;

	if (sqe->ioprio || sqe->rw_flags || sqe->addr || sqe->len || sqe->off ||
	    sqe->splice_fd_in)
		return -EINVAL;

	tmp = READ_ONCE(sqe->fd);
	if (!tmp || tmp > USHRT_MAX)
		return -EINVAL;

	memset(p, 0, sizeof(*p));
	p->nbufs = tmp;
	p->bgid = READ_ONCE(sqe->buf_group);
	return 0;
}

static int __io_remove_buffers(struct io_ring_ctx *ctx, struct io_buffer *buf,
			       int bgid, unsigned nbufs)
{
	unsigned i = 0;

	/* shouldn't happen */
	if (!nbufs)
		return 0;

	/* the head kbuf is the list itself */
	while (!list_empty(&buf->list)) {
		struct io_buffer *nxt;

		nxt = list_first_entry(&buf->list, struct io_buffer, list);
		list_del(&nxt->list);
		kfree(nxt);
		if (++i == nbufs)
			return i;
		cond_resched();
	}
	i++;
	kfree(buf);
	xa_erase(&ctx->io_buffers, bgid);

	return i;
}

static int io_remove_buffers(struct io_kiocb *req, unsigned int issue_flags)
{
	struct io_provide_buf *p = &req->pbuf;
	struct io_ring_ctx *ctx = req->ctx;
	struct io_buffer *head;
	int ret = 0;
	bool needs_lock = issue_flags & IO_URING_F_UNLOCKED;

	io_ring_submit_lock(ctx, needs_lock);

	lockdep_assert_held(&ctx->uring_lock);

	ret = -ENOENT;
	head = xa_load(&ctx->io_buffers, p->bgid);
	if (head)
		ret = __io_remove_buffers(ctx, head, p->bgid, p->nbufs);
	if (ret < 0)
		req_set_fail(req);

	/* complete before unlock, IOPOLL may need the lock */
	__io_req_complete(req, issue_flags, ret, 0);
	io_ring_submit_unlock(ctx, needs_lock);
	return 0;
}

static int io_provide_buffers_prep(struct io_kiocb *req,
				   const struct io_uring_sqe *sqe)
{
	unsigned long size, tmp_check;
	struct io_provide_buf *p = &req->pbuf;
	u64 tmp;

	if (sqe->ioprio || sqe->rw_flags || sqe->splice_fd_in)
		return -EINVAL;

	tmp = READ_ONCE(sqe->fd);
	if (!tmp || tmp > USHRT_MAX)
		return -E2BIG;
	p->nbufs = tmp;
	p->addr = READ_ONCE(sqe->addr);
	p->len = READ_ONCE(sqe->len);

	if (check_mul_overflow((unsigned long)p->len, (unsigned long)p->nbufs,
				&size))
		return -EOVERFLOW;
	if (check_add_overflow((unsigned long)p->addr, size, &tmp_check))
		return -EOVERFLOW;

	size = (unsigned long)p->len * p->nbufs;
	if (!access_ok(u64_to_user_ptr(p->addr), size))
		return -EFAULT;

	p->bgid = READ_ONCE(sqe->buf_group);
	tmp = READ_ONCE(sqe->off);
	if (tmp > USHRT_MAX)
		return -E2BIG;
	p->bid = tmp;
	return 0;
}

static int io_add_buffers(struct io_provide_buf *pbuf, struct io_buffer **head)
{
	struct io_buffer *buf;
	u64 addr = pbuf->addr;
	int i, bid = pbuf->bid;

	for (i = 0; i < pbuf->nbufs; i++) {
		buf = kmalloc(sizeof(*buf), GFP_KERNEL_ACCOUNT);
		if (!buf)
			break;

		buf->addr = addr;
		buf->len = min_t(__u32, pbuf->len, MAX_RW_COUNT);
		buf->bid = bid;
		addr += pbuf->len;
		bid++;
		if (!*head) {
			INIT_LIST_HEAD(&buf->list);
			*head = buf;
		} else {
			list_add_tail(&buf->list, &(*head)->list);
		}
	}

	return i ? i : -ENOMEM;
}

static int io_provide_buffers(struct io_kiocb *req, unsigned int issue_flags)
{
	struct io_provide_buf *p = &req->pbuf;
	struct io_ring_ctx *ctx = req->ctx;
	struct io_buffer *head, *list;
	int ret = 0;
	bool needs_lock = issue_flags & IO_URING_F_UNLOCKED;

	io_ring_submit_lock(ctx, needs_lock);

	lockdep_assert_held(&ctx->uring_lock);

	list = head = xa_load(&ctx->io_buffers, p->bgid);

	ret = io_add_buffers(p, &head);
	if (ret >= 0 && !list) {
		ret = xa_insert(&ctx->io_buffers, p->bgid, head, GFP_KERNEL);
		if (ret < 0)
			__io_remove_buffers(ctx, head, p->bgid, -1U);
	}
	if (ret < 0)
		req_set_fail(req);
	/* complete before unlock, IOPOLL may need the lock */
	__io_req_complete(req, issue_flags, ret, 0);
	io_ring_submit_unlock(ctx, needs_lock);
	return 0;
}

static int io_epoll_ctl_prep(struct io_kiocb *req,
			     const struct io_uring_sqe *sqe)
{
#if defined(CONFIG_EPOLL)
	if (sqe->ioprio || sqe->buf_index || sqe->splice_fd_in)
		return -EINVAL;
	if (unlikely(req->ctx->flags & IORING_SETUP_IOPOLL))
		return -EINVAL;

	req->epoll.epfd = READ_ONCE(sqe->fd);
	req->epoll.op = READ_ONCE(sqe->len);
	req->epoll.fd = READ_ONCE(sqe->off);

	if (ep_op_has_event(req->epoll.op)) {
		struct epoll_event __user *ev;

		ev = u64_to_user_ptr(READ_ONCE(sqe->addr));
		if (copy_from_user(&req->epoll.event, ev, sizeof(*ev)))
			return -EFAULT;
	}

	return 0;
#else
	return -EOPNOTSUPP;
#endif
}

static int io_epoll_ctl(struct io_kiocb *req, unsigned int issue_flags)
{
#if defined(CONFIG_EPOLL)
	struct io_epoll *ie = &req->epoll;
	int ret;
	bool force_nonblock = issue_flags & IO_URING_F_NONBLOCK;

	ret = do_epoll_ctl(ie->epfd, ie->op, ie->fd, &ie->event, force_nonblock);
	if (force_nonblock && ret == -EAGAIN)
		return -EAGAIN;

	if (ret < 0)
		req_set_fail(req);
	__io_req_complete(req, issue_flags, ret, 0);
	return 0;
#else
	return -EOPNOTSUPP;
#endif
}

static int io_madvise_prep(struct io_kiocb *req, const struct io_uring_sqe *sqe)
{
#if defined(CONFIG_ADVISE_SYSCALLS) && defined(CONFIG_MMU)
	if (sqe->ioprio || sqe->buf_index || sqe->off || sqe->splice_fd_in)
		return -EINVAL;
	if (unlikely(req->ctx->flags & IORING_SETUP_IOPOLL))
		return -EINVAL;

	req->madvise.addr = READ_ONCE(sqe->addr);
	req->madvise.len = READ_ONCE(sqe->len);
	req->madvise.advice = READ_ONCE(sqe->fadvise_advice);
	return 0;
#else
	return -EOPNOTSUPP;
#endif
}

static int io_madvise(struct io_kiocb *req, unsigned int issue_flags)
{
#if defined(CONFIG_ADVISE_SYSCALLS) && defined(CONFIG_MMU)
	struct io_madvise *ma = &req->madvise;
	int ret;

	if (issue_flags & IO_URING_F_NONBLOCK)
		return -EAGAIN;

	ret = do_madvise(current->mm, ma->addr, ma->len, ma->advice);
	if (ret < 0)
		req_set_fail(req);
	io_req_complete(req, ret);
	return 0;
#else
	return -EOPNOTSUPP;
#endif
}

static int io_fadvise_prep(struct io_kiocb *req, const struct io_uring_sqe *sqe)
{
	if (sqe->ioprio || sqe->buf_index || sqe->addr || sqe->splice_fd_in)
		return -EINVAL;
	if (unlikely(req->ctx->flags & IORING_SETUP_IOPOLL))
		return -EINVAL;

	req->fadvise.offset = READ_ONCE(sqe->off);
	req->fadvise.len = READ_ONCE(sqe->len);
	req->fadvise.advice = READ_ONCE(sqe->fadvise_advice);
	return 0;
}

static int io_fadvise(struct io_kiocb *req, unsigned int issue_flags)
{
	struct io_fadvise *fa = &req->fadvise;
	int ret;

	if (issue_flags & IO_URING_F_NONBLOCK) {
		switch (fa->advice) {
		case POSIX_FADV_NORMAL:
		case POSIX_FADV_RANDOM:
		case POSIX_FADV_SEQUENTIAL:
			break;
		default:
			return -EAGAIN;
		}
	}

	ret = vfs_fadvise(req->file, fa->offset, fa->len, fa->advice);
	if (ret < 0)
		req_set_fail(req);
	__io_req_complete(req, issue_flags, ret, 0);
	return 0;
}

static int io_statx_prep(struct io_kiocb *req, const struct io_uring_sqe *sqe)
{
	if (unlikely(req->ctx->flags & IORING_SETUP_IOPOLL))
		return -EINVAL;
	if (sqe->ioprio || sqe->buf_index || sqe->splice_fd_in)
		return -EINVAL;
	if (req->flags & REQ_F_FIXED_FILE)
		return -EBADF;

	req->statx.dfd = READ_ONCE(sqe->fd);
	req->statx.mask = READ_ONCE(sqe->len);
	req->statx.filename = u64_to_user_ptr(READ_ONCE(sqe->addr));
	req->statx.buffer = u64_to_user_ptr(READ_ONCE(sqe->addr2));
	req->statx.flags = READ_ONCE(sqe->statx_flags);

	return 0;
}

static int io_statx(struct io_kiocb *req, unsigned int issue_flags)
{
	struct io_statx *ctx = &req->statx;
	int ret;

	if (issue_flags & IO_URING_F_NONBLOCK)
		return -EAGAIN;

	ret = do_statx(ctx->dfd, ctx->filename, ctx->flags, ctx->mask,
		       ctx->buffer);

	if (ret < 0)
		req_set_fail(req);
	io_req_complete(req, ret);
	return 0;
}

static int io_close_prep(struct io_kiocb *req, const struct io_uring_sqe *sqe)
{
	if (unlikely(req->ctx->flags & IORING_SETUP_IOPOLL))
		return -EINVAL;
	if (sqe->ioprio || sqe->off || sqe->addr || sqe->len ||
	    sqe->rw_flags || sqe->buf_index)
		return -EINVAL;
	if (req->flags & REQ_F_FIXED_FILE)
		return -EBADF;

	req->close.fd = READ_ONCE(sqe->fd);
	req->close.file_slot = READ_ONCE(sqe->file_index);
	if (req->close.file_slot && req->close.fd)
		return -EINVAL;

	return 0;
}

static int io_close(struct io_kiocb *req, unsigned int issue_flags)
{
	struct files_struct *files = current->files;
	struct io_close *close = &req->close;
	struct fdtable *fdt;
	struct file *file = NULL;
	int ret = -EBADF;

	if (req->close.file_slot) {
		ret = io_close_fixed(req, issue_flags);
		goto err;
	}

	spin_lock(&files->file_lock);
	fdt = files_fdtable(files);
	if (close->fd >= fdt->max_fds) {
		spin_unlock(&files->file_lock);
		goto err;
	}
	file = fdt->fd[close->fd];
	if (!file || file->f_op == &io_uring_fops) {
		spin_unlock(&files->file_lock);
		file = NULL;
		goto err;
	}

	/* if the file has a flush method, be safe and punt to async */
	if (file->f_op->flush && (issue_flags & IO_URING_F_NONBLOCK)) {
		spin_unlock(&files->file_lock);
		return -EAGAIN;
	}

	ret = __close_fd_get_file(close->fd, &file);
	spin_unlock(&files->file_lock);
	if (ret < 0) {
		if (ret == -ENOENT)
			ret = -EBADF;
		goto err;
	}

	/* No ->flush() or already async, safely close from here */
	ret = filp_close(file, current->files);
err:
	if (ret < 0)
		req_set_fail(req);
	if (file)
		fput(file);
	__io_req_complete(req, issue_flags, ret, 0);
	return 0;
}

static int io_sfr_prep(struct io_kiocb *req, const struct io_uring_sqe *sqe)
{
	struct io_ring_ctx *ctx = req->ctx;

	if (unlikely(ctx->flags & IORING_SETUP_IOPOLL))
		return -EINVAL;
	if (unlikely(sqe->addr || sqe->ioprio || sqe->buf_index ||
		     sqe->splice_fd_in))
		return -EINVAL;

	req->sync.off = READ_ONCE(sqe->off);
	req->sync.len = READ_ONCE(sqe->len);
	req->sync.flags = READ_ONCE(sqe->sync_range_flags);
	return 0;
}

static int io_sync_file_range(struct io_kiocb *req, unsigned int issue_flags)
{
	int ret;

	/* sync_file_range always requires a blocking context */
	if (issue_flags & IO_URING_F_NONBLOCK)
		return -EAGAIN;

	ret = sync_file_range(req->file, req->sync.off, req->sync.len,
				req->sync.flags);
	if (ret < 0)
		req_set_fail(req);
	io_req_complete(req, ret);
	return 0;
}

#if defined(CONFIG_NET)
static int io_setup_async_msg(struct io_kiocb *req,
			      struct io_async_msghdr *kmsg)
{
	struct io_async_msghdr *async_msg = req->async_data;

	if (async_msg)
		return -EAGAIN;
	if (io_alloc_async_data(req)) {
		kfree(kmsg->free_iov);
		return -ENOMEM;
	}
	async_msg = req->async_data;
	req->flags |= REQ_F_NEED_CLEANUP;
	memcpy(async_msg, kmsg, sizeof(*kmsg));
	async_msg->msg.msg_name = &async_msg->addr;
	/* if were using fast_iov, set it to the new one */
	if (!async_msg->free_iov)
		async_msg->msg.msg_iter.iov = async_msg->fast_iov;

	return -EAGAIN;
}

static int io_sendmsg_copy_hdr(struct io_kiocb *req,
			       struct io_async_msghdr *iomsg)
{
	iomsg->msg.msg_name = &iomsg->addr;
	iomsg->free_iov = iomsg->fast_iov;
	return sendmsg_copy_msghdr(&iomsg->msg, req->sr_msg.umsg,
				   req->sr_msg.msg_flags, &iomsg->free_iov);
}

static int io_sendmsg_prep_async(struct io_kiocb *req)
{
	int ret;

	ret = io_sendmsg_copy_hdr(req, req->async_data);
	if (!ret)
		req->flags |= REQ_F_NEED_CLEANUP;
	return ret;
}

static int io_sendmsg_prep(struct io_kiocb *req, const struct io_uring_sqe *sqe)
{
	struct io_sr_msg *sr = &req->sr_msg;

	if (unlikely(req->ctx->flags & IORING_SETUP_IOPOLL))
		return -EINVAL;

	sr->umsg = u64_to_user_ptr(READ_ONCE(sqe->addr));
	sr->len = READ_ONCE(sqe->len);
	sr->msg_flags = READ_ONCE(sqe->msg_flags) | MSG_NOSIGNAL;
	if (sr->msg_flags & MSG_DONTWAIT)
		req->flags |= REQ_F_NOWAIT;

#ifdef CONFIG_COMPAT
	if (req->ctx->compat)
		sr->msg_flags |= MSG_CMSG_COMPAT;
#endif
	return 0;
}

static int io_sendmsg(struct io_kiocb *req, unsigned int issue_flags)
{
	struct io_async_msghdr iomsg, *kmsg;
	struct socket *sock;
	unsigned flags;
	int min_ret = 0;
	int ret;

	sock = sock_from_file(req->file);
	if (unlikely(!sock))
		return -ENOTSOCK;

	if (req_has_async_data(req)) {
		kmsg = req->async_data;
	} else {
		ret = io_sendmsg_copy_hdr(req, &iomsg);
		if (ret)
			return ret;
		kmsg = &iomsg;
	}

	flags = req->sr_msg.msg_flags;
	if (issue_flags & IO_URING_F_NONBLOCK)
		flags |= MSG_DONTWAIT;
	if (flags & MSG_WAITALL)
		min_ret = iov_iter_count(&kmsg->msg.msg_iter);

	ret = __sys_sendmsg_sock(sock, &kmsg->msg, flags);

	if (ret < min_ret) {
		if (ret == -EAGAIN && (issue_flags & IO_URING_F_NONBLOCK))
			return io_setup_async_msg(req, kmsg);
		if (ret == -ERESTARTSYS)
			ret = -EINTR;
		req_set_fail(req);
	}
	/* fast path, check for non-NULL to avoid function call */
	if (kmsg->free_iov)
		kfree(kmsg->free_iov);
	req->flags &= ~REQ_F_NEED_CLEANUP;
	__io_req_complete(req, issue_flags, ret, 0);
	return 0;
}

static int io_send(struct io_kiocb *req, unsigned int issue_flags)
{
	struct io_sr_msg *sr = &req->sr_msg;
	struct msghdr msg;
	struct iovec iov;
	struct socket *sock;
	unsigned flags;
	int min_ret = 0;
	int ret;

	sock = sock_from_file(req->file);
	if (unlikely(!sock))
		return -ENOTSOCK;

	ret = import_single_range(WRITE, sr->buf, sr->len, &iov, &msg.msg_iter);
	if (unlikely(ret))
		return ret;

	msg.msg_name = NULL;
	msg.msg_control = NULL;
	msg.msg_controllen = 0;
	msg.msg_namelen = 0;

	flags = req->sr_msg.msg_flags;
	if (issue_flags & IO_URING_F_NONBLOCK)
		flags |= MSG_DONTWAIT;
	if (flags & MSG_WAITALL)
		min_ret = iov_iter_count(&msg.msg_iter);

	msg.msg_flags = flags;
	ret = sock_sendmsg(sock, &msg);
	if (ret < min_ret) {
		if (ret == -EAGAIN && (issue_flags & IO_URING_F_NONBLOCK))
			return -EAGAIN;
		if (ret == -ERESTARTSYS)
			ret = -EINTR;
		req_set_fail(req);
	}
	__io_req_complete(req, issue_flags, ret, 0);
	return 0;
}

static int __io_recvmsg_copy_hdr(struct io_kiocb *req,
				 struct io_async_msghdr *iomsg)
{
	struct io_sr_msg *sr = &req->sr_msg;
	struct iovec __user *uiov;
	size_t iov_len;
	int ret;

	ret = __copy_msghdr_from_user(&iomsg->msg, sr->umsg,
					&iomsg->uaddr, &uiov, &iov_len);
	if (ret)
		return ret;

	if (req->flags & REQ_F_BUFFER_SELECT) {
		if (iov_len > 1)
			return -EINVAL;
		if (copy_from_user(iomsg->fast_iov, uiov, sizeof(*uiov)))
			return -EFAULT;
		sr->len = iomsg->fast_iov[0].iov_len;
		iomsg->free_iov = NULL;
	} else {
		iomsg->free_iov = iomsg->fast_iov;
		ret = __import_iovec(READ, uiov, iov_len, UIO_FASTIOV,
				     &iomsg->free_iov, &iomsg->msg.msg_iter,
				     false);
		if (ret > 0)
			ret = 0;
	}

	return ret;
}

#ifdef CONFIG_COMPAT
static int __io_compat_recvmsg_copy_hdr(struct io_kiocb *req,
					struct io_async_msghdr *iomsg)
{
	struct io_sr_msg *sr = &req->sr_msg;
	struct compat_iovec __user *uiov;
	compat_uptr_t ptr;
	compat_size_t len;
	int ret;

	ret = __get_compat_msghdr(&iomsg->msg, sr->umsg_compat, &iomsg->uaddr,
				  &ptr, &len);
	if (ret)
		return ret;

	uiov = compat_ptr(ptr);
	if (req->flags & REQ_F_BUFFER_SELECT) {
		compat_ssize_t clen;

		if (len > 1)
			return -EINVAL;
		if (!access_ok(uiov, sizeof(*uiov)))
			return -EFAULT;
		if (__get_user(clen, &uiov->iov_len))
			return -EFAULT;
		if (clen < 0)
			return -EINVAL;
		sr->len = clen;
		iomsg->free_iov = NULL;
	} else {
		iomsg->free_iov = iomsg->fast_iov;
		ret = __import_iovec(READ, (struct iovec __user *)uiov, len,
				   UIO_FASTIOV, &iomsg->free_iov,
				   &iomsg->msg.msg_iter, true);
		if (ret < 0)
			return ret;
	}

	return 0;
}
#endif

static int io_recvmsg_copy_hdr(struct io_kiocb *req,
			       struct io_async_msghdr *iomsg)
{
	iomsg->msg.msg_name = &iomsg->addr;

#ifdef CONFIG_COMPAT
	if (req->ctx->compat)
		return __io_compat_recvmsg_copy_hdr(req, iomsg);
#endif

	return __io_recvmsg_copy_hdr(req, iomsg);
}

static struct io_buffer *io_recv_buffer_select(struct io_kiocb *req,
					       unsigned int issue_flags)
{
	struct io_sr_msg *sr = &req->sr_msg;

	return io_buffer_select(req, &sr->len, sr->bgid, issue_flags);
}

static int io_recvmsg_prep_async(struct io_kiocb *req)
{
	int ret;

	ret = io_recvmsg_copy_hdr(req, req->async_data);
	if (!ret)
		req->flags |= REQ_F_NEED_CLEANUP;
	return ret;
}

static int io_recvmsg_prep(struct io_kiocb *req, const struct io_uring_sqe *sqe)
{
	struct io_sr_msg *sr = &req->sr_msg;

	if (unlikely(req->ctx->flags & IORING_SETUP_IOPOLL))
		return -EINVAL;

	sr->umsg = u64_to_user_ptr(READ_ONCE(sqe->addr));
	sr->len = READ_ONCE(sqe->len);
	sr->bgid = READ_ONCE(sqe->buf_group);
	sr->msg_flags = READ_ONCE(sqe->msg_flags) | MSG_NOSIGNAL;
	if (sr->msg_flags & MSG_DONTWAIT)
		req->flags |= REQ_F_NOWAIT;

#ifdef CONFIG_COMPAT
	if (req->ctx->compat)
		sr->msg_flags |= MSG_CMSG_COMPAT;
#endif
	return 0;
}

static int io_recvmsg(struct io_kiocb *req, unsigned int issue_flags)
{
	struct io_async_msghdr iomsg, *kmsg;
	struct socket *sock;
	struct io_buffer *kbuf;
	unsigned flags;
	int ret, min_ret = 0;
	bool force_nonblock = issue_flags & IO_URING_F_NONBLOCK;

	sock = sock_from_file(req->file);
	if (unlikely(!sock))
		return -ENOTSOCK;

	if (req_has_async_data(req)) {
		kmsg = req->async_data;
	} else {
		ret = io_recvmsg_copy_hdr(req, &iomsg);
		if (ret)
			return ret;
		kmsg = &iomsg;
	}

	if (req->flags & REQ_F_BUFFER_SELECT) {
		kbuf = io_recv_buffer_select(req, issue_flags);
		if (IS_ERR(kbuf))
			return PTR_ERR(kbuf);
		kmsg->fast_iov[0].iov_base = u64_to_user_ptr(kbuf->addr);
		kmsg->fast_iov[0].iov_len = req->sr_msg.len;
		iov_iter_init(&kmsg->msg.msg_iter, READ, kmsg->fast_iov,
				1, req->sr_msg.len);
	}

	flags = req->sr_msg.msg_flags;
	if (force_nonblock)
		flags |= MSG_DONTWAIT;
	if (flags & MSG_WAITALL)
		min_ret = iov_iter_count(&kmsg->msg.msg_iter);

	ret = __sys_recvmsg_sock(sock, &kmsg->msg, req->sr_msg.umsg,
					kmsg->uaddr, flags);
	if (ret < min_ret) {
		if (ret == -EAGAIN && force_nonblock)
			return io_setup_async_msg(req, kmsg);
		if (ret == -ERESTARTSYS)
			ret = -EINTR;
		req_set_fail(req);
	} else if ((flags & MSG_WAITALL) && (kmsg->msg.msg_flags & (MSG_TRUNC | MSG_CTRUNC))) {
		req_set_fail(req);
	}

	/* fast path, check for non-NULL to avoid function call */
	if (kmsg->free_iov)
		kfree(kmsg->free_iov);
	req->flags &= ~REQ_F_NEED_CLEANUP;
	__io_req_complete(req, issue_flags, ret, io_put_kbuf(req));
	return 0;
}

static int io_recv(struct io_kiocb *req, unsigned int issue_flags)
{
	struct io_buffer *kbuf;
	struct io_sr_msg *sr = &req->sr_msg;
	struct msghdr msg;
	void __user *buf = sr->buf;
	struct socket *sock;
	struct iovec iov;
	unsigned flags;
	int ret, min_ret = 0;
	bool force_nonblock = issue_flags & IO_URING_F_NONBLOCK;

	sock = sock_from_file(req->file);
	if (unlikely(!sock))
		return -ENOTSOCK;

	if (req->flags & REQ_F_BUFFER_SELECT) {
		kbuf = io_recv_buffer_select(req, issue_flags);
		if (IS_ERR(kbuf))
			return PTR_ERR(kbuf);
		buf = u64_to_user_ptr(kbuf->addr);
	}

	ret = import_single_range(READ, buf, sr->len, &iov, &msg.msg_iter);
	if (unlikely(ret))
		goto out_free;

	msg.msg_name = NULL;
	msg.msg_control = NULL;
	msg.msg_controllen = 0;
	msg.msg_namelen = 0;
	msg.msg_iocb = NULL;
	msg.msg_flags = 0;

	flags = req->sr_msg.msg_flags;
	if (force_nonblock)
		flags |= MSG_DONTWAIT;
	if (flags & MSG_WAITALL)
		min_ret = iov_iter_count(&msg.msg_iter);

	ret = sock_recvmsg(sock, &msg, flags);
<<<<<<< HEAD
out_free:
	if (ret < min_ret) {
		if (ret == -EAGAIN && force_nonblock)
			return -EAGAIN;
		if (ret == -ERESTARTSYS)
			ret = -EINTR;
		req_set_fail(req);
	} else if ((flags & MSG_WAITALL) && (msg.msg_flags & (MSG_TRUNC | MSG_CTRUNC))) {
		req_set_fail(req);
	}

=======
	if (ret < min_ret) {
		if (ret == -EAGAIN && force_nonblock)
			return -EAGAIN;
		if (ret == -ERESTARTSYS)
			ret = -EINTR;
		req_set_fail(req);
	} else if ((flags & MSG_WAITALL) && (msg.msg_flags & (MSG_TRUNC | MSG_CTRUNC))) {
out_free:
		req_set_fail(req);
	}
>>>>>>> ed9f4f96
	__io_req_complete(req, issue_flags, ret, io_put_kbuf(req));
	return 0;
}

static int io_accept_prep(struct io_kiocb *req, const struct io_uring_sqe *sqe)
{
	struct io_accept *accept = &req->accept;

	if (unlikely(req->ctx->flags & IORING_SETUP_IOPOLL))
		return -EINVAL;
	if (sqe->ioprio || sqe->len || sqe->buf_index)
		return -EINVAL;

	accept->addr = u64_to_user_ptr(READ_ONCE(sqe->addr));
	accept->addr_len = u64_to_user_ptr(READ_ONCE(sqe->addr2));
	accept->flags = READ_ONCE(sqe->accept_flags);
	accept->nofile = rlimit(RLIMIT_NOFILE);

	accept->file_slot = READ_ONCE(sqe->file_index);
	if (accept->file_slot && ((req->open.how.flags & O_CLOEXEC) ||
				  (accept->flags & SOCK_CLOEXEC)))
		return -EINVAL;
	if (accept->flags & ~(SOCK_CLOEXEC | SOCK_NONBLOCK))
		return -EINVAL;
	if (SOCK_NONBLOCK != O_NONBLOCK && (accept->flags & SOCK_NONBLOCK))
		accept->flags = (accept->flags & ~SOCK_NONBLOCK) | O_NONBLOCK;
	return 0;
}

static int io_accept(struct io_kiocb *req, unsigned int issue_flags)
{
	struct io_accept *accept = &req->accept;
	bool force_nonblock = issue_flags & IO_URING_F_NONBLOCK;
	unsigned int file_flags = force_nonblock ? O_NONBLOCK : 0;
	bool fixed = !!accept->file_slot;
	struct file *file;
	int ret, fd;

	if (req->file->f_flags & O_NONBLOCK)
		req->flags |= REQ_F_NOWAIT;

	if (!fixed) {
		fd = __get_unused_fd_flags(accept->flags, accept->nofile);
		if (unlikely(fd < 0))
			return fd;
	}
	file = do_accept(req->file, file_flags, accept->addr, accept->addr_len,
			 accept->flags);
	if (IS_ERR(file)) {
		if (!fixed)
			put_unused_fd(fd);
		ret = PTR_ERR(file);
		if (ret == -EAGAIN && force_nonblock)
			return -EAGAIN;
		if (ret == -ERESTARTSYS)
			ret = -EINTR;
		req_set_fail(req);
	} else if (!fixed) {
		fd_install(fd, file);
		ret = fd;
	} else {
		ret = io_install_fixed_file(req, file, issue_flags,
					    accept->file_slot - 1);
	}
	__io_req_complete(req, issue_flags, ret, 0);
	return 0;
}

static int io_connect_prep_async(struct io_kiocb *req)
{
	struct io_async_connect *io = req->async_data;
	struct io_connect *conn = &req->connect;

	return move_addr_to_kernel(conn->addr, conn->addr_len, &io->address);
}

static int io_connect_prep(struct io_kiocb *req, const struct io_uring_sqe *sqe)
{
	struct io_connect *conn = &req->connect;

	if (unlikely(req->ctx->flags & IORING_SETUP_IOPOLL))
		return -EINVAL;
	if (sqe->ioprio || sqe->len || sqe->buf_index || sqe->rw_flags ||
	    sqe->splice_fd_in)
		return -EINVAL;

	conn->addr = u64_to_user_ptr(READ_ONCE(sqe->addr));
	conn->addr_len =  READ_ONCE(sqe->addr2);
	return 0;
}

static int io_connect(struct io_kiocb *req, unsigned int issue_flags)
{
	struct io_async_connect __io, *io;
	unsigned file_flags;
	int ret;
	bool force_nonblock = issue_flags & IO_URING_F_NONBLOCK;

	if (req_has_async_data(req)) {
		io = req->async_data;
	} else {
		ret = move_addr_to_kernel(req->connect.addr,
						req->connect.addr_len,
						&__io.address);
		if (ret)
			goto out;
		io = &__io;
	}

	file_flags = force_nonblock ? O_NONBLOCK : 0;

	ret = __sys_connect_file(req->file, &io->address,
					req->connect.addr_len, file_flags);
	if ((ret == -EAGAIN || ret == -EINPROGRESS) && force_nonblock) {
		if (req_has_async_data(req))
			return -EAGAIN;
		if (io_alloc_async_data(req)) {
			ret = -ENOMEM;
			goto out;
		}
		memcpy(req->async_data, &__io, sizeof(__io));
		return -EAGAIN;
	}
	if (ret == -ERESTARTSYS)
		ret = -EINTR;
out:
	if (ret < 0)
		req_set_fail(req);
	__io_req_complete(req, issue_flags, ret, 0);
	return 0;
}
#else /* !CONFIG_NET */
#define IO_NETOP_FN(op)							\
static int io_##op(struct io_kiocb *req, unsigned int issue_flags)	\
{									\
	return -EOPNOTSUPP;						\
}

#define IO_NETOP_PREP(op)						\
IO_NETOP_FN(op)								\
static int io_##op##_prep(struct io_kiocb *req, const struct io_uring_sqe *sqe) \
{									\
	return -EOPNOTSUPP;						\
}									\

#define IO_NETOP_PREP_ASYNC(op)						\
IO_NETOP_PREP(op)							\
static int io_##op##_prep_async(struct io_kiocb *req)			\
{									\
	return -EOPNOTSUPP;						\
}

IO_NETOP_PREP_ASYNC(sendmsg);
IO_NETOP_PREP_ASYNC(recvmsg);
IO_NETOP_PREP_ASYNC(connect);
IO_NETOP_PREP(accept);
IO_NETOP_FN(send);
IO_NETOP_FN(recv);
#endif /* CONFIG_NET */

struct io_poll_table {
	struct poll_table_struct pt;
	struct io_kiocb *req;
	int nr_entries;
	int error;
};

#define IO_POLL_CANCEL_FLAG	BIT(31)
#define IO_POLL_REF_MASK	((1u << 20)-1)

/*
 * If refs part of ->poll_refs (see IO_POLL_REF_MASK) is 0, it's free. We can
 * bump it and acquire ownership. It's disallowed to modify requests while not
 * owning it, that prevents from races for enqueueing task_work's and b/w
 * arming poll and wakeups.
 */
static inline bool io_poll_get_ownership(struct io_kiocb *req)
{
	return !(atomic_fetch_inc(&req->poll_refs) & IO_POLL_REF_MASK);
}

static void io_poll_mark_cancelled(struct io_kiocb *req)
{
	atomic_or(IO_POLL_CANCEL_FLAG, &req->poll_refs);
}

static struct io_poll_iocb *io_poll_get_double(struct io_kiocb *req)
{
	/* pure poll stashes this in ->async_data, poll driven retry elsewhere */
	if (req->opcode == IORING_OP_POLL_ADD)
		return req->async_data;
	return req->apoll->double_poll;
}

static struct io_poll_iocb *io_poll_get_single(struct io_kiocb *req)
{
	if (req->opcode == IORING_OP_POLL_ADD)
		return &req->poll;
	return &req->apoll->poll;
}

static void io_poll_req_insert(struct io_kiocb *req)
{
	struct io_ring_ctx *ctx = req->ctx;
	struct hlist_head *list;

	list = &ctx->cancel_hash[hash_long(req->user_data, ctx->cancel_hash_bits)];
	hlist_add_head(&req->hash_node, list);
}

static void io_init_poll_iocb(struct io_poll_iocb *poll, __poll_t events,
			      wait_queue_func_t wake_func)
{
	poll->head = NULL;
#define IO_POLL_UNMASK	(EPOLLERR|EPOLLHUP|EPOLLNVAL|EPOLLRDHUP)
	/* mask in events that we always want/need */
	poll->events = events | IO_POLL_UNMASK;
	INIT_LIST_HEAD(&poll->wait.entry);
	init_waitqueue_func_entry(&poll->wait, wake_func);
}

static inline void io_poll_remove_entry(struct io_poll_iocb *poll)
{
	struct wait_queue_head *head = smp_load_acquire(&poll->head);

	if (head) {
		spin_lock_irq(&head->lock);
		list_del_init(&poll->wait.entry);
		poll->head = NULL;
		spin_unlock_irq(&head->lock);
	}
}

static void io_poll_remove_entries(struct io_kiocb *req)
{
	struct io_poll_iocb *poll = io_poll_get_single(req);
	struct io_poll_iocb *poll_double = io_poll_get_double(req);

	/*
	 * While we hold the waitqueue lock and the waitqueue is nonempty,
	 * wake_up_pollfree() will wait for us.  However, taking the waitqueue
	 * lock in the first place can race with the waitqueue being freed.
	 *
	 * We solve this as eventpoll does: by taking advantage of the fact that
	 * all users of wake_up_pollfree() will RCU-delay the actual free.  If
	 * we enter rcu_read_lock() and see that the pointer to the queue is
	 * non-NULL, we can then lock it without the memory being freed out from
	 * under us.
	 *
	 * Keep holding rcu_read_lock() as long as we hold the queue lock, in
	 * case the caller deletes the entry from the queue, leaving it empty.
	 * In that case, only RCU prevents the queue memory from being freed.
	 */
	rcu_read_lock();
	io_poll_remove_entry(poll);
	if (poll_double)
		io_poll_remove_entry(poll_double);
	rcu_read_unlock();
}

/*
 * All poll tw should go through this. Checks for poll events, manages
 * references, does rewait, etc.
 *
 * Returns a negative error on failure. >0 when no action require, which is
 * either spurious wakeup or multishot CQE is served. 0 when it's done with
 * the request, then the mask is stored in req->result.
 */
static int io_poll_check_events(struct io_kiocb *req)
{
	struct io_ring_ctx *ctx = req->ctx;
	struct io_poll_iocb *poll = io_poll_get_single(req);
	int v;

	/* req->task == current here, checking PF_EXITING is safe */
	if (unlikely(req->task->flags & PF_EXITING))
		io_poll_mark_cancelled(req);

	do {
		v = atomic_read(&req->poll_refs);
<<<<<<< HEAD

		/* tw handler should be the owner, and so have some references */
		if (WARN_ON_ONCE(!(v & IO_POLL_REF_MASK)))
			return 0;
		if (v & IO_POLL_CANCEL_FLAG)
			return -ECANCELED;

		if (!req->result) {
			struct poll_table_struct pt = { ._key = poll->events };

=======

		/* tw handler should be the owner, and so have some references */
		if (WARN_ON_ONCE(!(v & IO_POLL_REF_MASK)))
			return 0;
		if (v & IO_POLL_CANCEL_FLAG)
			return -ECANCELED;

		if (!req->result) {
			struct poll_table_struct pt = { ._key = poll->events };

>>>>>>> ed9f4f96
			req->result = vfs_poll(req->file, &pt) & poll->events;
		}

		/* multishot, just fill an CQE and proceed */
		if (req->result && !(poll->events & EPOLLONESHOT)) {
			__poll_t mask = mangle_poll(req->result & poll->events);
			bool filled;

			spin_lock(&ctx->completion_lock);
			filled = io_fill_cqe_aux(ctx, req->user_data, mask,
						 IORING_CQE_F_MORE);
			io_commit_cqring(ctx);
			spin_unlock(&ctx->completion_lock);
			if (unlikely(!filled))
				return -ECANCELED;
			io_cqring_ev_posted(ctx);
		} else if (req->result) {
			return 0;
		}

		/*
		 * Release all references, retry if someone tried to restart
		 * task_work while we were executing it.
		 */
	} while (atomic_sub_return(v & IO_POLL_REF_MASK, &req->poll_refs));

	return 1;
}

static void io_poll_task_func(struct io_kiocb *req, bool *locked)
{
	struct io_ring_ctx *ctx = req->ctx;
	int ret;

	ret = io_poll_check_events(req);
	if (ret > 0)
		return;

	if (!ret) {
		req->result = mangle_poll(req->result & req->poll.events);
	} else {
		req->result = ret;
		req_set_fail(req);
	}

	io_poll_remove_entries(req);
	spin_lock(&ctx->completion_lock);
	hash_del(&req->hash_node);
	__io_req_complete_post(req, req->result, 0);
	io_commit_cqring(ctx);
	spin_unlock(&ctx->completion_lock);
	io_cqring_ev_posted(ctx);
<<<<<<< HEAD
}

static void io_apoll_task_func(struct io_kiocb *req, bool *locked)
{
	struct io_ring_ctx *ctx = req->ctx;
	int ret;

	ret = io_poll_check_events(req);
	if (ret > 0)
		return;

	io_poll_remove_entries(req);
	spin_lock(&ctx->completion_lock);
	hash_del(&req->hash_node);
	spin_unlock(&ctx->completion_lock);

	if (!ret)
		io_req_task_submit(req, locked);
	else
		io_req_complete_failed(req, ret);
}

=======
}

static void io_apoll_task_func(struct io_kiocb *req, bool *locked)
{
	struct io_ring_ctx *ctx = req->ctx;
	int ret;

	ret = io_poll_check_events(req);
	if (ret > 0)
		return;

	io_poll_remove_entries(req);
	spin_lock(&ctx->completion_lock);
	hash_del(&req->hash_node);
	spin_unlock(&ctx->completion_lock);

	if (!ret)
		io_req_task_submit(req, locked);
	else
		io_req_complete_failed(req, ret);
}

>>>>>>> ed9f4f96
static void __io_poll_execute(struct io_kiocb *req, int mask)
{
	req->result = mask;
	if (req->opcode == IORING_OP_POLL_ADD)
		req->io_task_work.func = io_poll_task_func;
	else
		req->io_task_work.func = io_apoll_task_func;

	trace_io_uring_task_add(req->ctx, req->opcode, req->user_data, mask);
	io_req_task_work_add(req, false);
}

static inline void io_poll_execute(struct io_kiocb *req, int res)
{
	if (io_poll_get_ownership(req))
		__io_poll_execute(req, res);
}

static void io_poll_cancel_req(struct io_kiocb *req)
{
	io_poll_mark_cancelled(req);
	/* kick tw, which should complete the request */
	io_poll_execute(req, 0);
}

static int io_poll_wake(struct wait_queue_entry *wait, unsigned mode, int sync,
			void *key)
{
	struct io_kiocb *req = wait->private;
	struct io_poll_iocb *poll = container_of(wait, struct io_poll_iocb,
						 wait);
	__poll_t mask = key_to_poll(key);

	if (unlikely(mask & POLLFREE)) {
		io_poll_mark_cancelled(req);
		/* we have to kick tw in case it's not already */
		io_poll_execute(req, 0);

		/*
		 * If the waitqueue is being freed early but someone is already
		 * holds ownership over it, we have to tear down the request as
		 * best we can. That means immediately removing the request from
		 * its waitqueue and preventing all further accesses to the
		 * waitqueue via the request.
		 */
		list_del_init(&poll->wait.entry);
<<<<<<< HEAD

		/*
		 * Careful: this *must* be the last step, since as soon
		 * as req->head is NULL'ed out, the request can be
		 * completed and freed, since aio_poll_complete_work()
		 * will no longer need to take the waitqueue lock.
		 */
		smp_store_release(&poll->head, NULL);
		return 1;
	}

=======

		/*
		 * Careful: this *must* be the last step, since as soon
		 * as req->head is NULL'ed out, the request can be
		 * completed and freed, since aio_poll_complete_work()
		 * will no longer need to take the waitqueue lock.
		 */
		smp_store_release(&poll->head, NULL);
		return 1;
	}

>>>>>>> ed9f4f96
	/* for instances that support it check for an event match first */
	if (mask && !(mask & poll->events))
		return 0;

	if (io_poll_get_ownership(req)) {
		/* optional, saves extra locking for removal in tw handler */
		if (mask && poll->events & EPOLLONESHOT) {
			list_del_init(&poll->wait.entry);
			poll->head = NULL;
		}
		__io_poll_execute(req, mask);
	}
	return 1;
}

static void __io_queue_proc(struct io_poll_iocb *poll, struct io_poll_table *pt,
			    struct wait_queue_head *head,
			    struct io_poll_iocb **poll_ptr)
{
	struct io_kiocb *req = pt->req;

	/*
	 * The file being polled uses multiple waitqueues for poll handling
	 * (e.g. one for read, one for write). Setup a separate io_poll_iocb
	 * if this happens.
	 */
	if (unlikely(pt->nr_entries)) {
		struct io_poll_iocb *first = poll;

		/* double add on the same waitqueue head, ignore */
		if (first->head == head)
			return;
		/* already have a 2nd entry, fail a third attempt */
		if (*poll_ptr) {
			if ((*poll_ptr)->head == head)
				return;
			pt->error = -EINVAL;
			return;
		}

		poll = kmalloc(sizeof(*poll), GFP_ATOMIC);
		if (!poll) {
			pt->error = -ENOMEM;
			return;
		}
		io_init_poll_iocb(poll, first->events, first->wait.func);
		*poll_ptr = poll;
		if (req->opcode == IORING_OP_POLL_ADD)
			req->flags |= REQ_F_ASYNC_DATA;
	}

	pt->nr_entries++;
	poll->head = head;
	poll->wait.private = req;

	if (poll->events & EPOLLEXCLUSIVE)
		add_wait_queue_exclusive(head, &poll->wait);
	else
		add_wait_queue(head, &poll->wait);
}

static void io_poll_queue_proc(struct file *file, struct wait_queue_head *head,
			       struct poll_table_struct *p)
{
	struct io_poll_table *pt = container_of(p, struct io_poll_table, pt);

	__io_queue_proc(&pt->req->poll, pt, head,
			(struct io_poll_iocb **) &pt->req->async_data);
}

static int __io_arm_poll_handler(struct io_kiocb *req,
				 struct io_poll_iocb *poll,
				 struct io_poll_table *ipt, __poll_t mask)
{
	struct io_ring_ctx *ctx = req->ctx;
	int v;

	INIT_HLIST_NODE(&req->hash_node);
	io_init_poll_iocb(poll, mask, io_poll_wake);
	poll->file = req->file;
	poll->wait.private = req;

	ipt->pt._key = mask;
	ipt->req = req;
	ipt->error = 0;
	ipt->nr_entries = 0;

	/*
	 * Take the ownership to delay any tw execution up until we're done
	 * with poll arming. see io_poll_get_ownership().
	 */
	atomic_set(&req->poll_refs, 1);
	mask = vfs_poll(req->file, &ipt->pt) & poll->events;

	if (mask && (poll->events & EPOLLONESHOT)) {
		io_poll_remove_entries(req);
		/* no one else has access to the req, forget about the ref */
		return mask;
	}
	if (!mask && unlikely(ipt->error || !ipt->nr_entries)) {
		io_poll_remove_entries(req);
		if (!ipt->error)
			ipt->error = -EINVAL;
		return 0;
	}

	spin_lock(&ctx->completion_lock);
	io_poll_req_insert(req);
	spin_unlock(&ctx->completion_lock);

	if (mask) {
		/* can't multishot if failed, just queue the event we've got */
		if (unlikely(ipt->error || !ipt->nr_entries))
			poll->events |= EPOLLONESHOT;
		__io_poll_execute(req, mask);
		return 0;
	}

	/*
	 * Release ownership. If someone tried to queue a tw while it was
	 * locked, kick it off for them.
	 */
	v = atomic_dec_return(&req->poll_refs);
	if (unlikely(v & IO_POLL_REF_MASK))
		__io_poll_execute(req, 0);
	return 0;
}

static void io_async_queue_proc(struct file *file, struct wait_queue_head *head,
			       struct poll_table_struct *p)
{
	struct io_poll_table *pt = container_of(p, struct io_poll_table, pt);
	struct async_poll *apoll = pt->req->apoll;

	__io_queue_proc(&apoll->poll, pt, head, &apoll->double_poll);
}

enum {
	IO_APOLL_OK,
	IO_APOLL_ABORTED,
	IO_APOLL_READY
};

static int io_arm_poll_handler(struct io_kiocb *req)
{
	const struct io_op_def *def = &io_op_defs[req->opcode];
	struct io_ring_ctx *ctx = req->ctx;
	struct async_poll *apoll;
	struct io_poll_table ipt;
	__poll_t mask = EPOLLONESHOT | POLLERR | POLLPRI;
	int ret;

	if (!def->pollin && !def->pollout)
		return IO_APOLL_ABORTED;
	if (!file_can_poll(req->file) || (req->flags & REQ_F_POLLED))
		return IO_APOLL_ABORTED;

	if (def->pollin) {
		mask |= POLLIN | POLLRDNORM;

		/* If reading from MSG_ERRQUEUE using recvmsg, ignore POLLIN */
		if ((req->opcode == IORING_OP_RECVMSG) &&
		    (req->sr_msg.msg_flags & MSG_ERRQUEUE))
			mask &= ~POLLIN;
	} else {
		mask |= POLLOUT | POLLWRNORM;
	}

	apoll = kmalloc(sizeof(*apoll), GFP_ATOMIC);
	if (unlikely(!apoll))
		return IO_APOLL_ABORTED;
	apoll->double_poll = NULL;
	req->apoll = apoll;
	req->flags |= REQ_F_POLLED;
	ipt.pt._qproc = io_async_queue_proc;

	ret = __io_arm_poll_handler(req, &apoll->poll, &ipt, mask);
	if (ret || ipt.error)
		return ret ? IO_APOLL_READY : IO_APOLL_ABORTED;

	trace_io_uring_poll_arm(ctx, req, req->opcode, req->user_data,
				mask, apoll->poll.events);
	return IO_APOLL_OK;
}

/*
 * Returns true if we found and killed one or more poll requests
 */
static __cold bool io_poll_remove_all(struct io_ring_ctx *ctx,
				      struct task_struct *tsk, bool cancel_all)
{
	struct hlist_node *tmp;
	struct io_kiocb *req;
	bool found = false;
	int i;

	spin_lock(&ctx->completion_lock);
	for (i = 0; i < (1U << ctx->cancel_hash_bits); i++) {
		struct hlist_head *list;

		list = &ctx->cancel_hash[i];
		hlist_for_each_entry_safe(req, tmp, list, hash_node) {
			if (io_match_task_safe(req, tsk, cancel_all)) {
				io_poll_cancel_req(req);
				found = true;
			}
		}
	}
	spin_unlock(&ctx->completion_lock);
	return found;
}

static struct io_kiocb *io_poll_find(struct io_ring_ctx *ctx, __u64 sqe_addr,
				     bool poll_only)
	__must_hold(&ctx->completion_lock)
{
	struct hlist_head *list;
	struct io_kiocb *req;

	list = &ctx->cancel_hash[hash_long(sqe_addr, ctx->cancel_hash_bits)];
	hlist_for_each_entry(req, list, hash_node) {
		if (sqe_addr != req->user_data)
			continue;
		if (poll_only && req->opcode != IORING_OP_POLL_ADD)
			continue;
		return req;
	}
	return NULL;
}

static bool io_poll_disarm(struct io_kiocb *req)
	__must_hold(&ctx->completion_lock)
{
	if (!io_poll_get_ownership(req))
		return false;
	io_poll_remove_entries(req);
	hash_del(&req->hash_node);
	return true;
}

static int io_poll_cancel(struct io_ring_ctx *ctx, __u64 sqe_addr,
			  bool poll_only)
	__must_hold(&ctx->completion_lock)
{
	struct io_kiocb *req = io_poll_find(ctx, sqe_addr, poll_only);

	if (!req)
		return -ENOENT;
	io_poll_cancel_req(req);
	return 0;
}

static __poll_t io_poll_parse_events(const struct io_uring_sqe *sqe,
				     unsigned int flags)
{
	u32 events;

	events = READ_ONCE(sqe->poll32_events);
#ifdef __BIG_ENDIAN
	events = swahw32(events);
#endif
	if (!(flags & IORING_POLL_ADD_MULTI))
		events |= EPOLLONESHOT;
	return demangle_poll(events) | (events & (EPOLLEXCLUSIVE|EPOLLONESHOT));
}

static int io_poll_update_prep(struct io_kiocb *req,
			       const struct io_uring_sqe *sqe)
{
	struct io_poll_update *upd = &req->poll_update;
	u32 flags;

	if (unlikely(req->ctx->flags & IORING_SETUP_IOPOLL))
		return -EINVAL;
	if (sqe->ioprio || sqe->buf_index || sqe->splice_fd_in)
		return -EINVAL;
	flags = READ_ONCE(sqe->len);
	if (flags & ~(IORING_POLL_UPDATE_EVENTS | IORING_POLL_UPDATE_USER_DATA |
		      IORING_POLL_ADD_MULTI))
		return -EINVAL;
	/* meaningless without update */
	if (flags == IORING_POLL_ADD_MULTI)
		return -EINVAL;

	upd->old_user_data = READ_ONCE(sqe->addr);
	upd->update_events = flags & IORING_POLL_UPDATE_EVENTS;
	upd->update_user_data = flags & IORING_POLL_UPDATE_USER_DATA;

	upd->new_user_data = READ_ONCE(sqe->off);
	if (!upd->update_user_data && upd->new_user_data)
		return -EINVAL;
	if (upd->update_events)
		upd->events = io_poll_parse_events(sqe, flags);
	else if (sqe->poll32_events)
		return -EINVAL;

	return 0;
}

static int io_poll_add_prep(struct io_kiocb *req, const struct io_uring_sqe *sqe)
{
	struct io_poll_iocb *poll = &req->poll;
	u32 flags;

	if (unlikely(req->ctx->flags & IORING_SETUP_IOPOLL))
		return -EINVAL;
	if (sqe->ioprio || sqe->buf_index || sqe->off || sqe->addr)
		return -EINVAL;
	flags = READ_ONCE(sqe->len);
	if (flags & ~IORING_POLL_ADD_MULTI)
		return -EINVAL;
	if ((flags & IORING_POLL_ADD_MULTI) && (req->flags & REQ_F_CQE_SKIP))
		return -EINVAL;

	io_req_set_refcount(req);
	poll->events = io_poll_parse_events(sqe, flags);
	return 0;
}

static int io_poll_add(struct io_kiocb *req, unsigned int issue_flags)
{
	struct io_poll_iocb *poll = &req->poll;
	struct io_poll_table ipt;
	int ret;

	ipt.pt._qproc = io_poll_queue_proc;

	ret = __io_arm_poll_handler(req, &req->poll, &ipt, poll->events);
	ret = ret ?: ipt.error;
	if (ret)
		__io_req_complete(req, issue_flags, ret, 0);
	return 0;
}

static int io_poll_update(struct io_kiocb *req, unsigned int issue_flags)
{
	struct io_ring_ctx *ctx = req->ctx;
	struct io_kiocb *preq;
	int ret2, ret = 0;
	bool locked;

	spin_lock(&ctx->completion_lock);
	preq = io_poll_find(ctx, req->poll_update.old_user_data, true);
	if (!preq || !io_poll_disarm(preq)) {
		spin_unlock(&ctx->completion_lock);
		ret = preq ? -EALREADY : -ENOENT;
		goto out;
	}
	spin_unlock(&ctx->completion_lock);

	if (req->poll_update.update_events || req->poll_update.update_user_data) {
		/* only mask one event flags, keep behavior flags */
		if (req->poll_update.update_events) {
			preq->poll.events &= ~0xffff;
			preq->poll.events |= req->poll_update.events & 0xffff;
			preq->poll.events |= IO_POLL_UNMASK;
		}
		if (req->poll_update.update_user_data)
			preq->user_data = req->poll_update.new_user_data;

		ret2 = io_poll_add(preq, issue_flags);
		/* successfully updated, don't complete poll request */
		if (!ret2)
			goto out;
	}

	req_set_fail(preq);
	preq->result = -ECANCELED;
	locked = !(issue_flags & IO_URING_F_UNLOCKED);
	io_req_task_complete(preq, &locked);
out:
	if (ret < 0)
		req_set_fail(req);
	/* complete update request, we're done with it */
	__io_req_complete(req, issue_flags, ret, 0);
	return 0;
}

static enum hrtimer_restart io_timeout_fn(struct hrtimer *timer)
{
	struct io_timeout_data *data = container_of(timer,
						struct io_timeout_data, timer);
	struct io_kiocb *req = data->req;
	struct io_ring_ctx *ctx = req->ctx;
	unsigned long flags;

	spin_lock_irqsave(&ctx->timeout_lock, flags);
	list_del_init(&req->timeout.list);
	atomic_set(&req->ctx->cq_timeouts,
		atomic_read(&req->ctx->cq_timeouts) + 1);
	spin_unlock_irqrestore(&ctx->timeout_lock, flags);

	if (!(data->flags & IORING_TIMEOUT_ETIME_SUCCESS))
		req_set_fail(req);

	req->result = -ETIME;
	req->io_task_work.func = io_req_task_complete;
	io_req_task_work_add(req, false);
	return HRTIMER_NORESTART;
}

static struct io_kiocb *io_timeout_extract(struct io_ring_ctx *ctx,
					   __u64 user_data)
	__must_hold(&ctx->timeout_lock)
{
	struct io_timeout_data *io;
	struct io_kiocb *req;
	bool found = false;

	list_for_each_entry(req, &ctx->timeout_list, timeout.list) {
		found = user_data == req->user_data;
		if (found)
			break;
	}
	if (!found)
		return ERR_PTR(-ENOENT);

	io = req->async_data;
	if (hrtimer_try_to_cancel(&io->timer) == -1)
		return ERR_PTR(-EALREADY);
	list_del_init(&req->timeout.list);
	return req;
}

static int io_timeout_cancel(struct io_ring_ctx *ctx, __u64 user_data)
	__must_hold(&ctx->completion_lock)
	__must_hold(&ctx->timeout_lock)
{
	struct io_kiocb *req = io_timeout_extract(ctx, user_data);

	if (IS_ERR(req))
		return PTR_ERR(req);

	req_set_fail(req);
	io_fill_cqe_req(req, -ECANCELED, 0);
	io_put_req_deferred(req);
	return 0;
}

static clockid_t io_timeout_get_clock(struct io_timeout_data *data)
{
	switch (data->flags & IORING_TIMEOUT_CLOCK_MASK) {
	case IORING_TIMEOUT_BOOTTIME:
		return CLOCK_BOOTTIME;
	case IORING_TIMEOUT_REALTIME:
		return CLOCK_REALTIME;
	default:
		/* can't happen, vetted at prep time */
		WARN_ON_ONCE(1);
		fallthrough;
	case 0:
		return CLOCK_MONOTONIC;
	}
}

static int io_linked_timeout_update(struct io_ring_ctx *ctx, __u64 user_data,
				    struct timespec64 *ts, enum hrtimer_mode mode)
	__must_hold(&ctx->timeout_lock)
{
	struct io_timeout_data *io;
	struct io_kiocb *req;
	bool found = false;

	list_for_each_entry(req, &ctx->ltimeout_list, timeout.list) {
		found = user_data == req->user_data;
		if (found)
			break;
	}
	if (!found)
		return -ENOENT;

	io = req->async_data;
	if (hrtimer_try_to_cancel(&io->timer) == -1)
		return -EALREADY;
	hrtimer_init(&io->timer, io_timeout_get_clock(io), mode);
	io->timer.function = io_link_timeout_fn;
	hrtimer_start(&io->timer, timespec64_to_ktime(*ts), mode);
	return 0;
}

static int io_timeout_update(struct io_ring_ctx *ctx, __u64 user_data,
			     struct timespec64 *ts, enum hrtimer_mode mode)
	__must_hold(&ctx->timeout_lock)
{
	struct io_kiocb *req = io_timeout_extract(ctx, user_data);
	struct io_timeout_data *data;

	if (IS_ERR(req))
		return PTR_ERR(req);

	req->timeout.off = 0; /* noseq */
	data = req->async_data;
	list_add_tail(&req->timeout.list, &ctx->timeout_list);
	hrtimer_init(&data->timer, io_timeout_get_clock(data), mode);
	data->timer.function = io_timeout_fn;
	hrtimer_start(&data->timer, timespec64_to_ktime(*ts), mode);
	return 0;
}

static int io_timeout_remove_prep(struct io_kiocb *req,
				  const struct io_uring_sqe *sqe)
{
	struct io_timeout_rem *tr = &req->timeout_rem;

	if (unlikely(req->ctx->flags & IORING_SETUP_IOPOLL))
		return -EINVAL;
	if (unlikely(req->flags & (REQ_F_FIXED_FILE | REQ_F_BUFFER_SELECT)))
		return -EINVAL;
	if (sqe->ioprio || sqe->buf_index || sqe->len || sqe->splice_fd_in)
		return -EINVAL;

	tr->ltimeout = false;
	tr->addr = READ_ONCE(sqe->addr);
	tr->flags = READ_ONCE(sqe->timeout_flags);
	if (tr->flags & IORING_TIMEOUT_UPDATE_MASK) {
		if (hweight32(tr->flags & IORING_TIMEOUT_CLOCK_MASK) > 1)
			return -EINVAL;
		if (tr->flags & IORING_LINK_TIMEOUT_UPDATE)
			tr->ltimeout = true;
		if (tr->flags & ~(IORING_TIMEOUT_UPDATE_MASK|IORING_TIMEOUT_ABS))
			return -EINVAL;
		if (get_timespec64(&tr->ts, u64_to_user_ptr(sqe->addr2)))
			return -EFAULT;
		if (tr->ts.tv_sec < 0 || tr->ts.tv_nsec < 0)
			return -EINVAL;
	} else if (tr->flags) {
		/* timeout removal doesn't support flags */
		return -EINVAL;
	}

	return 0;
}

static inline enum hrtimer_mode io_translate_timeout_mode(unsigned int flags)
{
	return (flags & IORING_TIMEOUT_ABS) ? HRTIMER_MODE_ABS
					    : HRTIMER_MODE_REL;
}

/*
 * Remove or update an existing timeout command
 */
static int io_timeout_remove(struct io_kiocb *req, unsigned int issue_flags)
{
	struct io_timeout_rem *tr = &req->timeout_rem;
	struct io_ring_ctx *ctx = req->ctx;
	int ret;

	if (!(req->timeout_rem.flags & IORING_TIMEOUT_UPDATE)) {
		spin_lock(&ctx->completion_lock);
		spin_lock_irq(&ctx->timeout_lock);
		ret = io_timeout_cancel(ctx, tr->addr);
		spin_unlock_irq(&ctx->timeout_lock);
		spin_unlock(&ctx->completion_lock);
	} else {
		enum hrtimer_mode mode = io_translate_timeout_mode(tr->flags);

		spin_lock_irq(&ctx->timeout_lock);
		if (tr->ltimeout)
			ret = io_linked_timeout_update(ctx, tr->addr, &tr->ts, mode);
		else
			ret = io_timeout_update(ctx, tr->addr, &tr->ts, mode);
		spin_unlock_irq(&ctx->timeout_lock);
	}

	if (ret < 0)
		req_set_fail(req);
	io_req_complete_post(req, ret, 0);
	return 0;
}

static int io_timeout_prep(struct io_kiocb *req, const struct io_uring_sqe *sqe,
			   bool is_timeout_link)
{
	struct io_timeout_data *data;
	unsigned flags;
	u32 off = READ_ONCE(sqe->off);

	if (unlikely(req->ctx->flags & IORING_SETUP_IOPOLL))
		return -EINVAL;
	if (sqe->ioprio || sqe->buf_index || sqe->len != 1 ||
	    sqe->splice_fd_in)
		return -EINVAL;
	if (off && is_timeout_link)
		return -EINVAL;
	flags = READ_ONCE(sqe->timeout_flags);
	if (flags & ~(IORING_TIMEOUT_ABS | IORING_TIMEOUT_CLOCK_MASK |
		      IORING_TIMEOUT_ETIME_SUCCESS))
		return -EINVAL;
	/* more than one clock specified is invalid, obviously */
	if (hweight32(flags & IORING_TIMEOUT_CLOCK_MASK) > 1)
		return -EINVAL;

	INIT_LIST_HEAD(&req->timeout.list);
	req->timeout.off = off;
	if (unlikely(off && !req->ctx->off_timeout_used))
		req->ctx->off_timeout_used = true;

	if (WARN_ON_ONCE(req_has_async_data(req)))
		return -EFAULT;
	if (io_alloc_async_data(req))
		return -ENOMEM;

	data = req->async_data;
	data->req = req;
	data->flags = flags;

	if (get_timespec64(&data->ts, u64_to_user_ptr(sqe->addr)))
		return -EFAULT;

	if (data->ts.tv_sec < 0 || data->ts.tv_nsec < 0)
		return -EINVAL;

	data->mode = io_translate_timeout_mode(flags);
	hrtimer_init(&data->timer, io_timeout_get_clock(data), data->mode);

	if (is_timeout_link) {
		struct io_submit_link *link = &req->ctx->submit_state.link;

		if (!link->head)
			return -EINVAL;
		if (link->last->opcode == IORING_OP_LINK_TIMEOUT)
			return -EINVAL;
		req->timeout.head = link->last;
		link->last->flags |= REQ_F_ARM_LTIMEOUT;
	}
	return 0;
}

static int io_timeout(struct io_kiocb *req, unsigned int issue_flags)
{
	struct io_ring_ctx *ctx = req->ctx;
	struct io_timeout_data *data = req->async_data;
	struct list_head *entry;
	u32 tail, off = req->timeout.off;

	spin_lock_irq(&ctx->timeout_lock);

	/*
	 * sqe->off holds how many events that need to occur for this
	 * timeout event to be satisfied. If it isn't set, then this is
	 * a pure timeout request, sequence isn't used.
	 */
	if (io_is_timeout_noseq(req)) {
		entry = ctx->timeout_list.prev;
		goto add;
	}

	tail = ctx->cached_cq_tail - atomic_read(&ctx->cq_timeouts);
	req->timeout.target_seq = tail + off;

	/* Update the last seq here in case io_flush_timeouts() hasn't.
	 * This is safe because ->completion_lock is held, and submissions
	 * and completions are never mixed in the same ->completion_lock section.
	 */
	ctx->cq_last_tm_flush = tail;

	/*
	 * Insertion sort, ensuring the first entry in the list is always
	 * the one we need first.
	 */
	list_for_each_prev(entry, &ctx->timeout_list) {
		struct io_kiocb *nxt = list_entry(entry, struct io_kiocb,
						  timeout.list);

		if (io_is_timeout_noseq(nxt))
			continue;
		/* nxt.seq is behind @tail, otherwise would've been completed */
		if (off >= nxt->timeout.target_seq - tail)
			break;
	}
add:
	list_add(&req->timeout.list, entry);
	data->timer.function = io_timeout_fn;
	hrtimer_start(&data->timer, timespec64_to_ktime(data->ts), data->mode);
	spin_unlock_irq(&ctx->timeout_lock);
	return 0;
}

struct io_cancel_data {
	struct io_ring_ctx *ctx;
	u64 user_data;
};

static bool io_cancel_cb(struct io_wq_work *work, void *data)
{
	struct io_kiocb *req = container_of(work, struct io_kiocb, work);
	struct io_cancel_data *cd = data;

	return req->ctx == cd->ctx && req->user_data == cd->user_data;
}

static int io_async_cancel_one(struct io_uring_task *tctx, u64 user_data,
			       struct io_ring_ctx *ctx)
{
	struct io_cancel_data data = { .ctx = ctx, .user_data = user_data, };
	enum io_wq_cancel cancel_ret;
	int ret = 0;

	if (!tctx || !tctx->io_wq)
		return -ENOENT;

	cancel_ret = io_wq_cancel_cb(tctx->io_wq, io_cancel_cb, &data, false);
	switch (cancel_ret) {
	case IO_WQ_CANCEL_OK:
		ret = 0;
		break;
	case IO_WQ_CANCEL_RUNNING:
		ret = -EALREADY;
		break;
	case IO_WQ_CANCEL_NOTFOUND:
		ret = -ENOENT;
		break;
	}

	return ret;
}

static int io_try_cancel_userdata(struct io_kiocb *req, u64 sqe_addr)
{
	struct io_ring_ctx *ctx = req->ctx;
	int ret;

	WARN_ON_ONCE(!io_wq_current_is_worker() && req->task != current);

	ret = io_async_cancel_one(req->task->io_uring, sqe_addr, ctx);
	/*
	 * Fall-through even for -EALREADY, as we may have poll armed
	 * that need unarming.
	 */
	if (!ret)
		return 0;

	spin_lock(&ctx->completion_lock);
	ret = io_poll_cancel(ctx, sqe_addr, false);
	if (ret != -ENOENT)
		goto out;

	spin_lock_irq(&ctx->timeout_lock);
	ret = io_timeout_cancel(ctx, sqe_addr);
	spin_unlock_irq(&ctx->timeout_lock);
out:
	spin_unlock(&ctx->completion_lock);
	return ret;
}

static int io_async_cancel_prep(struct io_kiocb *req,
				const struct io_uring_sqe *sqe)
{
	if (unlikely(req->ctx->flags & IORING_SETUP_IOPOLL))
		return -EINVAL;
	if (unlikely(req->flags & (REQ_F_FIXED_FILE | REQ_F_BUFFER_SELECT)))
		return -EINVAL;
	if (sqe->ioprio || sqe->off || sqe->len || sqe->cancel_flags ||
	    sqe->splice_fd_in)
		return -EINVAL;

	req->cancel.addr = READ_ONCE(sqe->addr);
	return 0;
}

static int io_async_cancel(struct io_kiocb *req, unsigned int issue_flags)
{
	struct io_ring_ctx *ctx = req->ctx;
	u64 sqe_addr = req->cancel.addr;
	bool needs_lock = issue_flags & IO_URING_F_UNLOCKED;
	struct io_tctx_node *node;
	int ret;

	ret = io_try_cancel_userdata(req, sqe_addr);
	if (ret != -ENOENT)
		goto done;

	/* slow path, try all io-wq's */
	io_ring_submit_lock(ctx, needs_lock);
	ret = -ENOENT;
	list_for_each_entry(node, &ctx->tctx_list, ctx_node) {
		struct io_uring_task *tctx = node->task->io_uring;

		ret = io_async_cancel_one(tctx, req->cancel.addr, ctx);
		if (ret != -ENOENT)
			break;
	}
	io_ring_submit_unlock(ctx, needs_lock);
done:
	if (ret < 0)
		req_set_fail(req);
	io_req_complete_post(req, ret, 0);
	return 0;
}

static int io_rsrc_update_prep(struct io_kiocb *req,
				const struct io_uring_sqe *sqe)
{
	if (unlikely(req->flags & (REQ_F_FIXED_FILE | REQ_F_BUFFER_SELECT)))
		return -EINVAL;
	if (sqe->ioprio || sqe->rw_flags || sqe->splice_fd_in)
		return -EINVAL;

	req->rsrc_update.offset = READ_ONCE(sqe->off);
	req->rsrc_update.nr_args = READ_ONCE(sqe->len);
	if (!req->rsrc_update.nr_args)
		return -EINVAL;
	req->rsrc_update.arg = READ_ONCE(sqe->addr);
	return 0;
}

static int io_files_update(struct io_kiocb *req, unsigned int issue_flags)
{
	struct io_ring_ctx *ctx = req->ctx;
	bool needs_lock = issue_flags & IO_URING_F_UNLOCKED;
	struct io_uring_rsrc_update2 up;
	int ret;

	up.offset = req->rsrc_update.offset;
	up.data = req->rsrc_update.arg;
	up.nr = 0;
	up.tags = 0;
	up.resv = 0;

	io_ring_submit_lock(ctx, needs_lock);
	ret = __io_register_rsrc_update(ctx, IORING_RSRC_FILE,
					&up, req->rsrc_update.nr_args);
	io_ring_submit_unlock(ctx, needs_lock);

	if (ret < 0)
		req_set_fail(req);
	__io_req_complete(req, issue_flags, ret, 0);
	return 0;
}

static int io_req_prep(struct io_kiocb *req, const struct io_uring_sqe *sqe)
{
	switch (req->opcode) {
	case IORING_OP_NOP:
		return 0;
	case IORING_OP_READV:
	case IORING_OP_READ_FIXED:
	case IORING_OP_READ:
		return io_read_prep(req, sqe);
	case IORING_OP_WRITEV:
	case IORING_OP_WRITE_FIXED:
	case IORING_OP_WRITE:
		return io_write_prep(req, sqe);
	case IORING_OP_POLL_ADD:
		return io_poll_add_prep(req, sqe);
	case IORING_OP_POLL_REMOVE:
		return io_poll_update_prep(req, sqe);
	case IORING_OP_FSYNC:
		return io_fsync_prep(req, sqe);
	case IORING_OP_SYNC_FILE_RANGE:
		return io_sfr_prep(req, sqe);
	case IORING_OP_SENDMSG:
	case IORING_OP_SEND:
		return io_sendmsg_prep(req, sqe);
	case IORING_OP_RECVMSG:
	case IORING_OP_RECV:
		return io_recvmsg_prep(req, sqe);
	case IORING_OP_CONNECT:
		return io_connect_prep(req, sqe);
	case IORING_OP_TIMEOUT:
		return io_timeout_prep(req, sqe, false);
	case IORING_OP_TIMEOUT_REMOVE:
		return io_timeout_remove_prep(req, sqe);
	case IORING_OP_ASYNC_CANCEL:
		return io_async_cancel_prep(req, sqe);
	case IORING_OP_LINK_TIMEOUT:
		return io_timeout_prep(req, sqe, true);
	case IORING_OP_ACCEPT:
		return io_accept_prep(req, sqe);
	case IORING_OP_FALLOCATE:
		return io_fallocate_prep(req, sqe);
	case IORING_OP_OPENAT:
		return io_openat_prep(req, sqe);
	case IORING_OP_CLOSE:
		return io_close_prep(req, sqe);
	case IORING_OP_FILES_UPDATE:
		return io_rsrc_update_prep(req, sqe);
	case IORING_OP_STATX:
		return io_statx_prep(req, sqe);
	case IORING_OP_FADVISE:
		return io_fadvise_prep(req, sqe);
	case IORING_OP_MADVISE:
		return io_madvise_prep(req, sqe);
	case IORING_OP_OPENAT2:
		return io_openat2_prep(req, sqe);
	case IORING_OP_EPOLL_CTL:
		return io_epoll_ctl_prep(req, sqe);
	case IORING_OP_SPLICE:
		return io_splice_prep(req, sqe);
	case IORING_OP_PROVIDE_BUFFERS:
		return io_provide_buffers_prep(req, sqe);
	case IORING_OP_REMOVE_BUFFERS:
		return io_remove_buffers_prep(req, sqe);
	case IORING_OP_TEE:
		return io_tee_prep(req, sqe);
	case IORING_OP_SHUTDOWN:
		return io_shutdown_prep(req, sqe);
	case IORING_OP_RENAMEAT:
		return io_renameat_prep(req, sqe);
	case IORING_OP_UNLINKAT:
		return io_unlinkat_prep(req, sqe);
	case IORING_OP_MKDIRAT:
		return io_mkdirat_prep(req, sqe);
	case IORING_OP_SYMLINKAT:
		return io_symlinkat_prep(req, sqe);
	case IORING_OP_LINKAT:
		return io_linkat_prep(req, sqe);
	}

	printk_once(KERN_WARNING "io_uring: unhandled opcode %d\n",
			req->opcode);
	return -EINVAL;
}

static int io_req_prep_async(struct io_kiocb *req)
{
	if (!io_op_defs[req->opcode].needs_async_setup)
		return 0;
	if (WARN_ON_ONCE(req_has_async_data(req)))
		return -EFAULT;
	if (io_alloc_async_data(req))
		return -EAGAIN;

	switch (req->opcode) {
	case IORING_OP_READV:
		return io_rw_prep_async(req, READ);
	case IORING_OP_WRITEV:
		return io_rw_prep_async(req, WRITE);
	case IORING_OP_SENDMSG:
		return io_sendmsg_prep_async(req);
	case IORING_OP_RECVMSG:
		return io_recvmsg_prep_async(req);
	case IORING_OP_CONNECT:
		return io_connect_prep_async(req);
	}
	printk_once(KERN_WARNING "io_uring: prep_async() bad opcode %d\n",
		    req->opcode);
	return -EFAULT;
}

static u32 io_get_sequence(struct io_kiocb *req)
{
	u32 seq = req->ctx->cached_sq_head;

	/* need original cached_sq_head, but it was increased for each req */
	io_for_each_link(req, req)
		seq--;
	return seq;
}

static __cold void io_drain_req(struct io_kiocb *req)
{
	struct io_ring_ctx *ctx = req->ctx;
	struct io_defer_entry *de;
	int ret;
	u32 seq = io_get_sequence(req);

	/* Still need defer if there is pending req in defer list. */
	spin_lock(&ctx->completion_lock);
	if (!req_need_defer(req, seq) && list_empty_careful(&ctx->defer_list)) {
		spin_unlock(&ctx->completion_lock);
queue:
		ctx->drain_active = false;
		io_req_task_queue(req);
		return;
	}
	spin_unlock(&ctx->completion_lock);

	ret = io_req_prep_async(req);
	if (ret) {
fail:
		io_req_complete_failed(req, ret);
		return;
	}
	io_prep_async_link(req);
	de = kmalloc(sizeof(*de), GFP_KERNEL);
	if (!de) {
		ret = -ENOMEM;
		goto fail;
	}

	spin_lock(&ctx->completion_lock);
	if (!req_need_defer(req, seq) && list_empty(&ctx->defer_list)) {
		spin_unlock(&ctx->completion_lock);
		kfree(de);
		goto queue;
	}

	trace_io_uring_defer(ctx, req, req->user_data);
	de->req = req;
	de->seq = seq;
	list_add_tail(&de->list, &ctx->defer_list);
	spin_unlock(&ctx->completion_lock);
}

static void io_clean_op(struct io_kiocb *req)
{
	if (req->flags & REQ_F_BUFFER_SELECTED)
		io_put_kbuf(req);

	if (req->flags & REQ_F_NEED_CLEANUP) {
		switch (req->opcode) {
		case IORING_OP_READV:
		case IORING_OP_READ_FIXED:
		case IORING_OP_READ:
		case IORING_OP_WRITEV:
		case IORING_OP_WRITE_FIXED:
		case IORING_OP_WRITE: {
			struct io_async_rw *io = req->async_data;

			kfree(io->free_iovec);
			break;
			}
		case IORING_OP_RECVMSG:
		case IORING_OP_SENDMSG: {
			struct io_async_msghdr *io = req->async_data;

			kfree(io->free_iov);
			break;
			}
		case IORING_OP_SPLICE:
		case IORING_OP_TEE:
			if (!(req->splice.flags & SPLICE_F_FD_IN_FIXED))
				io_put_file(req->splice.file_in);
			break;
		case IORING_OP_OPENAT:
		case IORING_OP_OPENAT2:
			if (req->open.filename)
				putname(req->open.filename);
			break;
		case IORING_OP_RENAMEAT:
			putname(req->rename.oldpath);
			putname(req->rename.newpath);
			break;
		case IORING_OP_UNLINKAT:
			putname(req->unlink.filename);
			break;
		case IORING_OP_MKDIRAT:
			putname(req->mkdir.filename);
			break;
		case IORING_OP_SYMLINKAT:
			putname(req->symlink.oldpath);
			putname(req->symlink.newpath);
			break;
		case IORING_OP_LINKAT:
			putname(req->hardlink.oldpath);
			putname(req->hardlink.newpath);
			break;
		}
	}
	if ((req->flags & REQ_F_POLLED) && req->apoll) {
		kfree(req->apoll->double_poll);
		kfree(req->apoll);
		req->apoll = NULL;
	}
	if (req->flags & REQ_F_INFLIGHT) {
		struct io_uring_task *tctx = req->task->io_uring;

		atomic_dec(&tctx->inflight_tracked);
	}
	if (req->flags & REQ_F_CREDS)
		put_cred(req->creds);
	if (req->flags & REQ_F_ASYNC_DATA) {
		kfree(req->async_data);
		req->async_data = NULL;
	}
	req->flags &= ~IO_REQ_CLEAN_FLAGS;
}

static int io_issue_sqe(struct io_kiocb *req, unsigned int issue_flags)
{
	const struct cred *creds = NULL;
	int ret;

	if (unlikely((req->flags & REQ_F_CREDS) && req->creds != current_cred()))
		creds = override_creds(req->creds);

	if (!io_op_defs[req->opcode].audit_skip)
		audit_uring_entry(req->opcode);

	switch (req->opcode) {
	case IORING_OP_NOP:
		ret = io_nop(req, issue_flags);
		break;
	case IORING_OP_READV:
	case IORING_OP_READ_FIXED:
	case IORING_OP_READ:
		ret = io_read(req, issue_flags);
		break;
	case IORING_OP_WRITEV:
	case IORING_OP_WRITE_FIXED:
	case IORING_OP_WRITE:
		ret = io_write(req, issue_flags);
		break;
	case IORING_OP_FSYNC:
		ret = io_fsync(req, issue_flags);
		break;
	case IORING_OP_POLL_ADD:
		ret = io_poll_add(req, issue_flags);
		break;
	case IORING_OP_POLL_REMOVE:
		ret = io_poll_update(req, issue_flags);
		break;
	case IORING_OP_SYNC_FILE_RANGE:
		ret = io_sync_file_range(req, issue_flags);
		break;
	case IORING_OP_SENDMSG:
		ret = io_sendmsg(req, issue_flags);
		break;
	case IORING_OP_SEND:
		ret = io_send(req, issue_flags);
		break;
	case IORING_OP_RECVMSG:
		ret = io_recvmsg(req, issue_flags);
		break;
	case IORING_OP_RECV:
		ret = io_recv(req, issue_flags);
		break;
	case IORING_OP_TIMEOUT:
		ret = io_timeout(req, issue_flags);
		break;
	case IORING_OP_TIMEOUT_REMOVE:
		ret = io_timeout_remove(req, issue_flags);
		break;
	case IORING_OP_ACCEPT:
		ret = io_accept(req, issue_flags);
		break;
	case IORING_OP_CONNECT:
		ret = io_connect(req, issue_flags);
		break;
	case IORING_OP_ASYNC_CANCEL:
		ret = io_async_cancel(req, issue_flags);
		break;
	case IORING_OP_FALLOCATE:
		ret = io_fallocate(req, issue_flags);
		break;
	case IORING_OP_OPENAT:
		ret = io_openat(req, issue_flags);
		break;
	case IORING_OP_CLOSE:
		ret = io_close(req, issue_flags);
		break;
	case IORING_OP_FILES_UPDATE:
		ret = io_files_update(req, issue_flags);
		break;
	case IORING_OP_STATX:
		ret = io_statx(req, issue_flags);
		break;
	case IORING_OP_FADVISE:
		ret = io_fadvise(req, issue_flags);
		break;
	case IORING_OP_MADVISE:
		ret = io_madvise(req, issue_flags);
		break;
	case IORING_OP_OPENAT2:
		ret = io_openat2(req, issue_flags);
		break;
	case IORING_OP_EPOLL_CTL:
		ret = io_epoll_ctl(req, issue_flags);
		break;
	case IORING_OP_SPLICE:
		ret = io_splice(req, issue_flags);
		break;
	case IORING_OP_PROVIDE_BUFFERS:
		ret = io_provide_buffers(req, issue_flags);
		break;
	case IORING_OP_REMOVE_BUFFERS:
		ret = io_remove_buffers(req, issue_flags);
		break;
	case IORING_OP_TEE:
		ret = io_tee(req, issue_flags);
		break;
	case IORING_OP_SHUTDOWN:
		ret = io_shutdown(req, issue_flags);
		break;
	case IORING_OP_RENAMEAT:
		ret = io_renameat(req, issue_flags);
		break;
	case IORING_OP_UNLINKAT:
		ret = io_unlinkat(req, issue_flags);
		break;
	case IORING_OP_MKDIRAT:
		ret = io_mkdirat(req, issue_flags);
		break;
	case IORING_OP_SYMLINKAT:
		ret = io_symlinkat(req, issue_flags);
		break;
	case IORING_OP_LINKAT:
		ret = io_linkat(req, issue_flags);
		break;
	default:
		ret = -EINVAL;
		break;
	}

	if (!io_op_defs[req->opcode].audit_skip)
		audit_uring_exit(!ret, ret);

	if (creds)
		revert_creds(creds);
	if (ret)
		return ret;
	/* If the op doesn't have a file, we're not polling for it */
	if ((req->ctx->flags & IORING_SETUP_IOPOLL) && req->file)
		io_iopoll_req_issued(req, issue_flags);

	return 0;
}

static struct io_wq_work *io_wq_free_work(struct io_wq_work *work)
{
	struct io_kiocb *req = container_of(work, struct io_kiocb, work);

	req = io_put_req_find_next(req);
	return req ? &req->work : NULL;
}

static void io_wq_submit_work(struct io_wq_work *work)
{
	struct io_kiocb *req = container_of(work, struct io_kiocb, work);
	unsigned int issue_flags = IO_URING_F_UNLOCKED;
	bool needs_poll = false;
	struct io_kiocb *timeout;
	int ret = 0;

	/* one will be dropped by ->io_free_work() after returning to io-wq */
	if (!(req->flags & REQ_F_REFCOUNT))
		__io_req_set_refcount(req, 2);
	else
		req_ref_get(req);

	timeout = io_prep_linked_timeout(req);
	if (timeout)
		io_queue_linked_timeout(timeout);

	/* either cancelled or io-wq is dying, so don't touch tctx->iowq */
	if (work->flags & IO_WQ_WORK_CANCEL) {
		io_req_task_queue_fail(req, -ECANCELED);
		return;
	}

	if (req->flags & REQ_F_FORCE_ASYNC) {
		const struct io_op_def *def = &io_op_defs[req->opcode];
		bool opcode_poll = def->pollin || def->pollout;

		if (opcode_poll && file_can_poll(req->file)) {
			needs_poll = true;
			issue_flags |= IO_URING_F_NONBLOCK;
		}
	}

	do {
		ret = io_issue_sqe(req, issue_flags);
		if (ret != -EAGAIN)
			break;
		/*
		 * We can get EAGAIN for iopolled IO even though we're
		 * forcing a sync submission from here, since we can't
		 * wait for request slots on the block side.
		 */
		if (!needs_poll) {
			cond_resched();
			continue;
		}

		if (io_arm_poll_handler(req) == IO_APOLL_OK)
			return;
		/* aborted or ready, in either case retry blocking */
		needs_poll = false;
		issue_flags &= ~IO_URING_F_NONBLOCK;
	} while (1);

	/* avoid locking problems by failing it from a clean context */
	if (ret)
		io_req_task_queue_fail(req, ret);
}

static inline struct io_fixed_file *io_fixed_file_slot(struct io_file_table *table,
						       unsigned i)
{
	return &table->files[i];
}

static inline struct file *io_file_from_index(struct io_ring_ctx *ctx,
					      int index)
{
	struct io_fixed_file *slot = io_fixed_file_slot(&ctx->file_table, index);

	return (struct file *) (slot->file_ptr & FFS_MASK);
}

static void io_fixed_file_set(struct io_fixed_file *file_slot, struct file *file)
{
	unsigned long file_ptr = (unsigned long) file;

	file_ptr |= io_file_get_flags(file);
	file_slot->file_ptr = file_ptr;
}

static inline struct file *io_file_get_fixed(struct io_ring_ctx *ctx,
					     struct io_kiocb *req, int fd)
{
	struct file *file;
	unsigned long file_ptr;

	if (unlikely((unsigned int)fd >= ctx->nr_user_files))
		return NULL;
	fd = array_index_nospec(fd, ctx->nr_user_files);
	file_ptr = io_fixed_file_slot(&ctx->file_table, fd)->file_ptr;
	file = (struct file *) (file_ptr & FFS_MASK);
	file_ptr &= ~FFS_MASK;
	/* mask in overlapping REQ_F and FFS bits */
	req->flags |= (file_ptr << REQ_F_SUPPORT_NOWAIT_BIT);
	io_req_set_rsrc_node(req, ctx);
	return file;
}

static struct file *io_file_get_normal(struct io_ring_ctx *ctx,
				       struct io_kiocb *req, int fd)
{
	struct file *file = fget(fd);

	trace_io_uring_file_get(ctx, fd);

	/* we don't allow fixed io_uring files */
	if (file && unlikely(file->f_op == &io_uring_fops))
		io_req_track_inflight(req);
	return file;
}

static inline struct file *io_file_get(struct io_ring_ctx *ctx,
				       struct io_kiocb *req, int fd, bool fixed)
{
	if (fixed)
		return io_file_get_fixed(ctx, req, fd);
	else
		return io_file_get_normal(ctx, req, fd);
}

static void io_req_task_link_timeout(struct io_kiocb *req, bool *locked)
{
	struct io_kiocb *prev = req->timeout.prev;
	int ret = -ENOENT;

	if (prev) {
		if (!(req->task->flags & PF_EXITING))
			ret = io_try_cancel_userdata(req, prev->user_data);
		io_req_complete_post(req, ret ?: -ETIME, 0);
		io_put_req(prev);
	} else {
		io_req_complete_post(req, -ETIME, 0);
	}
}

static enum hrtimer_restart io_link_timeout_fn(struct hrtimer *timer)
{
	struct io_timeout_data *data = container_of(timer,
						struct io_timeout_data, timer);
	struct io_kiocb *prev, *req = data->req;
	struct io_ring_ctx *ctx = req->ctx;
	unsigned long flags;

	spin_lock_irqsave(&ctx->timeout_lock, flags);
	prev = req->timeout.head;
	req->timeout.head = NULL;

	/*
	 * We don't expect the list to be empty, that will only happen if we
	 * race with the completion of the linked work.
	 */
	if (prev) {
		io_remove_next_linked(prev);
		if (!req_ref_inc_not_zero(prev))
			prev = NULL;
	}
	list_del(&req->timeout.list);
	req->timeout.prev = prev;
	spin_unlock_irqrestore(&ctx->timeout_lock, flags);

	req->io_task_work.func = io_req_task_link_timeout;
	io_req_task_work_add(req, false);
	return HRTIMER_NORESTART;
}

static void io_queue_linked_timeout(struct io_kiocb *req)
{
	struct io_ring_ctx *ctx = req->ctx;

	spin_lock_irq(&ctx->timeout_lock);
	/*
	 * If the back reference is NULL, then our linked request finished
	 * before we got a chance to setup the timer
	 */
	if (req->timeout.head) {
		struct io_timeout_data *data = req->async_data;

		data->timer.function = io_link_timeout_fn;
		hrtimer_start(&data->timer, timespec64_to_ktime(data->ts),
				data->mode);
		list_add_tail(&req->timeout.list, &ctx->ltimeout_list);
	}
	spin_unlock_irq(&ctx->timeout_lock);
	/* drop submission reference */
	io_put_req(req);
}

static void io_queue_sqe_arm_apoll(struct io_kiocb *req)
	__must_hold(&req->ctx->uring_lock)
{
	struct io_kiocb *linked_timeout = io_prep_linked_timeout(req);

	switch (io_arm_poll_handler(req)) {
	case IO_APOLL_READY:
		io_req_task_queue(req);
		break;
	case IO_APOLL_ABORTED:
		/*
		 * Queued up for async execution, worker will release
		 * submit reference when the iocb is actually submitted.
		 */
		io_queue_async_work(req, NULL);
		break;
	}

	if (linked_timeout)
		io_queue_linked_timeout(linked_timeout);
}

static inline void __io_queue_sqe(struct io_kiocb *req)
	__must_hold(&req->ctx->uring_lock)
{
	struct io_kiocb *linked_timeout;
	int ret;

	ret = io_issue_sqe(req, IO_URING_F_NONBLOCK|IO_URING_F_COMPLETE_DEFER);

	if (req->flags & REQ_F_COMPLETE_INLINE) {
		io_req_add_compl_list(req);
		return;
	}
	/*
	 * We async punt it if the file wasn't marked NOWAIT, or if the file
	 * doesn't support non-blocking read/write attempts
	 */
	if (likely(!ret)) {
		linked_timeout = io_prep_linked_timeout(req);
		if (linked_timeout)
			io_queue_linked_timeout(linked_timeout);
	} else if (ret == -EAGAIN && !(req->flags & REQ_F_NOWAIT)) {
		io_queue_sqe_arm_apoll(req);
	} else {
		io_req_complete_failed(req, ret);
	}
}

static void io_queue_sqe_fallback(struct io_kiocb *req)
	__must_hold(&req->ctx->uring_lock)
{
	if (req->flags & REQ_F_FAIL) {
		io_req_complete_fail_submit(req);
	} else if (unlikely(req->ctx->drain_active)) {
		io_drain_req(req);
	} else {
		int ret = io_req_prep_async(req);

		if (unlikely(ret))
			io_req_complete_failed(req, ret);
		else
			io_queue_async_work(req, NULL);
	}
}

static inline void io_queue_sqe(struct io_kiocb *req)
	__must_hold(&req->ctx->uring_lock)
{
	if (likely(!(req->flags & (REQ_F_FORCE_ASYNC | REQ_F_FAIL))))
		__io_queue_sqe(req);
	else
		io_queue_sqe_fallback(req);
}

/*
 * Check SQE restrictions (opcode and flags).
 *
 * Returns 'true' if SQE is allowed, 'false' otherwise.
 */
static inline bool io_check_restriction(struct io_ring_ctx *ctx,
					struct io_kiocb *req,
					unsigned int sqe_flags)
{
	if (!test_bit(req->opcode, ctx->restrictions.sqe_op))
		return false;

	if ((sqe_flags & ctx->restrictions.sqe_flags_required) !=
	    ctx->restrictions.sqe_flags_required)
		return false;

	if (sqe_flags & ~(ctx->restrictions.sqe_flags_allowed |
			  ctx->restrictions.sqe_flags_required))
		return false;

	return true;
}

static void io_init_req_drain(struct io_kiocb *req)
{
	struct io_ring_ctx *ctx = req->ctx;
	struct io_kiocb *head = ctx->submit_state.link.head;

	ctx->drain_active = true;
	if (head) {
		/*
		 * If we need to drain a request in the middle of a link, drain
		 * the head request and the next request/link after the current
		 * link. Considering sequential execution of links,
		 * REQ_F_IO_DRAIN will be maintained for every request of our
		 * link.
		 */
		head->flags |= REQ_F_IO_DRAIN | REQ_F_FORCE_ASYNC;
		ctx->drain_next = true;
	}
}

static int io_init_req(struct io_ring_ctx *ctx, struct io_kiocb *req,
		       const struct io_uring_sqe *sqe)
	__must_hold(&ctx->uring_lock)
{
	unsigned int sqe_flags;
	int personality;
	u8 opcode;

	/* req is partially pre-initialised, see io_preinit_req() */
	req->opcode = opcode = READ_ONCE(sqe->opcode);
	/* same numerical values with corresponding REQ_F_*, safe to copy */
	req->flags = sqe_flags = READ_ONCE(sqe->flags);
	req->user_data = READ_ONCE(sqe->user_data);
	req->file = NULL;
	req->fixed_rsrc_refs = NULL;
	req->task = current;

	if (unlikely(opcode >= IORING_OP_LAST)) {
		req->opcode = 0;
		return -EINVAL;
	}
	if (unlikely(sqe_flags & ~SQE_COMMON_FLAGS)) {
		/* enforce forwards compatibility on users */
		if (sqe_flags & ~SQE_VALID_FLAGS)
			return -EINVAL;
		if ((sqe_flags & IOSQE_BUFFER_SELECT) &&
		    !io_op_defs[opcode].buffer_select)
			return -EOPNOTSUPP;
		if (sqe_flags & IOSQE_CQE_SKIP_SUCCESS)
			ctx->drain_disabled = true;
		if (sqe_flags & IOSQE_IO_DRAIN) {
			if (ctx->drain_disabled)
				return -EOPNOTSUPP;
			io_init_req_drain(req);
		}
	}
	if (unlikely(ctx->restricted || ctx->drain_active || ctx->drain_next)) {
		if (ctx->restricted && !io_check_restriction(ctx, req, sqe_flags))
			return -EACCES;
		/* knock it to the slow queue path, will be drained there */
		if (ctx->drain_active)
			req->flags |= REQ_F_FORCE_ASYNC;
		/* if there is no link, we're at "next" request and need to drain */
		if (unlikely(ctx->drain_next) && !ctx->submit_state.link.head) {
			ctx->drain_next = false;
			ctx->drain_active = true;
			req->flags |= REQ_F_IO_DRAIN | REQ_F_FORCE_ASYNC;
		}
	}

	if (io_op_defs[opcode].needs_file) {
		struct io_submit_state *state = &ctx->submit_state;

		/*
		 * Plug now if we have more than 2 IO left after this, and the
		 * target is potentially a read/write to block based storage.
		 */
		if (state->need_plug && io_op_defs[opcode].plug) {
			state->plug_started = true;
			state->need_plug = false;
			blk_start_plug_nr_ios(&state->plug, state->submit_nr);
		}

		req->file = io_file_get(ctx, req, READ_ONCE(sqe->fd),
					(sqe_flags & IOSQE_FIXED_FILE));
		if (unlikely(!req->file))
			return -EBADF;
	}

	personality = READ_ONCE(sqe->personality);
	if (personality) {
		int ret;

		req->creds = xa_load(&ctx->personalities, personality);
		if (!req->creds)
			return -EINVAL;
		get_cred(req->creds);
		ret = security_uring_override_creds(req->creds);
		if (ret) {
			put_cred(req->creds);
			return ret;
		}
		req->flags |= REQ_F_CREDS;
	}

	return io_req_prep(req, sqe);
}

static int io_submit_sqe(struct io_ring_ctx *ctx, struct io_kiocb *req,
			 const struct io_uring_sqe *sqe)
	__must_hold(&ctx->uring_lock)
{
	struct io_submit_link *link = &ctx->submit_state.link;
	int ret;

	ret = io_init_req(ctx, req, sqe);
	if (unlikely(ret)) {
		trace_io_uring_req_failed(sqe, ret);

		/* fail even hard links since we don't submit */
		if (link->head) {
			/*
			 * we can judge a link req is failed or cancelled by if
			 * REQ_F_FAIL is set, but the head is an exception since
			 * it may be set REQ_F_FAIL because of other req's failure
			 * so let's leverage req->result to distinguish if a head
			 * is set REQ_F_FAIL because of its failure or other req's
			 * failure so that we can set the correct ret code for it.
			 * init result here to avoid affecting the normal path.
			 */
			if (!(link->head->flags & REQ_F_FAIL))
				req_fail_link_node(link->head, -ECANCELED);
		} else if (!(req->flags & (REQ_F_LINK | REQ_F_HARDLINK))) {
			/*
			 * the current req is a normal req, we should return
			 * error and thus break the submittion loop.
			 */
			io_req_complete_failed(req, ret);
			return ret;
		}
		req_fail_link_node(req, ret);
	}

	/* don't need @sqe from now on */
	trace_io_uring_submit_sqe(ctx, req, req->opcode, req->user_data,
				  req->flags, true,
				  ctx->flags & IORING_SETUP_SQPOLL);

	/*
	 * If we already have a head request, queue this one for async
	 * submittal once the head completes. If we don't have a head but
	 * IOSQE_IO_LINK is set in the sqe, start a new head. This one will be
	 * submitted sync once the chain is complete. If none of those
	 * conditions are true (normal request), then just queue it.
	 */
	if (link->head) {
		struct io_kiocb *head = link->head;

		if (!(req->flags & REQ_F_FAIL)) {
			ret = io_req_prep_async(req);
			if (unlikely(ret)) {
				req_fail_link_node(req, ret);
				if (!(head->flags & REQ_F_FAIL))
					req_fail_link_node(head, -ECANCELED);
			}
		}
		trace_io_uring_link(ctx, req, head);
		link->last->link = req;
		link->last = req;

		if (req->flags & (REQ_F_LINK | REQ_F_HARDLINK))
			return 0;
		/* last request of a link, enqueue the link */
		link->head = NULL;
		req = head;
	} else if (req->flags & (REQ_F_LINK | REQ_F_HARDLINK)) {
		link->head = req;
		link->last = req;
		return 0;
	}

	io_queue_sqe(req);
	return 0;
}

/*
 * Batched submission is done, ensure local IO is flushed out.
 */
static void io_submit_state_end(struct io_ring_ctx *ctx)
{
	struct io_submit_state *state = &ctx->submit_state;

	if (state->link.head)
		io_queue_sqe(state->link.head);
	/* flush only after queuing links as they can generate completions */
	io_submit_flush_completions(ctx);
	if (state->plug_started)
		blk_finish_plug(&state->plug);
}

/*
 * Start submission side cache.
 */
static void io_submit_state_start(struct io_submit_state *state,
				  unsigned int max_ios)
{
	state->plug_started = false;
	state->need_plug = max_ios > 2;
	state->submit_nr = max_ios;
	/* set only head, no need to init link_last in advance */
	state->link.head = NULL;
}

static void io_commit_sqring(struct io_ring_ctx *ctx)
{
	struct io_rings *rings = ctx->rings;

	/*
	 * Ensure any loads from the SQEs are done at this point,
	 * since once we write the new head, the application could
	 * write new data to them.
	 */
	smp_store_release(&rings->sq.head, ctx->cached_sq_head);
}

/*
 * Fetch an sqe, if one is available. Note this returns a pointer to memory
 * that is mapped by userspace. This means that care needs to be taken to
 * ensure that reads are stable, as we cannot rely on userspace always
 * being a good citizen. If members of the sqe are validated and then later
 * used, it's important that those reads are done through READ_ONCE() to
 * prevent a re-load down the line.
 */
static const struct io_uring_sqe *io_get_sqe(struct io_ring_ctx *ctx)
{
	unsigned head, mask = ctx->sq_entries - 1;
	unsigned sq_idx = ctx->cached_sq_head++ & mask;

	/*
	 * The cached sq head (or cq tail) serves two purposes:
	 *
	 * 1) allows us to batch the cost of updating the user visible
	 *    head updates.
	 * 2) allows the kernel side to track the head on its own, even
	 *    though the application is the one updating it.
	 */
	head = READ_ONCE(ctx->sq_array[sq_idx]);
	if (likely(head < ctx->sq_entries))
		return &ctx->sq_sqes[head];

	/* drop invalid entries */
	ctx->cq_extra--;
	WRITE_ONCE(ctx->rings->sq_dropped,
		   READ_ONCE(ctx->rings->sq_dropped) + 1);
	return NULL;
}

static int io_submit_sqes(struct io_ring_ctx *ctx, unsigned int nr)
	__must_hold(&ctx->uring_lock)
{
	unsigned int entries = io_sqring_entries(ctx);
	int submitted = 0;

	if (unlikely(!entries))
		return 0;
	/* make sure SQ entry isn't read before tail */
	nr = min3(nr, ctx->sq_entries, entries);
	io_get_task_refs(nr);

	io_submit_state_start(&ctx->submit_state, nr);
	do {
		const struct io_uring_sqe *sqe;
		struct io_kiocb *req;

		if (unlikely(!io_alloc_req_refill(ctx))) {
			if (!submitted)
				submitted = -EAGAIN;
			break;
		}
		req = io_alloc_req(ctx);
		sqe = io_get_sqe(ctx);
		if (unlikely(!sqe)) {
			wq_stack_add_head(&req->comp_list, &ctx->submit_state.free_list);
			break;
		}
		/* will complete beyond this point, count as submitted */
		submitted++;
		if (io_submit_sqe(ctx, req, sqe))
			break;
	} while (submitted < nr);

	if (unlikely(submitted != nr)) {
		int ref_used = (submitted == -EAGAIN) ? 0 : submitted;
		int unused = nr - ref_used;

		current->io_uring->cached_refs += unused;
	}

	io_submit_state_end(ctx);
	 /* Commit SQ ring head once we've consumed and submitted all SQEs */
	io_commit_sqring(ctx);

	return submitted;
}

static inline bool io_sqd_events_pending(struct io_sq_data *sqd)
{
	return READ_ONCE(sqd->state);
}

static inline void io_ring_set_wakeup_flag(struct io_ring_ctx *ctx)
{
	/* Tell userspace we may need a wakeup call */
	spin_lock(&ctx->completion_lock);
	WRITE_ONCE(ctx->rings->sq_flags,
		   ctx->rings->sq_flags | IORING_SQ_NEED_WAKEUP);
	spin_unlock(&ctx->completion_lock);
}

static inline void io_ring_clear_wakeup_flag(struct io_ring_ctx *ctx)
{
	spin_lock(&ctx->completion_lock);
	WRITE_ONCE(ctx->rings->sq_flags,
		   ctx->rings->sq_flags & ~IORING_SQ_NEED_WAKEUP);
	spin_unlock(&ctx->completion_lock);
}

static int __io_sq_thread(struct io_ring_ctx *ctx, bool cap_entries)
{
	unsigned int to_submit;
	int ret = 0;

	to_submit = io_sqring_entries(ctx);
	/* if we're handling multiple rings, cap submit size for fairness */
	if (cap_entries && to_submit > IORING_SQPOLL_CAP_ENTRIES_VALUE)
		to_submit = IORING_SQPOLL_CAP_ENTRIES_VALUE;

	if (!wq_list_empty(&ctx->iopoll_list) || to_submit) {
		const struct cred *creds = NULL;

		if (ctx->sq_creds != current_cred())
			creds = override_creds(ctx->sq_creds);

		mutex_lock(&ctx->uring_lock);
		if (!wq_list_empty(&ctx->iopoll_list))
			io_do_iopoll(ctx, true);

		/*
		 * Don't submit if refs are dying, good for io_uring_register(),
		 * but also it is relied upon by io_ring_exit_work()
		 */
		if (to_submit && likely(!percpu_ref_is_dying(&ctx->refs)) &&
		    !(ctx->flags & IORING_SETUP_R_DISABLED))
			ret = io_submit_sqes(ctx, to_submit);
		mutex_unlock(&ctx->uring_lock);

		if (to_submit && wq_has_sleeper(&ctx->sqo_sq_wait))
			wake_up(&ctx->sqo_sq_wait);
		if (creds)
			revert_creds(creds);
	}

	return ret;
}

static __cold void io_sqd_update_thread_idle(struct io_sq_data *sqd)
{
	struct io_ring_ctx *ctx;
	unsigned sq_thread_idle = 0;

	list_for_each_entry(ctx, &sqd->ctx_list, sqd_list)
		sq_thread_idle = max(sq_thread_idle, ctx->sq_thread_idle);
	sqd->sq_thread_idle = sq_thread_idle;
}

static bool io_sqd_handle_event(struct io_sq_data *sqd)
{
	bool did_sig = false;
	struct ksignal ksig;

	if (test_bit(IO_SQ_THREAD_SHOULD_PARK, &sqd->state) ||
	    signal_pending(current)) {
		mutex_unlock(&sqd->lock);
		if (signal_pending(current))
			did_sig = get_signal(&ksig);
		cond_resched();
		mutex_lock(&sqd->lock);
	}
	return did_sig || test_bit(IO_SQ_THREAD_SHOULD_STOP, &sqd->state);
}

static int io_sq_thread(void *data)
{
	struct io_sq_data *sqd = data;
	struct io_ring_ctx *ctx;
	unsigned long timeout = 0;
	char buf[TASK_COMM_LEN];
	DEFINE_WAIT(wait);

	snprintf(buf, sizeof(buf), "iou-sqp-%d", sqd->task_pid);
	set_task_comm(current, buf);

	if (sqd->sq_cpu != -1)
		set_cpus_allowed_ptr(current, cpumask_of(sqd->sq_cpu));
	else
		set_cpus_allowed_ptr(current, cpu_online_mask);
	current->flags |= PF_NO_SETAFFINITY;

	audit_alloc_kernel(current);

	mutex_lock(&sqd->lock);
	while (1) {
		bool cap_entries, sqt_spin = false;

		if (io_sqd_events_pending(sqd) || signal_pending(current)) {
			if (io_sqd_handle_event(sqd))
				break;
			timeout = jiffies + sqd->sq_thread_idle;
		}

		cap_entries = !list_is_singular(&sqd->ctx_list);
		list_for_each_entry(ctx, &sqd->ctx_list, sqd_list) {
			int ret = __io_sq_thread(ctx, cap_entries);

			if (!sqt_spin && (ret > 0 || !wq_list_empty(&ctx->iopoll_list)))
				sqt_spin = true;
		}
		if (io_run_task_work())
			sqt_spin = true;

		if (sqt_spin || !time_after(jiffies, timeout)) {
			cond_resched();
			if (sqt_spin)
				timeout = jiffies + sqd->sq_thread_idle;
			continue;
		}

		prepare_to_wait(&sqd->wait, &wait, TASK_INTERRUPTIBLE);
		if (!io_sqd_events_pending(sqd) && !current->task_works) {
			bool needs_sched = true;

			list_for_each_entry(ctx, &sqd->ctx_list, sqd_list) {
				io_ring_set_wakeup_flag(ctx);

				if ((ctx->flags & IORING_SETUP_IOPOLL) &&
				    !wq_list_empty(&ctx->iopoll_list)) {
					needs_sched = false;
					break;
				}
				if (io_sqring_entries(ctx)) {
					needs_sched = false;
					break;
				}
			}

			if (needs_sched) {
				mutex_unlock(&sqd->lock);
				schedule();
				mutex_lock(&sqd->lock);
			}
			list_for_each_entry(ctx, &sqd->ctx_list, sqd_list)
				io_ring_clear_wakeup_flag(ctx);
		}

		finish_wait(&sqd->wait, &wait);
		timeout = jiffies + sqd->sq_thread_idle;
	}

	io_uring_cancel_generic(true, sqd);
	sqd->thread = NULL;
	list_for_each_entry(ctx, &sqd->ctx_list, sqd_list)
		io_ring_set_wakeup_flag(ctx);
	io_run_task_work();
	mutex_unlock(&sqd->lock);

	audit_free(current);

	complete(&sqd->exited);
	do_exit(0);
}

struct io_wait_queue {
	struct wait_queue_entry wq;
	struct io_ring_ctx *ctx;
	unsigned cq_tail;
	unsigned nr_timeouts;
};

static inline bool io_should_wake(struct io_wait_queue *iowq)
{
	struct io_ring_ctx *ctx = iowq->ctx;
	int dist = ctx->cached_cq_tail - (int) iowq->cq_tail;

	/*
	 * Wake up if we have enough events, or if a timeout occurred since we
	 * started waiting. For timeouts, we always want to return to userspace,
	 * regardless of event count.
	 */
	return dist >= 0 || atomic_read(&ctx->cq_timeouts) != iowq->nr_timeouts;
}

static int io_wake_function(struct wait_queue_entry *curr, unsigned int mode,
			    int wake_flags, void *key)
{
	struct io_wait_queue *iowq = container_of(curr, struct io_wait_queue,
							wq);

	/*
	 * Cannot safely flush overflowed CQEs from here, ensure we wake up
	 * the task, and the next invocation will do it.
	 */
	if (io_should_wake(iowq) || test_bit(0, &iowq->ctx->check_cq_overflow))
		return autoremove_wake_function(curr, mode, wake_flags, key);
	return -1;
}

static int io_run_task_work_sig(void)
{
	if (io_run_task_work())
		return 1;
	if (!signal_pending(current))
		return 0;
	if (test_thread_flag(TIF_NOTIFY_SIGNAL))
		return -ERESTARTSYS;
	return -EINTR;
}

/* when returns >0, the caller should retry */
static inline int io_cqring_wait_schedule(struct io_ring_ctx *ctx,
					  struct io_wait_queue *iowq,
					  signed long *timeout)
{
	int ret;

	/* make sure we run task_work before checking for signals */
	ret = io_run_task_work_sig();
	if (ret || io_should_wake(iowq))
		return ret;
	/* let the caller flush overflows, retry */
	if (test_bit(0, &ctx->check_cq_overflow))
		return 1;

	*timeout = schedule_timeout(*timeout);
	return !*timeout ? -ETIME : 1;
}

/*
 * Wait until events become available, if we don't already have some. The
 * application must reap them itself, as they reside on the shared cq ring.
 */
static int io_cqring_wait(struct io_ring_ctx *ctx, int min_events,
			  const sigset_t __user *sig, size_t sigsz,
			  struct __kernel_timespec __user *uts)
{
	struct io_wait_queue iowq;
	struct io_rings *rings = ctx->rings;
	signed long timeout = MAX_SCHEDULE_TIMEOUT;
	int ret;

	do {
		io_cqring_overflow_flush(ctx);
		if (io_cqring_events(ctx) >= min_events)
			return 0;
		if (!io_run_task_work())
			break;
	} while (1);

	if (uts) {
		struct timespec64 ts;

		if (get_timespec64(&ts, uts))
			return -EFAULT;
		timeout = timespec64_to_jiffies(&ts);
	}

	if (sig) {
#ifdef CONFIG_COMPAT
		if (in_compat_syscall())
			ret = set_compat_user_sigmask((const compat_sigset_t __user *)sig,
						      sigsz);
		else
#endif
			ret = set_user_sigmask(sig, sigsz);

		if (ret)
			return ret;
	}

	init_waitqueue_func_entry(&iowq.wq, io_wake_function);
	iowq.wq.private = current;
	INIT_LIST_HEAD(&iowq.wq.entry);
	iowq.ctx = ctx;
	iowq.nr_timeouts = atomic_read(&ctx->cq_timeouts);
	iowq.cq_tail = READ_ONCE(ctx->rings->cq.head) + min_events;

	trace_io_uring_cqring_wait(ctx, min_events);
	do {
		/* if we can't even flush overflow, don't wait for more */
		if (!io_cqring_overflow_flush(ctx)) {
			ret = -EBUSY;
			break;
		}
		prepare_to_wait_exclusive(&ctx->cq_wait, &iowq.wq,
						TASK_INTERRUPTIBLE);
		ret = io_cqring_wait_schedule(ctx, &iowq, &timeout);
		finish_wait(&ctx->cq_wait, &iowq.wq);
		cond_resched();
	} while (ret > 0);

	restore_saved_sigmask_unless(ret == -EINTR);

	return READ_ONCE(rings->cq.head) == READ_ONCE(rings->cq.tail) ? ret : 0;
}

static void io_free_page_table(void **table, size_t size)
{
	unsigned i, nr_tables = DIV_ROUND_UP(size, PAGE_SIZE);

	for (i = 0; i < nr_tables; i++)
		kfree(table[i]);
	kfree(table);
}

static __cold void **io_alloc_page_table(size_t size)
{
	unsigned i, nr_tables = DIV_ROUND_UP(size, PAGE_SIZE);
	size_t init_size = size;
	void **table;

	table = kcalloc(nr_tables, sizeof(*table), GFP_KERNEL_ACCOUNT);
	if (!table)
		return NULL;

	for (i = 0; i < nr_tables; i++) {
		unsigned int this_size = min_t(size_t, size, PAGE_SIZE);

		table[i] = kzalloc(this_size, GFP_KERNEL_ACCOUNT);
		if (!table[i]) {
			io_free_page_table(table, init_size);
			return NULL;
		}
		size -= this_size;
	}
	return table;
}

static void io_rsrc_node_destroy(struct io_rsrc_node *ref_node)
{
	percpu_ref_exit(&ref_node->refs);
	kfree(ref_node);
}

static __cold void io_rsrc_node_ref_zero(struct percpu_ref *ref)
{
	struct io_rsrc_node *node = container_of(ref, struct io_rsrc_node, refs);
	struct io_ring_ctx *ctx = node->rsrc_data->ctx;
	unsigned long flags;
	bool first_add = false;
	unsigned long delay = HZ;

	spin_lock_irqsave(&ctx->rsrc_ref_lock, flags);
	node->done = true;

	/* if we are mid-quiesce then do not delay */
	if (node->rsrc_data->quiesce)
		delay = 0;

	while (!list_empty(&ctx->rsrc_ref_list)) {
		node = list_first_entry(&ctx->rsrc_ref_list,
					    struct io_rsrc_node, node);
		/* recycle ref nodes in order */
		if (!node->done)
			break;
		list_del(&node->node);
		first_add |= llist_add(&node->llist, &ctx->rsrc_put_llist);
	}
	spin_unlock_irqrestore(&ctx->rsrc_ref_lock, flags);

	if (first_add)
		mod_delayed_work(system_wq, &ctx->rsrc_put_work, delay);
}

static struct io_rsrc_node *io_rsrc_node_alloc(void)
{
	struct io_rsrc_node *ref_node;

	ref_node = kzalloc(sizeof(*ref_node), GFP_KERNEL);
	if (!ref_node)
		return NULL;

	if (percpu_ref_init(&ref_node->refs, io_rsrc_node_ref_zero,
			    0, GFP_KERNEL)) {
		kfree(ref_node);
		return NULL;
	}
	INIT_LIST_HEAD(&ref_node->node);
	INIT_LIST_HEAD(&ref_node->rsrc_list);
	ref_node->done = false;
	return ref_node;
}

static void io_rsrc_node_switch(struct io_ring_ctx *ctx,
				struct io_rsrc_data *data_to_kill)
	__must_hold(&ctx->uring_lock)
{
	WARN_ON_ONCE(!ctx->rsrc_backup_node);
	WARN_ON_ONCE(data_to_kill && !ctx->rsrc_node);

	io_rsrc_refs_drop(ctx);

	if (data_to_kill) {
		struct io_rsrc_node *rsrc_node = ctx->rsrc_node;

		rsrc_node->rsrc_data = data_to_kill;
		spin_lock_irq(&ctx->rsrc_ref_lock);
		list_add_tail(&rsrc_node->node, &ctx->rsrc_ref_list);
		spin_unlock_irq(&ctx->rsrc_ref_lock);

		atomic_inc(&data_to_kill->refs);
		percpu_ref_kill(&rsrc_node->refs);
		ctx->rsrc_node = NULL;
	}

	if (!ctx->rsrc_node) {
		ctx->rsrc_node = ctx->rsrc_backup_node;
		ctx->rsrc_backup_node = NULL;
	}
}

static int io_rsrc_node_switch_start(struct io_ring_ctx *ctx)
{
	if (ctx->rsrc_backup_node)
		return 0;
	ctx->rsrc_backup_node = io_rsrc_node_alloc();
	return ctx->rsrc_backup_node ? 0 : -ENOMEM;
}

static __cold int io_rsrc_ref_quiesce(struct io_rsrc_data *data,
				      struct io_ring_ctx *ctx)
{
	int ret;

	/* As we may drop ->uring_lock, other task may have started quiesce */
	if (data->quiesce)
		return -ENXIO;

	data->quiesce = true;
	do {
		ret = io_rsrc_node_switch_start(ctx);
		if (ret)
			break;
		io_rsrc_node_switch(ctx, data);

		/* kill initial ref, already quiesced if zero */
		if (atomic_dec_and_test(&data->refs))
			break;
		mutex_unlock(&ctx->uring_lock);
		flush_delayed_work(&ctx->rsrc_put_work);
		ret = wait_for_completion_interruptible(&data->done);
		if (!ret) {
			mutex_lock(&ctx->uring_lock);
			break;
		}

		atomic_inc(&data->refs);
		/* wait for all works potentially completing data->done */
		flush_delayed_work(&ctx->rsrc_put_work);
		reinit_completion(&data->done);

		ret = io_run_task_work_sig();
		mutex_lock(&ctx->uring_lock);
	} while (ret >= 0);
	data->quiesce = false;

	return ret;
}

static u64 *io_get_tag_slot(struct io_rsrc_data *data, unsigned int idx)
{
	unsigned int off = idx & IO_RSRC_TAG_TABLE_MASK;
	unsigned int table_idx = idx >> IO_RSRC_TAG_TABLE_SHIFT;

	return &data->tags[table_idx][off];
}

static void io_rsrc_data_free(struct io_rsrc_data *data)
{
	size_t size = data->nr * sizeof(data->tags[0][0]);

	if (data->tags)
		io_free_page_table((void **)data->tags, size);
	kfree(data);
}

static __cold int io_rsrc_data_alloc(struct io_ring_ctx *ctx, rsrc_put_fn *do_put,
				     u64 __user *utags, unsigned nr,
				     struct io_rsrc_data **pdata)
{
	struct io_rsrc_data *data;
	int ret = -ENOMEM;
	unsigned i;

	data = kzalloc(sizeof(*data), GFP_KERNEL);
	if (!data)
		return -ENOMEM;
	data->tags = (u64 **)io_alloc_page_table(nr * sizeof(data->tags[0][0]));
	if (!data->tags) {
		kfree(data);
		return -ENOMEM;
	}

	data->nr = nr;
	data->ctx = ctx;
	data->do_put = do_put;
	if (utags) {
		ret = -EFAULT;
		for (i = 0; i < nr; i++) {
			u64 *tag_slot = io_get_tag_slot(data, i);

			if (copy_from_user(tag_slot, &utags[i],
					   sizeof(*tag_slot)))
				goto fail;
		}
	}

	atomic_set(&data->refs, 1);
	init_completion(&data->done);
	*pdata = data;
	return 0;
fail:
	io_rsrc_data_free(data);
	return ret;
}

static bool io_alloc_file_tables(struct io_file_table *table, unsigned nr_files)
{
	table->files = kvcalloc(nr_files, sizeof(table->files[0]),
				GFP_KERNEL_ACCOUNT);
	return !!table->files;
}

static void io_free_file_tables(struct io_file_table *table)
{
	kvfree(table->files);
	table->files = NULL;
}

static void __io_sqe_files_unregister(struct io_ring_ctx *ctx)
{
#if defined(CONFIG_UNIX)
	if (ctx->ring_sock) {
		struct sock *sock = ctx->ring_sock->sk;
		struct sk_buff *skb;

		while ((skb = skb_dequeue(&sock->sk_receive_queue)) != NULL)
			kfree_skb(skb);
	}
#else
	int i;

	for (i = 0; i < ctx->nr_user_files; i++) {
		struct file *file;

		file = io_file_from_index(ctx, i);
		if (file)
			fput(file);
	}
#endif
	io_free_file_tables(&ctx->file_table);
	io_rsrc_data_free(ctx->file_data);
	ctx->file_data = NULL;
	ctx->nr_user_files = 0;
}

static int io_sqe_files_unregister(struct io_ring_ctx *ctx)
{
	int ret;

	if (!ctx->file_data)
		return -ENXIO;
	ret = io_rsrc_ref_quiesce(ctx->file_data, ctx);
	if (!ret)
		__io_sqe_files_unregister(ctx);
	return ret;
}

static void io_sq_thread_unpark(struct io_sq_data *sqd)
	__releases(&sqd->lock)
{
	WARN_ON_ONCE(sqd->thread == current);

	/*
	 * Do the dance but not conditional clear_bit() because it'd race with
	 * other threads incrementing park_pending and setting the bit.
	 */
	clear_bit(IO_SQ_THREAD_SHOULD_PARK, &sqd->state);
	if (atomic_dec_return(&sqd->park_pending))
		set_bit(IO_SQ_THREAD_SHOULD_PARK, &sqd->state);
	mutex_unlock(&sqd->lock);
}

static void io_sq_thread_park(struct io_sq_data *sqd)
	__acquires(&sqd->lock)
{
	WARN_ON_ONCE(sqd->thread == current);

	atomic_inc(&sqd->park_pending);
	set_bit(IO_SQ_THREAD_SHOULD_PARK, &sqd->state);
	mutex_lock(&sqd->lock);
	if (sqd->thread)
		wake_up_process(sqd->thread);
}

static void io_sq_thread_stop(struct io_sq_data *sqd)
{
	WARN_ON_ONCE(sqd->thread == current);
	WARN_ON_ONCE(test_bit(IO_SQ_THREAD_SHOULD_STOP, &sqd->state));

	set_bit(IO_SQ_THREAD_SHOULD_STOP, &sqd->state);
	mutex_lock(&sqd->lock);
	if (sqd->thread)
		wake_up_process(sqd->thread);
	mutex_unlock(&sqd->lock);
	wait_for_completion(&sqd->exited);
}

static void io_put_sq_data(struct io_sq_data *sqd)
{
	if (refcount_dec_and_test(&sqd->refs)) {
		WARN_ON_ONCE(atomic_read(&sqd->park_pending));

		io_sq_thread_stop(sqd);
		kfree(sqd);
	}
}

static void io_sq_thread_finish(struct io_ring_ctx *ctx)
{
	struct io_sq_data *sqd = ctx->sq_data;

	if (sqd) {
		io_sq_thread_park(sqd);
		list_del_init(&ctx->sqd_list);
		io_sqd_update_thread_idle(sqd);
		io_sq_thread_unpark(sqd);

		io_put_sq_data(sqd);
		ctx->sq_data = NULL;
	}
}

static struct io_sq_data *io_attach_sq_data(struct io_uring_params *p)
{
	struct io_ring_ctx *ctx_attach;
	struct io_sq_data *sqd;
	struct fd f;

	f = fdget(p->wq_fd);
	if (!f.file)
		return ERR_PTR(-ENXIO);
	if (f.file->f_op != &io_uring_fops) {
		fdput(f);
		return ERR_PTR(-EINVAL);
	}

	ctx_attach = f.file->private_data;
	sqd = ctx_attach->sq_data;
	if (!sqd) {
		fdput(f);
		return ERR_PTR(-EINVAL);
	}
	if (sqd->task_tgid != current->tgid) {
		fdput(f);
		return ERR_PTR(-EPERM);
	}

	refcount_inc(&sqd->refs);
	fdput(f);
	return sqd;
}

static struct io_sq_data *io_get_sq_data(struct io_uring_params *p,
					 bool *attached)
{
	struct io_sq_data *sqd;

	*attached = false;
	if (p->flags & IORING_SETUP_ATTACH_WQ) {
		sqd = io_attach_sq_data(p);
		if (!IS_ERR(sqd)) {
			*attached = true;
			return sqd;
		}
		/* fall through for EPERM case, setup new sqd/task */
		if (PTR_ERR(sqd) != -EPERM)
			return sqd;
	}

	sqd = kzalloc(sizeof(*sqd), GFP_KERNEL);
	if (!sqd)
		return ERR_PTR(-ENOMEM);

	atomic_set(&sqd->park_pending, 0);
	refcount_set(&sqd->refs, 1);
	INIT_LIST_HEAD(&sqd->ctx_list);
	mutex_init(&sqd->lock);
	init_waitqueue_head(&sqd->wait);
	init_completion(&sqd->exited);
	return sqd;
}

#if defined(CONFIG_UNIX)
/*
 * Ensure the UNIX gc is aware of our file set, so we are certain that
 * the io_uring can be safely unregistered on process exit, even if we have
 * loops in the file referencing.
 */
static int __io_sqe_files_scm(struct io_ring_ctx *ctx, int nr, int offset)
{
	struct sock *sk = ctx->ring_sock->sk;
	struct scm_fp_list *fpl;
	struct sk_buff *skb;
	int i, nr_files;

	fpl = kzalloc(sizeof(*fpl), GFP_KERNEL);
	if (!fpl)
		return -ENOMEM;

	skb = alloc_skb(0, GFP_KERNEL);
	if (!skb) {
		kfree(fpl);
		return -ENOMEM;
	}

	skb->sk = sk;

	nr_files = 0;
	fpl->user = get_uid(current_user());
	for (i = 0; i < nr; i++) {
		struct file *file = io_file_from_index(ctx, i + offset);

		if (!file)
			continue;
		fpl->fp[nr_files] = get_file(file);
		unix_inflight(fpl->user, fpl->fp[nr_files]);
		nr_files++;
	}

	if (nr_files) {
		fpl->max = SCM_MAX_FD;
		fpl->count = nr_files;
		UNIXCB(skb).fp = fpl;
		skb->destructor = unix_destruct_scm;
		refcount_add(skb->truesize, &sk->sk_wmem_alloc);
		skb_queue_head(&sk->sk_receive_queue, skb);

		for (i = 0; i < nr_files; i++)
			fput(fpl->fp[i]);
	} else {
		kfree_skb(skb);
		kfree(fpl);
	}

	return 0;
}

/*
 * If UNIX sockets are enabled, fd passing can cause a reference cycle which
 * causes regular reference counting to break down. We rely on the UNIX
 * garbage collection to take care of this problem for us.
 */
static int io_sqe_files_scm(struct io_ring_ctx *ctx)
{
	unsigned left, total;
	int ret = 0;

	total = 0;
	left = ctx->nr_user_files;
	while (left) {
		unsigned this_files = min_t(unsigned, left, SCM_MAX_FD);

		ret = __io_sqe_files_scm(ctx, this_files, total);
		if (ret)
			break;
		left -= this_files;
		total += this_files;
	}

	if (!ret)
		return 0;

	while (total < ctx->nr_user_files) {
		struct file *file = io_file_from_index(ctx, total);

		if (file)
			fput(file);
		total++;
	}

	return ret;
}
#else
static int io_sqe_files_scm(struct io_ring_ctx *ctx)
{
	return 0;
}
#endif

static void io_rsrc_file_put(struct io_ring_ctx *ctx, struct io_rsrc_put *prsrc)
{
	struct file *file = prsrc->file;
#if defined(CONFIG_UNIX)
	struct sock *sock = ctx->ring_sock->sk;
	struct sk_buff_head list, *head = &sock->sk_receive_queue;
	struct sk_buff *skb;
	int i;

	__skb_queue_head_init(&list);

	/*
	 * Find the skb that holds this file in its SCM_RIGHTS. When found,
	 * remove this entry and rearrange the file array.
	 */
	skb = skb_dequeue(head);
	while (skb) {
		struct scm_fp_list *fp;

		fp = UNIXCB(skb).fp;
		for (i = 0; i < fp->count; i++) {
			int left;

			if (fp->fp[i] != file)
				continue;

			unix_notinflight(fp->user, fp->fp[i]);
			left = fp->count - 1 - i;
			if (left) {
				memmove(&fp->fp[i], &fp->fp[i + 1],
						left * sizeof(struct file *));
			}
			fp->count--;
			if (!fp->count) {
				kfree_skb(skb);
				skb = NULL;
			} else {
				__skb_queue_tail(&list, skb);
			}
			fput(file);
			file = NULL;
			break;
		}

		if (!file)
			break;

		__skb_queue_tail(&list, skb);

		skb = skb_dequeue(head);
	}

	if (skb_peek(&list)) {
		spin_lock_irq(&head->lock);
		while ((skb = __skb_dequeue(&list)) != NULL)
			__skb_queue_tail(head, skb);
		spin_unlock_irq(&head->lock);
	}
#else
	fput(file);
#endif
}

static void __io_rsrc_put_work(struct io_rsrc_node *ref_node)
{
	struct io_rsrc_data *rsrc_data = ref_node->rsrc_data;
	struct io_ring_ctx *ctx = rsrc_data->ctx;
	struct io_rsrc_put *prsrc, *tmp;

	list_for_each_entry_safe(prsrc, tmp, &ref_node->rsrc_list, list) {
		list_del(&prsrc->list);

		if (prsrc->tag) {
			bool lock_ring = ctx->flags & IORING_SETUP_IOPOLL;

			io_ring_submit_lock(ctx, lock_ring);
			spin_lock(&ctx->completion_lock);
			io_fill_cqe_aux(ctx, prsrc->tag, 0, 0);
			io_commit_cqring(ctx);
			spin_unlock(&ctx->completion_lock);
			io_cqring_ev_posted(ctx);
			io_ring_submit_unlock(ctx, lock_ring);
		}

		rsrc_data->do_put(ctx, prsrc);
		kfree(prsrc);
	}

	io_rsrc_node_destroy(ref_node);
	if (atomic_dec_and_test(&rsrc_data->refs))
		complete(&rsrc_data->done);
}

static void io_rsrc_put_work(struct work_struct *work)
{
	struct io_ring_ctx *ctx;
	struct llist_node *node;

	ctx = container_of(work, struct io_ring_ctx, rsrc_put_work.work);
	node = llist_del_all(&ctx->rsrc_put_llist);

	while (node) {
		struct io_rsrc_node *ref_node;
		struct llist_node *next = node->next;

		ref_node = llist_entry(node, struct io_rsrc_node, llist);
		__io_rsrc_put_work(ref_node);
		node = next;
	}
}

static int io_sqe_files_register(struct io_ring_ctx *ctx, void __user *arg,
				 unsigned nr_args, u64 __user *tags)
{
	__s32 __user *fds = (__s32 __user *) arg;
	struct file *file;
	int fd, ret;
	unsigned i;

	if (ctx->file_data)
		return -EBUSY;
	if (!nr_args)
		return -EINVAL;
	if (nr_args > IORING_MAX_FIXED_FILES)
		return -EMFILE;
	if (nr_args > rlimit(RLIMIT_NOFILE))
		return -EMFILE;
	ret = io_rsrc_node_switch_start(ctx);
	if (ret)
		return ret;
	ret = io_rsrc_data_alloc(ctx, io_rsrc_file_put, tags, nr_args,
				 &ctx->file_data);
	if (ret)
		return ret;

	ret = -ENOMEM;
	if (!io_alloc_file_tables(&ctx->file_table, nr_args))
		goto out_free;

	for (i = 0; i < nr_args; i++, ctx->nr_user_files++) {
		if (copy_from_user(&fd, &fds[i], sizeof(fd))) {
			ret = -EFAULT;
			goto out_fput;
		}
		/* allow sparse sets */
		if (fd == -1) {
			ret = -EINVAL;
			if (unlikely(*io_get_tag_slot(ctx->file_data, i)))
				goto out_fput;
			continue;
		}

		file = fget(fd);
		ret = -EBADF;
		if (unlikely(!file))
			goto out_fput;

		/*
		 * Don't allow io_uring instances to be registered. If UNIX
		 * isn't enabled, then this causes a reference cycle and this
		 * instance can never get freed. If UNIX is enabled we'll
		 * handle it just fine, but there's still no point in allowing
		 * a ring fd as it doesn't support regular read/write anyway.
		 */
		if (file->f_op == &io_uring_fops) {
			fput(file);
			goto out_fput;
		}
		io_fixed_file_set(io_fixed_file_slot(&ctx->file_table, i), file);
	}

	ret = io_sqe_files_scm(ctx);
	if (ret) {
		__io_sqe_files_unregister(ctx);
		return ret;
	}

	io_rsrc_node_switch(ctx, NULL);
	return ret;
out_fput:
	for (i = 0; i < ctx->nr_user_files; i++) {
		file = io_file_from_index(ctx, i);
		if (file)
			fput(file);
	}
	io_free_file_tables(&ctx->file_table);
	ctx->nr_user_files = 0;
out_free:
	io_rsrc_data_free(ctx->file_data);
	ctx->file_data = NULL;
	return ret;
}

static int io_sqe_file_register(struct io_ring_ctx *ctx, struct file *file,
				int index)
{
#if defined(CONFIG_UNIX)
	struct sock *sock = ctx->ring_sock->sk;
	struct sk_buff_head *head = &sock->sk_receive_queue;
	struct sk_buff *skb;

	/*
	 * See if we can merge this file into an existing skb SCM_RIGHTS
	 * file set. If there's no room, fall back to allocating a new skb
	 * and filling it in.
	 */
	spin_lock_irq(&head->lock);
	skb = skb_peek(head);
	if (skb) {
		struct scm_fp_list *fpl = UNIXCB(skb).fp;

		if (fpl->count < SCM_MAX_FD) {
			__skb_unlink(skb, head);
			spin_unlock_irq(&head->lock);
			fpl->fp[fpl->count] = get_file(file);
			unix_inflight(fpl->user, fpl->fp[fpl->count]);
			fpl->count++;
			spin_lock_irq(&head->lock);
			__skb_queue_head(head, skb);
		} else {
			skb = NULL;
		}
	}
	spin_unlock_irq(&head->lock);

	if (skb) {
		fput(file);
		return 0;
	}

	return __io_sqe_files_scm(ctx, 1, index);
#else
	return 0;
#endif
}

static int io_queue_rsrc_removal(struct io_rsrc_data *data, unsigned idx,
				 struct io_rsrc_node *node, void *rsrc)
{
	struct io_rsrc_put *prsrc;

	prsrc = kzalloc(sizeof(*prsrc), GFP_KERNEL);
	if (!prsrc)
		return -ENOMEM;

	prsrc->tag = *io_get_tag_slot(data, idx);
	prsrc->rsrc = rsrc;
	list_add(&prsrc->list, &node->rsrc_list);
	return 0;
}

static int io_install_fixed_file(struct io_kiocb *req, struct file *file,
				 unsigned int issue_flags, u32 slot_index)
{
	struct io_ring_ctx *ctx = req->ctx;
	bool needs_lock = issue_flags & IO_URING_F_UNLOCKED;
	bool needs_switch = false;
	struct io_fixed_file *file_slot;
	int ret = -EBADF;

	io_ring_submit_lock(ctx, needs_lock);
	if (file->f_op == &io_uring_fops)
		goto err;
	ret = -ENXIO;
	if (!ctx->file_data)
		goto err;
	ret = -EINVAL;
	if (slot_index >= ctx->nr_user_files)
		goto err;

	slot_index = array_index_nospec(slot_index, ctx->nr_user_files);
	file_slot = io_fixed_file_slot(&ctx->file_table, slot_index);

	if (file_slot->file_ptr) {
		struct file *old_file;

		ret = io_rsrc_node_switch_start(ctx);
		if (ret)
			goto err;

		old_file = (struct file *)(file_slot->file_ptr & FFS_MASK);
		ret = io_queue_rsrc_removal(ctx->file_data, slot_index,
					    ctx->rsrc_node, old_file);
		if (ret)
			goto err;
		file_slot->file_ptr = 0;
		needs_switch = true;
	}

	*io_get_tag_slot(ctx->file_data, slot_index) = 0;
	io_fixed_file_set(file_slot, file);
	ret = io_sqe_file_register(ctx, file, slot_index);
	if (ret) {
		file_slot->file_ptr = 0;
		goto err;
	}

	ret = 0;
err:
	if (needs_switch)
		io_rsrc_node_switch(ctx, ctx->file_data);
	io_ring_submit_unlock(ctx, needs_lock);
	if (ret)
		fput(file);
	return ret;
}

static int io_close_fixed(struct io_kiocb *req, unsigned int issue_flags)
{
	unsigned int offset = req->close.file_slot - 1;
	struct io_ring_ctx *ctx = req->ctx;
	bool needs_lock = issue_flags & IO_URING_F_UNLOCKED;
	struct io_fixed_file *file_slot;
	struct file *file;
	int ret, i;

	io_ring_submit_lock(ctx, needs_lock);
	ret = -ENXIO;
	if (unlikely(!ctx->file_data))
		goto out;
	ret = -EINVAL;
	if (offset >= ctx->nr_user_files)
		goto out;
	ret = io_rsrc_node_switch_start(ctx);
	if (ret)
		goto out;

	i = array_index_nospec(offset, ctx->nr_user_files);
	file_slot = io_fixed_file_slot(&ctx->file_table, i);
	ret = -EBADF;
	if (!file_slot->file_ptr)
		goto out;

	file = (struct file *)(file_slot->file_ptr & FFS_MASK);
	ret = io_queue_rsrc_removal(ctx->file_data, offset, ctx->rsrc_node, file);
	if (ret)
		goto out;

	file_slot->file_ptr = 0;
	io_rsrc_node_switch(ctx, ctx->file_data);
	ret = 0;
out:
	io_ring_submit_unlock(ctx, needs_lock);
	return ret;
}

static int __io_sqe_files_update(struct io_ring_ctx *ctx,
				 struct io_uring_rsrc_update2 *up,
				 unsigned nr_args)
{
	u64 __user *tags = u64_to_user_ptr(up->tags);
	__s32 __user *fds = u64_to_user_ptr(up->data);
	struct io_rsrc_data *data = ctx->file_data;
	struct io_fixed_file *file_slot;
	struct file *file;
	int fd, i, err = 0;
	unsigned int done;
	bool needs_switch = false;

	if (!ctx->file_data)
		return -ENXIO;
	if (up->offset + nr_args > ctx->nr_user_files)
		return -EINVAL;

	for (done = 0; done < nr_args; done++) {
		u64 tag = 0;

		if ((tags && copy_from_user(&tag, &tags[done], sizeof(tag))) ||
		    copy_from_user(&fd, &fds[done], sizeof(fd))) {
			err = -EFAULT;
			break;
		}
		if ((fd == IORING_REGISTER_FILES_SKIP || fd == -1) && tag) {
			err = -EINVAL;
			break;
		}
		if (fd == IORING_REGISTER_FILES_SKIP)
			continue;

		i = array_index_nospec(up->offset + done, ctx->nr_user_files);
		file_slot = io_fixed_file_slot(&ctx->file_table, i);

		if (file_slot->file_ptr) {
			file = (struct file *)(file_slot->file_ptr & FFS_MASK);
			err = io_queue_rsrc_removal(data, up->offset + done,
						    ctx->rsrc_node, file);
			if (err)
				break;
			file_slot->file_ptr = 0;
			needs_switch = true;
		}
		if (fd != -1) {
			file = fget(fd);
			if (!file) {
				err = -EBADF;
				break;
			}
			/*
			 * Don't allow io_uring instances to be registered. If
			 * UNIX isn't enabled, then this causes a reference
			 * cycle and this instance can never get freed. If UNIX
			 * is enabled we'll handle it just fine, but there's
			 * still no point in allowing a ring fd as it doesn't
			 * support regular read/write anyway.
			 */
			if (file->f_op == &io_uring_fops) {
				fput(file);
				err = -EBADF;
				break;
			}
			*io_get_tag_slot(data, up->offset + done) = tag;
			io_fixed_file_set(file_slot, file);
			err = io_sqe_file_register(ctx, file, i);
			if (err) {
				file_slot->file_ptr = 0;
				fput(file);
				break;
			}
		}
	}

	if (needs_switch)
		io_rsrc_node_switch(ctx, data);
	return done ? done : err;
}

static struct io_wq *io_init_wq_offload(struct io_ring_ctx *ctx,
					struct task_struct *task)
{
	struct io_wq_hash *hash;
	struct io_wq_data data;
	unsigned int concurrency;

	mutex_lock(&ctx->uring_lock);
	hash = ctx->hash_map;
	if (!hash) {
		hash = kzalloc(sizeof(*hash), GFP_KERNEL);
		if (!hash) {
			mutex_unlock(&ctx->uring_lock);
			return ERR_PTR(-ENOMEM);
		}
		refcount_set(&hash->refs, 1);
		init_waitqueue_head(&hash->wait);
		ctx->hash_map = hash;
	}
	mutex_unlock(&ctx->uring_lock);

	data.hash = hash;
	data.task = task;
	data.free_work = io_wq_free_work;
	data.do_work = io_wq_submit_work;

	/* Do QD, or 4 * CPUS, whatever is smallest */
	concurrency = min(ctx->sq_entries, 4 * num_online_cpus());

	return io_wq_create(concurrency, &data);
}

static __cold int io_uring_alloc_task_context(struct task_struct *task,
					      struct io_ring_ctx *ctx)
{
	struct io_uring_task *tctx;
	int ret;

	tctx = kzalloc(sizeof(*tctx), GFP_KERNEL);
	if (unlikely(!tctx))
		return -ENOMEM;

	ret = percpu_counter_init(&tctx->inflight, 0, GFP_KERNEL);
	if (unlikely(ret)) {
		kfree(tctx);
		return ret;
	}

	tctx->io_wq = io_init_wq_offload(ctx, task);
	if (IS_ERR(tctx->io_wq)) {
		ret = PTR_ERR(tctx->io_wq);
		percpu_counter_destroy(&tctx->inflight);
		kfree(tctx);
		return ret;
	}

	xa_init(&tctx->xa);
	init_waitqueue_head(&tctx->wait);
	atomic_set(&tctx->in_idle, 0);
	atomic_set(&tctx->inflight_tracked, 0);
	task->io_uring = tctx;
	spin_lock_init(&tctx->task_lock);
	INIT_WQ_LIST(&tctx->task_list);
	INIT_WQ_LIST(&tctx->prior_task_list);
	init_task_work(&tctx->task_work, tctx_task_work);
	return 0;
}

void __io_uring_free(struct task_struct *tsk)
{
	struct io_uring_task *tctx = tsk->io_uring;

	WARN_ON_ONCE(!xa_empty(&tctx->xa));
	WARN_ON_ONCE(tctx->io_wq);
	WARN_ON_ONCE(tctx->cached_refs);

	percpu_counter_destroy(&tctx->inflight);
	kfree(tctx);
	tsk->io_uring = NULL;
}

static __cold int io_sq_offload_create(struct io_ring_ctx *ctx,
				       struct io_uring_params *p)
{
	int ret;

	/* Retain compatibility with failing for an invalid attach attempt */
	if ((ctx->flags & (IORING_SETUP_ATTACH_WQ | IORING_SETUP_SQPOLL)) ==
				IORING_SETUP_ATTACH_WQ) {
		struct fd f;

		f = fdget(p->wq_fd);
		if (!f.file)
			return -ENXIO;
		if (f.file->f_op != &io_uring_fops) {
			fdput(f);
			return -EINVAL;
		}
		fdput(f);
	}
	if (ctx->flags & IORING_SETUP_SQPOLL) {
		struct task_struct *tsk;
		struct io_sq_data *sqd;
		bool attached;

		ret = security_uring_sqpoll();
		if (ret)
			return ret;

		sqd = io_get_sq_data(p, &attached);
		if (IS_ERR(sqd)) {
			ret = PTR_ERR(sqd);
			goto err;
		}

		ctx->sq_creds = get_current_cred();
		ctx->sq_data = sqd;
		ctx->sq_thread_idle = msecs_to_jiffies(p->sq_thread_idle);
		if (!ctx->sq_thread_idle)
			ctx->sq_thread_idle = HZ;

		io_sq_thread_park(sqd);
		list_add(&ctx->sqd_list, &sqd->ctx_list);
		io_sqd_update_thread_idle(sqd);
		/* don't attach to a dying SQPOLL thread, would be racy */
		ret = (attached && !sqd->thread) ? -ENXIO : 0;
		io_sq_thread_unpark(sqd);

		if (ret < 0)
			goto err;
		if (attached)
			return 0;

		if (p->flags & IORING_SETUP_SQ_AFF) {
			int cpu = p->sq_thread_cpu;

			ret = -EINVAL;
			if (cpu >= nr_cpu_ids || !cpu_online(cpu))
				goto err_sqpoll;
			sqd->sq_cpu = cpu;
		} else {
			sqd->sq_cpu = -1;
		}

		sqd->task_pid = current->pid;
		sqd->task_tgid = current->tgid;
		tsk = create_io_thread(io_sq_thread, sqd, NUMA_NO_NODE);
		if (IS_ERR(tsk)) {
			ret = PTR_ERR(tsk);
			goto err_sqpoll;
		}

		sqd->thread = tsk;
		ret = io_uring_alloc_task_context(tsk, ctx);
		wake_up_new_task(tsk);
		if (ret)
			goto err;
	} else if (p->flags & IORING_SETUP_SQ_AFF) {
		/* Can't have SQ_AFF without SQPOLL */
		ret = -EINVAL;
		goto err;
	}

	return 0;
err_sqpoll:
	complete(&ctx->sq_data->exited);
err:
	io_sq_thread_finish(ctx);
	return ret;
}

static inline void __io_unaccount_mem(struct user_struct *user,
				      unsigned long nr_pages)
{
	atomic_long_sub(nr_pages, &user->locked_vm);
}

static inline int __io_account_mem(struct user_struct *user,
				   unsigned long nr_pages)
{
	unsigned long page_limit, cur_pages, new_pages;

	/* Don't allow more pages than we can safely lock */
	page_limit = rlimit(RLIMIT_MEMLOCK) >> PAGE_SHIFT;

	do {
		cur_pages = atomic_long_read(&user->locked_vm);
		new_pages = cur_pages + nr_pages;
		if (new_pages > page_limit)
			return -ENOMEM;
	} while (atomic_long_cmpxchg(&user->locked_vm, cur_pages,
					new_pages) != cur_pages);

	return 0;
}

static void io_unaccount_mem(struct io_ring_ctx *ctx, unsigned long nr_pages)
{
	if (ctx->user)
		__io_unaccount_mem(ctx->user, nr_pages);

	if (ctx->mm_account)
		atomic64_sub(nr_pages, &ctx->mm_account->pinned_vm);
}

static int io_account_mem(struct io_ring_ctx *ctx, unsigned long nr_pages)
{
	int ret;

	if (ctx->user) {
		ret = __io_account_mem(ctx->user, nr_pages);
		if (ret)
			return ret;
	}

	if (ctx->mm_account)
		atomic64_add(nr_pages, &ctx->mm_account->pinned_vm);

	return 0;
}

static void io_mem_free(void *ptr)
{
	struct page *page;

	if (!ptr)
		return;

	page = virt_to_head_page(ptr);
	if (put_page_testzero(page))
		free_compound_page(page);
}

static void *io_mem_alloc(size_t size)
{
	gfp_t gfp = GFP_KERNEL_ACCOUNT | __GFP_ZERO | __GFP_NOWARN | __GFP_COMP;

	return (void *) __get_free_pages(gfp, get_order(size));
}

static unsigned long rings_size(unsigned sq_entries, unsigned cq_entries,
				size_t *sq_offset)
{
	struct io_rings *rings;
	size_t off, sq_array_size;

	off = struct_size(rings, cqes, cq_entries);
	if (off == SIZE_MAX)
		return SIZE_MAX;

#ifdef CONFIG_SMP
	off = ALIGN(off, SMP_CACHE_BYTES);
	if (off == 0)
		return SIZE_MAX;
#endif

	if (sq_offset)
		*sq_offset = off;

	sq_array_size = array_size(sizeof(u32), sq_entries);
	if (sq_array_size == SIZE_MAX)
		return SIZE_MAX;

	if (check_add_overflow(off, sq_array_size, &off))
		return SIZE_MAX;

	return off;
}

static void io_buffer_unmap(struct io_ring_ctx *ctx, struct io_mapped_ubuf **slot)
{
	struct io_mapped_ubuf *imu = *slot;
	unsigned int i;

	if (imu != ctx->dummy_ubuf) {
		for (i = 0; i < imu->nr_bvecs; i++)
			unpin_user_page(imu->bvec[i].bv_page);
		if (imu->acct_pages)
			io_unaccount_mem(ctx, imu->acct_pages);
		kvfree(imu);
	}
	*slot = NULL;
}

static void io_rsrc_buf_put(struct io_ring_ctx *ctx, struct io_rsrc_put *prsrc)
{
	io_buffer_unmap(ctx, &prsrc->buf);
	prsrc->buf = NULL;
}

static void __io_sqe_buffers_unregister(struct io_ring_ctx *ctx)
{
	unsigned int i;

	for (i = 0; i < ctx->nr_user_bufs; i++)
		io_buffer_unmap(ctx, &ctx->user_bufs[i]);
	kfree(ctx->user_bufs);
	io_rsrc_data_free(ctx->buf_data);
	ctx->user_bufs = NULL;
	ctx->buf_data = NULL;
	ctx->nr_user_bufs = 0;
}

static int io_sqe_buffers_unregister(struct io_ring_ctx *ctx)
{
	int ret;

	if (!ctx->buf_data)
		return -ENXIO;

	ret = io_rsrc_ref_quiesce(ctx->buf_data, ctx);
	if (!ret)
		__io_sqe_buffers_unregister(ctx);
	return ret;
}

static int io_copy_iov(struct io_ring_ctx *ctx, struct iovec *dst,
		       void __user *arg, unsigned index)
{
	struct iovec __user *src;

#ifdef CONFIG_COMPAT
	if (ctx->compat) {
		struct compat_iovec __user *ciovs;
		struct compat_iovec ciov;

		ciovs = (struct compat_iovec __user *) arg;
		if (copy_from_user(&ciov, &ciovs[index], sizeof(ciov)))
			return -EFAULT;

		dst->iov_base = u64_to_user_ptr((u64)ciov.iov_base);
		dst->iov_len = ciov.iov_len;
		return 0;
	}
#endif
	src = (struct iovec __user *) arg;
	if (copy_from_user(dst, &src[index], sizeof(*dst)))
		return -EFAULT;
	return 0;
}

/*
 * Not super efficient, but this is just a registration time. And we do cache
 * the last compound head, so generally we'll only do a full search if we don't
 * match that one.
 *
 * We check if the given compound head page has already been accounted, to
 * avoid double accounting it. This allows us to account the full size of the
 * page, not just the constituent pages of a huge page.
 */
static bool headpage_already_acct(struct io_ring_ctx *ctx, struct page **pages,
				  int nr_pages, struct page *hpage)
{
	int i, j;

	/* check current page array */
	for (i = 0; i < nr_pages; i++) {
		if (!PageCompound(pages[i]))
			continue;
		if (compound_head(pages[i]) == hpage)
			return true;
	}

	/* check previously registered pages */
	for (i = 0; i < ctx->nr_user_bufs; i++) {
		struct io_mapped_ubuf *imu = ctx->user_bufs[i];

		for (j = 0; j < imu->nr_bvecs; j++) {
			if (!PageCompound(imu->bvec[j].bv_page))
				continue;
			if (compound_head(imu->bvec[j].bv_page) == hpage)
				return true;
		}
	}

	return false;
}

static int io_buffer_account_pin(struct io_ring_ctx *ctx, struct page **pages,
				 int nr_pages, struct io_mapped_ubuf *imu,
				 struct page **last_hpage)
{
	int i, ret;

	imu->acct_pages = 0;
	for (i = 0; i < nr_pages; i++) {
		if (!PageCompound(pages[i])) {
			imu->acct_pages++;
		} else {
			struct page *hpage;

			hpage = compound_head(pages[i]);
			if (hpage == *last_hpage)
				continue;
			*last_hpage = hpage;
			if (headpage_already_acct(ctx, pages, i, hpage))
				continue;
			imu->acct_pages += page_size(hpage) >> PAGE_SHIFT;
		}
	}

	if (!imu->acct_pages)
		return 0;

	ret = io_account_mem(ctx, imu->acct_pages);
	if (ret)
		imu->acct_pages = 0;
	return ret;
}

static int io_sqe_buffer_register(struct io_ring_ctx *ctx, struct iovec *iov,
				  struct io_mapped_ubuf **pimu,
				  struct page **last_hpage)
{
	struct io_mapped_ubuf *imu = NULL;
	struct vm_area_struct **vmas = NULL;
	struct page **pages = NULL;
	unsigned long off, start, end, ubuf;
	size_t size;
	int ret, pret, nr_pages, i;

	if (!iov->iov_base) {
		*pimu = ctx->dummy_ubuf;
		return 0;
	}

	ubuf = (unsigned long) iov->iov_base;
	end = (ubuf + iov->iov_len + PAGE_SIZE - 1) >> PAGE_SHIFT;
	start = ubuf >> PAGE_SHIFT;
	nr_pages = end - start;

	*pimu = NULL;
	ret = -ENOMEM;

	pages = kvmalloc_array(nr_pages, sizeof(struct page *), GFP_KERNEL);
	if (!pages)
		goto done;

	vmas = kvmalloc_array(nr_pages, sizeof(struct vm_area_struct *),
			      GFP_KERNEL);
	if (!vmas)
		goto done;

	imu = kvmalloc(struct_size(imu, bvec, nr_pages), GFP_KERNEL);
	if (!imu)
		goto done;

	ret = 0;
	mmap_read_lock(current->mm);
	pret = pin_user_pages(ubuf, nr_pages, FOLL_WRITE | FOLL_LONGTERM,
			      pages, vmas);
	if (pret == nr_pages) {
		/* don't support file backed memory */
		for (i = 0; i < nr_pages; i++) {
			struct vm_area_struct *vma = vmas[i];

			if (vma_is_shmem(vma))
				continue;
			if (vma->vm_file &&
			    !is_file_hugepages(vma->vm_file)) {
				ret = -EOPNOTSUPP;
				break;
			}
		}
	} else {
		ret = pret < 0 ? pret : -EFAULT;
	}
	mmap_read_unlock(current->mm);
	if (ret) {
		/*
		 * if we did partial map, or found file backed vmas,
		 * release any pages we did get
		 */
		if (pret > 0)
			unpin_user_pages(pages, pret);
		goto done;
	}

	ret = io_buffer_account_pin(ctx, pages, pret, imu, last_hpage);
	if (ret) {
		unpin_user_pages(pages, pret);
		goto done;
	}

	off = ubuf & ~PAGE_MASK;
	size = iov->iov_len;
	for (i = 0; i < nr_pages; i++) {
		size_t vec_len;

		vec_len = min_t(size_t, size, PAGE_SIZE - off);
		imu->bvec[i].bv_page = pages[i];
		imu->bvec[i].bv_len = vec_len;
		imu->bvec[i].bv_offset = off;
		off = 0;
		size -= vec_len;
	}
	/* store original address for later verification */
	imu->ubuf = ubuf;
	imu->ubuf_end = ubuf + iov->iov_len;
	imu->nr_bvecs = nr_pages;
	*pimu = imu;
	ret = 0;
done:
	if (ret)
		kvfree(imu);
	kvfree(pages);
	kvfree(vmas);
	return ret;
}

static int io_buffers_map_alloc(struct io_ring_ctx *ctx, unsigned int nr_args)
{
	ctx->user_bufs = kcalloc(nr_args, sizeof(*ctx->user_bufs), GFP_KERNEL);
	return ctx->user_bufs ? 0 : -ENOMEM;
}

static int io_buffer_validate(struct iovec *iov)
{
	unsigned long tmp, acct_len = iov->iov_len + (PAGE_SIZE - 1);

	/*
	 * Don't impose further limits on the size and buffer
	 * constraints here, we'll -EINVAL later when IO is
	 * submitted if they are wrong.
	 */
	if (!iov->iov_base)
		return iov->iov_len ? -EFAULT : 0;
	if (!iov->iov_len)
		return -EFAULT;

	/* arbitrary limit, but we need something */
	if (iov->iov_len > SZ_1G)
		return -EFAULT;

	if (check_add_overflow((unsigned long)iov->iov_base, acct_len, &tmp))
		return -EOVERFLOW;

	return 0;
}

static int io_sqe_buffers_register(struct io_ring_ctx *ctx, void __user *arg,
				   unsigned int nr_args, u64 __user *tags)
{
	struct page *last_hpage = NULL;
	struct io_rsrc_data *data;
	int i, ret;
	struct iovec iov;

	if (ctx->user_bufs)
		return -EBUSY;
	if (!nr_args || nr_args > IORING_MAX_REG_BUFFERS)
		return -EINVAL;
	ret = io_rsrc_node_switch_start(ctx);
	if (ret)
		return ret;
	ret = io_rsrc_data_alloc(ctx, io_rsrc_buf_put, tags, nr_args, &data);
	if (ret)
		return ret;
	ret = io_buffers_map_alloc(ctx, nr_args);
	if (ret) {
		io_rsrc_data_free(data);
		return ret;
	}

	for (i = 0; i < nr_args; i++, ctx->nr_user_bufs++) {
		ret = io_copy_iov(ctx, &iov, arg, i);
		if (ret)
			break;
		ret = io_buffer_validate(&iov);
		if (ret)
			break;
		if (!iov.iov_base && *io_get_tag_slot(data, i)) {
			ret = -EINVAL;
			break;
		}

		ret = io_sqe_buffer_register(ctx, &iov, &ctx->user_bufs[i],
					     &last_hpage);
		if (ret)
			break;
	}

	WARN_ON_ONCE(ctx->buf_data);

	ctx->buf_data = data;
	if (ret)
		__io_sqe_buffers_unregister(ctx);
	else
		io_rsrc_node_switch(ctx, NULL);
	return ret;
}

static int __io_sqe_buffers_update(struct io_ring_ctx *ctx,
				   struct io_uring_rsrc_update2 *up,
				   unsigned int nr_args)
{
	u64 __user *tags = u64_to_user_ptr(up->tags);
	struct iovec iov, __user *iovs = u64_to_user_ptr(up->data);
	struct page *last_hpage = NULL;
	bool needs_switch = false;
	__u32 done;
	int i, err;

	if (!ctx->buf_data)
		return -ENXIO;
	if (up->offset + nr_args > ctx->nr_user_bufs)
		return -EINVAL;

	for (done = 0; done < nr_args; done++) {
		struct io_mapped_ubuf *imu;
		int offset = up->offset + done;
		u64 tag = 0;

		err = io_copy_iov(ctx, &iov, iovs, done);
		if (err)
			break;
		if (tags && copy_from_user(&tag, &tags[done], sizeof(tag))) {
			err = -EFAULT;
			break;
		}
		err = io_buffer_validate(&iov);
		if (err)
			break;
		if (!iov.iov_base && tag) {
			err = -EINVAL;
			break;
		}
		err = io_sqe_buffer_register(ctx, &iov, &imu, &last_hpage);
		if (err)
			break;

		i = array_index_nospec(offset, ctx->nr_user_bufs);
		if (ctx->user_bufs[i] != ctx->dummy_ubuf) {
			err = io_queue_rsrc_removal(ctx->buf_data, offset,
						    ctx->rsrc_node, ctx->user_bufs[i]);
			if (unlikely(err)) {
				io_buffer_unmap(ctx, &imu);
				break;
			}
			ctx->user_bufs[i] = NULL;
			needs_switch = true;
		}

		ctx->user_bufs[i] = imu;
		*io_get_tag_slot(ctx->buf_data, offset) = tag;
	}

	if (needs_switch)
		io_rsrc_node_switch(ctx, ctx->buf_data);
	return done ? done : err;
}

static int io_eventfd_register(struct io_ring_ctx *ctx, void __user *arg)
{
	__s32 __user *fds = arg;
	int fd;

	if (ctx->cq_ev_fd)
		return -EBUSY;

	if (copy_from_user(&fd, fds, sizeof(*fds)))
		return -EFAULT;

	ctx->cq_ev_fd = eventfd_ctx_fdget(fd);
	if (IS_ERR(ctx->cq_ev_fd)) {
		int ret = PTR_ERR(ctx->cq_ev_fd);

		ctx->cq_ev_fd = NULL;
		return ret;
	}

	return 0;
}

static int io_eventfd_unregister(struct io_ring_ctx *ctx)
{
	if (ctx->cq_ev_fd) {
		eventfd_ctx_put(ctx->cq_ev_fd);
		ctx->cq_ev_fd = NULL;
		return 0;
	}

	return -ENXIO;
}

static void io_destroy_buffers(struct io_ring_ctx *ctx)
{
	struct io_buffer *buf;
	unsigned long index;

	xa_for_each(&ctx->io_buffers, index, buf)
		__io_remove_buffers(ctx, buf, index, -1U);
}

static void io_req_caches_free(struct io_ring_ctx *ctx)
{
	struct io_submit_state *state = &ctx->submit_state;
	int nr = 0;

	mutex_lock(&ctx->uring_lock);
	io_flush_cached_locked_reqs(ctx, state);

	while (state->free_list.next) {
		struct io_wq_work_node *node;
		struct io_kiocb *req;

		node = wq_stack_extract(&state->free_list);
		req = container_of(node, struct io_kiocb, comp_list);
		kmem_cache_free(req_cachep, req);
		nr++;
	}
	if (nr)
		percpu_ref_put_many(&ctx->refs, nr);
	mutex_unlock(&ctx->uring_lock);
}

static void io_wait_rsrc_data(struct io_rsrc_data *data)
{
	if (data && !atomic_dec_and_test(&data->refs))
		wait_for_completion(&data->done);
}

static __cold void io_ring_ctx_free(struct io_ring_ctx *ctx)
{
	io_sq_thread_finish(ctx);

	if (ctx->mm_account) {
		mmdrop(ctx->mm_account);
		ctx->mm_account = NULL;
	}

	io_rsrc_refs_drop(ctx);
	/* __io_rsrc_put_work() may need uring_lock to progress, wait w/o it */
	io_wait_rsrc_data(ctx->buf_data);
	io_wait_rsrc_data(ctx->file_data);

	mutex_lock(&ctx->uring_lock);
	if (ctx->buf_data)
		__io_sqe_buffers_unregister(ctx);
	if (ctx->file_data)
		__io_sqe_files_unregister(ctx);
	if (ctx->rings)
		__io_cqring_overflow_flush(ctx, true);
	mutex_unlock(&ctx->uring_lock);
	io_eventfd_unregister(ctx);
	io_destroy_buffers(ctx);
	if (ctx->sq_creds)
		put_cred(ctx->sq_creds);

	/* there are no registered resources left, nobody uses it */
	if (ctx->rsrc_node)
		io_rsrc_node_destroy(ctx->rsrc_node);
	if (ctx->rsrc_backup_node)
		io_rsrc_node_destroy(ctx->rsrc_backup_node);
	flush_delayed_work(&ctx->rsrc_put_work);
	flush_delayed_work(&ctx->fallback_work);

	WARN_ON_ONCE(!list_empty(&ctx->rsrc_ref_list));
	WARN_ON_ONCE(!llist_empty(&ctx->rsrc_put_llist));

#if defined(CONFIG_UNIX)
	if (ctx->ring_sock) {
		ctx->ring_sock->file = NULL; /* so that iput() is called */
		sock_release(ctx->ring_sock);
	}
#endif
	WARN_ON_ONCE(!list_empty(&ctx->ltimeout_list));

	io_mem_free(ctx->rings);
	io_mem_free(ctx->sq_sqes);

	percpu_ref_exit(&ctx->refs);
	free_uid(ctx->user);
	io_req_caches_free(ctx);
	if (ctx->hash_map)
		io_wq_put_hash(ctx->hash_map);
	kfree(ctx->cancel_hash);
	kfree(ctx->dummy_ubuf);
	kfree(ctx);
}

static __poll_t io_uring_poll(struct file *file, poll_table *wait)
{
	struct io_ring_ctx *ctx = file->private_data;
	__poll_t mask = 0;

	poll_wait(file, &ctx->cq_wait, wait);
	/*
	 * synchronizes with barrier from wq_has_sleeper call in
	 * io_commit_cqring
	 */
	smp_rmb();
	if (!io_sqring_full(ctx))
		mask |= EPOLLOUT | EPOLLWRNORM;

	/*
	 * Don't flush cqring overflow list here, just do a simple check.
	 * Otherwise there could possible be ABBA deadlock:
	 *      CPU0                    CPU1
	 *      ----                    ----
	 * lock(&ctx->uring_lock);
	 *                              lock(&ep->mtx);
	 *                              lock(&ctx->uring_lock);
	 * lock(&ep->mtx);
	 *
	 * Users may get EPOLLIN meanwhile seeing nothing in cqring, this
	 * pushs them to do the flush.
	 */
	if (io_cqring_events(ctx) || test_bit(0, &ctx->check_cq_overflow))
		mask |= EPOLLIN | EPOLLRDNORM;

	return mask;
}

static int io_unregister_personality(struct io_ring_ctx *ctx, unsigned id)
{
	const struct cred *creds;

	creds = xa_erase(&ctx->personalities, id);
	if (creds) {
		put_cred(creds);
		return 0;
	}

	return -EINVAL;
}

struct io_tctx_exit {
	struct callback_head		task_work;
	struct completion		completion;
	struct io_ring_ctx		*ctx;
};

static __cold void io_tctx_exit_cb(struct callback_head *cb)
{
	struct io_uring_task *tctx = current->io_uring;
	struct io_tctx_exit *work;

	work = container_of(cb, struct io_tctx_exit, task_work);
	/*
	 * When @in_idle, we're in cancellation and it's racy to remove the
	 * node. It'll be removed by the end of cancellation, just ignore it.
	 */
	if (!atomic_read(&tctx->in_idle))
		io_uring_del_tctx_node((unsigned long)work->ctx);
	complete(&work->completion);
}

static __cold bool io_cancel_ctx_cb(struct io_wq_work *work, void *data)
{
	struct io_kiocb *req = container_of(work, struct io_kiocb, work);

	return req->ctx == data;
}

static __cold void io_ring_exit_work(struct work_struct *work)
{
	struct io_ring_ctx *ctx = container_of(work, struct io_ring_ctx, exit_work);
	unsigned long timeout = jiffies + HZ * 60 * 5;
	unsigned long interval = HZ / 20;
	struct io_tctx_exit exit;
	struct io_tctx_node *node;
	int ret;

	/*
	 * If we're doing polled IO and end up having requests being
	 * submitted async (out-of-line), then completions can come in while
	 * we're waiting for refs to drop. We need to reap these manually,
	 * as nobody else will be looking for them.
	 */
	do {
		io_uring_try_cancel_requests(ctx, NULL, true);
		if (ctx->sq_data) {
			struct io_sq_data *sqd = ctx->sq_data;
			struct task_struct *tsk;

			io_sq_thread_park(sqd);
			tsk = sqd->thread;
			if (tsk && tsk->io_uring && tsk->io_uring->io_wq)
				io_wq_cancel_cb(tsk->io_uring->io_wq,
						io_cancel_ctx_cb, ctx, true);
			io_sq_thread_unpark(sqd);
		}

		io_req_caches_free(ctx);

		if (WARN_ON_ONCE(time_after(jiffies, timeout))) {
			/* there is little hope left, don't run it too often */
			interval = HZ * 60;
		}
	} while (!wait_for_completion_timeout(&ctx->ref_comp, interval));

	init_completion(&exit.completion);
	init_task_work(&exit.task_work, io_tctx_exit_cb);
	exit.ctx = ctx;
	/*
	 * Some may use context even when all refs and requests have been put,
	 * and they are free to do so while still holding uring_lock or
	 * completion_lock, see io_req_task_submit(). Apart from other work,
	 * this lock/unlock section also waits them to finish.
	 */
	mutex_lock(&ctx->uring_lock);
	while (!list_empty(&ctx->tctx_list)) {
		WARN_ON_ONCE(time_after(jiffies, timeout));

		node = list_first_entry(&ctx->tctx_list, struct io_tctx_node,
					ctx_node);
		/* don't spin on a single task if cancellation failed */
		list_rotate_left(&ctx->tctx_list);
		ret = task_work_add(node->task, &exit.task_work, TWA_SIGNAL);
		if (WARN_ON_ONCE(ret))
			continue;

		mutex_unlock(&ctx->uring_lock);
		wait_for_completion(&exit.completion);
		mutex_lock(&ctx->uring_lock);
	}
	mutex_unlock(&ctx->uring_lock);
	spin_lock(&ctx->completion_lock);
	spin_unlock(&ctx->completion_lock);

	io_ring_ctx_free(ctx);
}

/* Returns true if we found and killed one or more timeouts */
static __cold bool io_kill_timeouts(struct io_ring_ctx *ctx,
				    struct task_struct *tsk, bool cancel_all)
{
	struct io_kiocb *req, *tmp;
	int canceled = 0;

	spin_lock(&ctx->completion_lock);
	spin_lock_irq(&ctx->timeout_lock);
	list_for_each_entry_safe(req, tmp, &ctx->timeout_list, timeout.list) {
		if (io_match_task(req, tsk, cancel_all)) {
			io_kill_timeout(req, -ECANCELED);
			canceled++;
		}
	}
	spin_unlock_irq(&ctx->timeout_lock);
	if (canceled != 0)
		io_commit_cqring(ctx);
	spin_unlock(&ctx->completion_lock);
	if (canceled != 0)
		io_cqring_ev_posted(ctx);
	return canceled != 0;
}

static __cold void io_ring_ctx_wait_and_kill(struct io_ring_ctx *ctx)
{
	unsigned long index;
	struct creds *creds;

	mutex_lock(&ctx->uring_lock);
	percpu_ref_kill(&ctx->refs);
	if (ctx->rings)
		__io_cqring_overflow_flush(ctx, true);
	xa_for_each(&ctx->personalities, index, creds)
		io_unregister_personality(ctx, index);
	mutex_unlock(&ctx->uring_lock);

	io_kill_timeouts(ctx, NULL, true);
	io_poll_remove_all(ctx, NULL, true);

	/* if we failed setting up the ctx, we might not have any rings */
	io_iopoll_try_reap_events(ctx);

	INIT_WORK(&ctx->exit_work, io_ring_exit_work);
	/*
	 * Use system_unbound_wq to avoid spawning tons of event kworkers
	 * if we're exiting a ton of rings at the same time. It just adds
	 * noise and overhead, there's no discernable change in runtime
	 * over using system_wq.
	 */
	queue_work(system_unbound_wq, &ctx->exit_work);
}

static int io_uring_release(struct inode *inode, struct file *file)
{
	struct io_ring_ctx *ctx = file->private_data;

	file->private_data = NULL;
	io_ring_ctx_wait_and_kill(ctx);
	return 0;
}

struct io_task_cancel {
	struct task_struct *task;
	bool all;
};

static bool io_cancel_task_cb(struct io_wq_work *work, void *data)
{
	struct io_kiocb *req = container_of(work, struct io_kiocb, work);
	struct io_task_cancel *cancel = data;

	return io_match_task_safe(req, cancel->task, cancel->all);
}

static __cold bool io_cancel_defer_files(struct io_ring_ctx *ctx,
					 struct task_struct *task,
					 bool cancel_all)
{
	struct io_defer_entry *de;
	LIST_HEAD(list);

	spin_lock(&ctx->completion_lock);
	list_for_each_entry_reverse(de, &ctx->defer_list, list) {
		if (io_match_task_safe(de->req, task, cancel_all)) {
			list_cut_position(&list, &ctx->defer_list, &de->list);
			break;
		}
	}
	spin_unlock(&ctx->completion_lock);
	if (list_empty(&list))
		return false;

	while (!list_empty(&list)) {
		de = list_first_entry(&list, struct io_defer_entry, list);
		list_del_init(&de->list);
		io_req_complete_failed(de->req, -ECANCELED);
		kfree(de);
	}
	return true;
}

static __cold bool io_uring_try_cancel_iowq(struct io_ring_ctx *ctx)
{
	struct io_tctx_node *node;
	enum io_wq_cancel cret;
	bool ret = false;

	mutex_lock(&ctx->uring_lock);
	list_for_each_entry(node, &ctx->tctx_list, ctx_node) {
		struct io_uring_task *tctx = node->task->io_uring;

		/*
		 * io_wq will stay alive while we hold uring_lock, because it's
		 * killed after ctx nodes, which requires to take the lock.
		 */
		if (!tctx || !tctx->io_wq)
			continue;
		cret = io_wq_cancel_cb(tctx->io_wq, io_cancel_ctx_cb, ctx, true);
		ret |= (cret != IO_WQ_CANCEL_NOTFOUND);
	}
	mutex_unlock(&ctx->uring_lock);

	return ret;
}

static __cold void io_uring_try_cancel_requests(struct io_ring_ctx *ctx,
						struct task_struct *task,
						bool cancel_all)
{
	struct io_task_cancel cancel = { .task = task, .all = cancel_all, };
	struct io_uring_task *tctx = task ? task->io_uring : NULL;

	while (1) {
		enum io_wq_cancel cret;
		bool ret = false;

		if (!task) {
			ret |= io_uring_try_cancel_iowq(ctx);
		} else if (tctx && tctx->io_wq) {
			/*
			 * Cancels requests of all rings, not only @ctx, but
			 * it's fine as the task is in exit/exec.
			 */
			cret = io_wq_cancel_cb(tctx->io_wq, io_cancel_task_cb,
					       &cancel, true);
			ret |= (cret != IO_WQ_CANCEL_NOTFOUND);
		}

		/* SQPOLL thread does its own polling */
		if ((!(ctx->flags & IORING_SETUP_SQPOLL) && cancel_all) ||
		    (ctx->sq_data && ctx->sq_data->thread == current)) {
			while (!wq_list_empty(&ctx->iopoll_list)) {
				io_iopoll_try_reap_events(ctx);
				ret = true;
			}
		}

		ret |= io_cancel_defer_files(ctx, task, cancel_all);
		ret |= io_poll_remove_all(ctx, task, cancel_all);
		ret |= io_kill_timeouts(ctx, task, cancel_all);
		if (task)
			ret |= io_run_task_work();
		if (!ret)
			break;
		cond_resched();
	}
}

static int __io_uring_add_tctx_node(struct io_ring_ctx *ctx)
{
	struct io_uring_task *tctx = current->io_uring;
	struct io_tctx_node *node;
	int ret;

	if (unlikely(!tctx)) {
		ret = io_uring_alloc_task_context(current, ctx);
		if (unlikely(ret))
			return ret;

		tctx = current->io_uring;
		if (ctx->iowq_limits_set) {
			unsigned int limits[2] = { ctx->iowq_limits[0],
						   ctx->iowq_limits[1], };

			ret = io_wq_max_workers(tctx->io_wq, limits);
			if (ret)
				return ret;
		}
	}
	if (!xa_load(&tctx->xa, (unsigned long)ctx)) {
		node = kmalloc(sizeof(*node), GFP_KERNEL);
		if (!node)
			return -ENOMEM;
		node->ctx = ctx;
		node->task = current;

		ret = xa_err(xa_store(&tctx->xa, (unsigned long)ctx,
					node, GFP_KERNEL));
		if (ret) {
			kfree(node);
			return ret;
		}

		mutex_lock(&ctx->uring_lock);
		list_add(&node->ctx_node, &ctx->tctx_list);
		mutex_unlock(&ctx->uring_lock);
	}
	tctx->last = ctx;
	return 0;
}

/*
 * Note that this task has used io_uring. We use it for cancelation purposes.
 */
static inline int io_uring_add_tctx_node(struct io_ring_ctx *ctx)
{
	struct io_uring_task *tctx = current->io_uring;

	if (likely(tctx && tctx->last == ctx))
		return 0;
	return __io_uring_add_tctx_node(ctx);
}

/*
 * Remove this io_uring_file -> task mapping.
 */
static __cold void io_uring_del_tctx_node(unsigned long index)
{
	struct io_uring_task *tctx = current->io_uring;
	struct io_tctx_node *node;

	if (!tctx)
		return;
	node = xa_erase(&tctx->xa, index);
	if (!node)
		return;

	WARN_ON_ONCE(current != node->task);
	WARN_ON_ONCE(list_empty(&node->ctx_node));

	mutex_lock(&node->ctx->uring_lock);
	list_del(&node->ctx_node);
	mutex_unlock(&node->ctx->uring_lock);

	if (tctx->last == node->ctx)
		tctx->last = NULL;
	kfree(node);
}

static __cold void io_uring_clean_tctx(struct io_uring_task *tctx)
{
	struct io_wq *wq = tctx->io_wq;
	struct io_tctx_node *node;
	unsigned long index;

	xa_for_each(&tctx->xa, index, node) {
		io_uring_del_tctx_node(index);
		cond_resched();
	}
	if (wq) {
		/*
		 * Must be after io_uring_del_tctx_node() (removes nodes under
		 * uring_lock) to avoid race with io_uring_try_cancel_iowq().
		 */
		io_wq_put_and_exit(wq);
		tctx->io_wq = NULL;
	}
}

static s64 tctx_inflight(struct io_uring_task *tctx, bool tracked)
{
	if (tracked)
		return atomic_read(&tctx->inflight_tracked);
	return percpu_counter_sum(&tctx->inflight);
}

/*
 * Find any io_uring ctx that this task has registered or done IO on, and cancel
 * requests. @sqd should be not-null IFF it's an SQPOLL thread cancellation.
 */
static __cold void io_uring_cancel_generic(bool cancel_all,
					   struct io_sq_data *sqd)
{
	struct io_uring_task *tctx = current->io_uring;
	struct io_ring_ctx *ctx;
	s64 inflight;
	DEFINE_WAIT(wait);

	WARN_ON_ONCE(sqd && sqd->thread != current);

	if (!current->io_uring)
		return;
	if (tctx->io_wq)
		io_wq_exit_start(tctx->io_wq);

	atomic_inc(&tctx->in_idle);
	do {
		io_uring_drop_tctx_refs(current);
		/* read completions before cancelations */
		inflight = tctx_inflight(tctx, !cancel_all);
		if (!inflight)
			break;

		if (!sqd) {
			struct io_tctx_node *node;
			unsigned long index;

			xa_for_each(&tctx->xa, index, node) {
				/* sqpoll task will cancel all its requests */
				if (node->ctx->sq_data)
					continue;
				io_uring_try_cancel_requests(node->ctx, current,
							     cancel_all);
			}
		} else {
			list_for_each_entry(ctx, &sqd->ctx_list, sqd_list)
				io_uring_try_cancel_requests(ctx, current,
							     cancel_all);
		}

		prepare_to_wait(&tctx->wait, &wait, TASK_INTERRUPTIBLE);
		io_run_task_work();
		io_uring_drop_tctx_refs(current);

		/*
		 * If we've seen completions, retry without waiting. This
		 * avoids a race where a completion comes in before we did
		 * prepare_to_wait().
		 */
		if (inflight == tctx_inflight(tctx, !cancel_all))
			schedule();
		finish_wait(&tctx->wait, &wait);
	} while (1);

	io_uring_clean_tctx(tctx);
	if (cancel_all) {
		/*
		 * We shouldn't run task_works after cancel, so just leave
		 * ->in_idle set for normal exit.
		 */
		atomic_dec(&tctx->in_idle);
		/* for exec all current's requests should be gone, kill tctx */
		__io_uring_free(current);
	}
}

void __io_uring_cancel(bool cancel_all)
{
	io_uring_cancel_generic(cancel_all, NULL);
}

static void *io_uring_validate_mmap_request(struct file *file,
					    loff_t pgoff, size_t sz)
{
	struct io_ring_ctx *ctx = file->private_data;
	loff_t offset = pgoff << PAGE_SHIFT;
	struct page *page;
	void *ptr;

	switch (offset) {
	case IORING_OFF_SQ_RING:
	case IORING_OFF_CQ_RING:
		ptr = ctx->rings;
		break;
	case IORING_OFF_SQES:
		ptr = ctx->sq_sqes;
		break;
	default:
		return ERR_PTR(-EINVAL);
	}

	page = virt_to_head_page(ptr);
	if (sz > page_size(page))
		return ERR_PTR(-EINVAL);

	return ptr;
}

#ifdef CONFIG_MMU

static __cold int io_uring_mmap(struct file *file, struct vm_area_struct *vma)
{
	size_t sz = vma->vm_end - vma->vm_start;
	unsigned long pfn;
	void *ptr;

	ptr = io_uring_validate_mmap_request(file, vma->vm_pgoff, sz);
	if (IS_ERR(ptr))
		return PTR_ERR(ptr);

	pfn = virt_to_phys(ptr) >> PAGE_SHIFT;
	return remap_pfn_range(vma, vma->vm_start, pfn, sz, vma->vm_page_prot);
}

#else /* !CONFIG_MMU */

static int io_uring_mmap(struct file *file, struct vm_area_struct *vma)
{
	return vma->vm_flags & (VM_SHARED | VM_MAYSHARE) ? 0 : -EINVAL;
}

static unsigned int io_uring_nommu_mmap_capabilities(struct file *file)
{
	return NOMMU_MAP_DIRECT | NOMMU_MAP_READ | NOMMU_MAP_WRITE;
}

static unsigned long io_uring_nommu_get_unmapped_area(struct file *file,
	unsigned long addr, unsigned long len,
	unsigned long pgoff, unsigned long flags)
{
	void *ptr;

	ptr = io_uring_validate_mmap_request(file, pgoff, len);
	if (IS_ERR(ptr))
		return PTR_ERR(ptr);

	return (unsigned long) ptr;
}

#endif /* !CONFIG_MMU */

static int io_sqpoll_wait_sq(struct io_ring_ctx *ctx)
{
	DEFINE_WAIT(wait);

	do {
		if (!io_sqring_full(ctx))
			break;
		prepare_to_wait(&ctx->sqo_sq_wait, &wait, TASK_INTERRUPTIBLE);

		if (!io_sqring_full(ctx))
			break;
		schedule();
	} while (!signal_pending(current));

	finish_wait(&ctx->sqo_sq_wait, &wait);
	return 0;
}

static int io_get_ext_arg(unsigned flags, const void __user *argp, size_t *argsz,
			  struct __kernel_timespec __user **ts,
			  const sigset_t __user **sig)
{
	struct io_uring_getevents_arg arg;

	/*
	 * If EXT_ARG isn't set, then we have no timespec and the argp pointer
	 * is just a pointer to the sigset_t.
	 */
	if (!(flags & IORING_ENTER_EXT_ARG)) {
		*sig = (const sigset_t __user *) argp;
		*ts = NULL;
		return 0;
	}

	/*
	 * EXT_ARG is set - ensure we agree on the size of it and copy in our
	 * timespec and sigset_t pointers if good.
	 */
	if (*argsz != sizeof(arg))
		return -EINVAL;
	if (copy_from_user(&arg, argp, sizeof(arg)))
		return -EFAULT;
	*sig = u64_to_user_ptr(arg.sigmask);
	*argsz = arg.sigmask_sz;
	*ts = u64_to_user_ptr(arg.ts);
	return 0;
}

SYSCALL_DEFINE6(io_uring_enter, unsigned int, fd, u32, to_submit,
		u32, min_complete, u32, flags, const void __user *, argp,
		size_t, argsz)
{
	struct io_ring_ctx *ctx;
	int submitted = 0;
	struct fd f;
	long ret;

	io_run_task_work();

	if (unlikely(flags & ~(IORING_ENTER_GETEVENTS | IORING_ENTER_SQ_WAKEUP |
			       IORING_ENTER_SQ_WAIT | IORING_ENTER_EXT_ARG)))
		return -EINVAL;

	f = fdget(fd);
	if (unlikely(!f.file))
		return -EBADF;

	ret = -EOPNOTSUPP;
	if (unlikely(f.file->f_op != &io_uring_fops))
		goto out_fput;

	ret = -ENXIO;
	ctx = f.file->private_data;
	if (unlikely(!percpu_ref_tryget(&ctx->refs)))
		goto out_fput;

	ret = -EBADFD;
	if (unlikely(ctx->flags & IORING_SETUP_R_DISABLED))
		goto out;

	/*
	 * For SQ polling, the thread will do all submissions and completions.
	 * Just return the requested submit count, and wake the thread if
	 * we were asked to.
	 */
	ret = 0;
	if (ctx->flags & IORING_SETUP_SQPOLL) {
		io_cqring_overflow_flush(ctx);

		if (unlikely(ctx->sq_data->thread == NULL)) {
			ret = -EOWNERDEAD;
			goto out;
		}
		if (flags & IORING_ENTER_SQ_WAKEUP)
			wake_up(&ctx->sq_data->wait);
		if (flags & IORING_ENTER_SQ_WAIT) {
			ret = io_sqpoll_wait_sq(ctx);
			if (ret)
				goto out;
		}
		submitted = to_submit;
	} else if (to_submit) {
		ret = io_uring_add_tctx_node(ctx);
		if (unlikely(ret))
			goto out;
		mutex_lock(&ctx->uring_lock);
		submitted = io_submit_sqes(ctx, to_submit);
		mutex_unlock(&ctx->uring_lock);

		if (submitted != to_submit)
			goto out;
	}
	if (flags & IORING_ENTER_GETEVENTS) {
		const sigset_t __user *sig;
		struct __kernel_timespec __user *ts;

		ret = io_get_ext_arg(flags, argp, &argsz, &ts, &sig);
		if (unlikely(ret))
			goto out;

		min_complete = min(min_complete, ctx->cq_entries);

		/*
		 * When SETUP_IOPOLL and SETUP_SQPOLL are both enabled, user
		 * space applications don't need to do io completion events
		 * polling again, they can rely on io_sq_thread to do polling
		 * work, which can reduce cpu usage and uring_lock contention.
		 */
		if (ctx->flags & IORING_SETUP_IOPOLL &&
		    !(ctx->flags & IORING_SETUP_SQPOLL)) {
			ret = io_iopoll_check(ctx, min_complete);
		} else {
			ret = io_cqring_wait(ctx, min_complete, sig, argsz, ts);
		}
	}

out:
	percpu_ref_put(&ctx->refs);
out_fput:
	fdput(f);
	return submitted ? submitted : ret;
}

#ifdef CONFIG_PROC_FS
static __cold int io_uring_show_cred(struct seq_file *m, unsigned int id,
		const struct cred *cred)
{
	struct user_namespace *uns = seq_user_ns(m);
	struct group_info *gi;
	kernel_cap_t cap;
	unsigned __capi;
	int g;

	seq_printf(m, "%5d\n", id);
	seq_put_decimal_ull(m, "\tUid:\t", from_kuid_munged(uns, cred->uid));
	seq_put_decimal_ull(m, "\t\t", from_kuid_munged(uns, cred->euid));
	seq_put_decimal_ull(m, "\t\t", from_kuid_munged(uns, cred->suid));
	seq_put_decimal_ull(m, "\t\t", from_kuid_munged(uns, cred->fsuid));
	seq_put_decimal_ull(m, "\n\tGid:\t", from_kgid_munged(uns, cred->gid));
	seq_put_decimal_ull(m, "\t\t", from_kgid_munged(uns, cred->egid));
	seq_put_decimal_ull(m, "\t\t", from_kgid_munged(uns, cred->sgid));
	seq_put_decimal_ull(m, "\t\t", from_kgid_munged(uns, cred->fsgid));
	seq_puts(m, "\n\tGroups:\t");
	gi = cred->group_info;
	for (g = 0; g < gi->ngroups; g++) {
		seq_put_decimal_ull(m, g ? " " : "",
					from_kgid_munged(uns, gi->gid[g]));
	}
	seq_puts(m, "\n\tCapEff:\t");
	cap = cred->cap_effective;
	CAP_FOR_EACH_U32(__capi)
		seq_put_hex_ll(m, NULL, cap.cap[CAP_LAST_U32 - __capi], 8);
	seq_putc(m, '\n');
	return 0;
}

static __cold void __io_uring_show_fdinfo(struct io_ring_ctx *ctx,
					  struct seq_file *m)
{
	struct io_sq_data *sq = NULL;
	struct io_overflow_cqe *ocqe;
	struct io_rings *r = ctx->rings;
	unsigned int sq_mask = ctx->sq_entries - 1, cq_mask = ctx->cq_entries - 1;
	unsigned int sq_head = READ_ONCE(r->sq.head);
	unsigned int sq_tail = READ_ONCE(r->sq.tail);
	unsigned int cq_head = READ_ONCE(r->cq.head);
	unsigned int cq_tail = READ_ONCE(r->cq.tail);
	unsigned int sq_entries, cq_entries;
	bool has_lock;
	unsigned int i;

	/*
	 * we may get imprecise sqe and cqe info if uring is actively running
	 * since we get cached_sq_head and cached_cq_tail without uring_lock
	 * and sq_tail and cq_head are changed by userspace. But it's ok since
	 * we usually use these info when it is stuck.
	 */
	seq_printf(m, "SqMask:\t0x%x\n", sq_mask);
	seq_printf(m, "SqHead:\t%u\n", sq_head);
	seq_printf(m, "SqTail:\t%u\n", sq_tail);
	seq_printf(m, "CachedSqHead:\t%u\n", ctx->cached_sq_head);
	seq_printf(m, "CqMask:\t0x%x\n", cq_mask);
	seq_printf(m, "CqHead:\t%u\n", cq_head);
	seq_printf(m, "CqTail:\t%u\n", cq_tail);
	seq_printf(m, "CachedCqTail:\t%u\n", ctx->cached_cq_tail);
	seq_printf(m, "SQEs:\t%u\n", sq_tail - ctx->cached_sq_head);
	sq_entries = min(sq_tail - sq_head, ctx->sq_entries);
	for (i = 0; i < sq_entries; i++) {
		unsigned int entry = i + sq_head;
		unsigned int sq_idx = READ_ONCE(ctx->sq_array[entry & sq_mask]);
		struct io_uring_sqe *sqe;

		if (sq_idx > sq_mask)
			continue;
		sqe = &ctx->sq_sqes[sq_idx];
		seq_printf(m, "%5u: opcode:%d, fd:%d, flags:%x, user_data:%llu\n",
			   sq_idx, sqe->opcode, sqe->fd, sqe->flags,
			   sqe->user_data);
	}
	seq_printf(m, "CQEs:\t%u\n", cq_tail - cq_head);
	cq_entries = min(cq_tail - cq_head, ctx->cq_entries);
	for (i = 0; i < cq_entries; i++) {
		unsigned int entry = i + cq_head;
		struct io_uring_cqe *cqe = &r->cqes[entry & cq_mask];

		seq_printf(m, "%5u: user_data:%llu, res:%d, flag:%x\n",
			   entry & cq_mask, cqe->user_data, cqe->res,
			   cqe->flags);
	}

	/*
	 * Avoid ABBA deadlock between the seq lock and the io_uring mutex,
	 * since fdinfo case grabs it in the opposite direction of normal use
	 * cases. If we fail to get the lock, we just don't iterate any
	 * structures that could be going away outside the io_uring mutex.
	 */
	has_lock = mutex_trylock(&ctx->uring_lock);

	if (has_lock && (ctx->flags & IORING_SETUP_SQPOLL)) {
		sq = ctx->sq_data;
		if (!sq->thread)
			sq = NULL;
	}

	seq_printf(m, "SqThread:\t%d\n", sq ? task_pid_nr(sq->thread) : -1);
	seq_printf(m, "SqThreadCpu:\t%d\n", sq ? task_cpu(sq->thread) : -1);
	seq_printf(m, "UserFiles:\t%u\n", ctx->nr_user_files);
	for (i = 0; has_lock && i < ctx->nr_user_files; i++) {
		struct file *f = io_file_from_index(ctx, i);

		if (f)
			seq_printf(m, "%5u: %s\n", i, file_dentry(f)->d_iname);
		else
			seq_printf(m, "%5u: <none>\n", i);
	}
	seq_printf(m, "UserBufs:\t%u\n", ctx->nr_user_bufs);
	for (i = 0; has_lock && i < ctx->nr_user_bufs; i++) {
		struct io_mapped_ubuf *buf = ctx->user_bufs[i];
		unsigned int len = buf->ubuf_end - buf->ubuf;

		seq_printf(m, "%5u: 0x%llx/%u\n", i, buf->ubuf, len);
	}
	if (has_lock && !xa_empty(&ctx->personalities)) {
		unsigned long index;
		const struct cred *cred;

		seq_printf(m, "Personalities:\n");
		xa_for_each(&ctx->personalities, index, cred)
			io_uring_show_cred(m, index, cred);
	}
	if (has_lock)
		mutex_unlock(&ctx->uring_lock);

	seq_puts(m, "PollList:\n");
	spin_lock(&ctx->completion_lock);
	for (i = 0; i < (1U << ctx->cancel_hash_bits); i++) {
		struct hlist_head *list = &ctx->cancel_hash[i];
		struct io_kiocb *req;

		hlist_for_each_entry(req, list, hash_node)
			seq_printf(m, "  op=%d, task_works=%d\n", req->opcode,
					req->task->task_works != NULL);
	}

	seq_puts(m, "CqOverflowList:\n");
	list_for_each_entry(ocqe, &ctx->cq_overflow_list, list) {
		struct io_uring_cqe *cqe = &ocqe->cqe;

		seq_printf(m, "  user_data=%llu, res=%d, flags=%x\n",
			   cqe->user_data, cqe->res, cqe->flags);

	}

	spin_unlock(&ctx->completion_lock);
}

static __cold void io_uring_show_fdinfo(struct seq_file *m, struct file *f)
{
	struct io_ring_ctx *ctx = f->private_data;

	if (percpu_ref_tryget(&ctx->refs)) {
		__io_uring_show_fdinfo(ctx, m);
		percpu_ref_put(&ctx->refs);
	}
}
#endif

static const struct file_operations io_uring_fops = {
	.release	= io_uring_release,
	.mmap		= io_uring_mmap,
#ifndef CONFIG_MMU
	.get_unmapped_area = io_uring_nommu_get_unmapped_area,
	.mmap_capabilities = io_uring_nommu_mmap_capabilities,
#endif
	.poll		= io_uring_poll,
#ifdef CONFIG_PROC_FS
	.show_fdinfo	= io_uring_show_fdinfo,
#endif
};

static __cold int io_allocate_scq_urings(struct io_ring_ctx *ctx,
					 struct io_uring_params *p)
{
	struct io_rings *rings;
	size_t size, sq_array_offset;

	/* make sure these are sane, as we already accounted them */
	ctx->sq_entries = p->sq_entries;
	ctx->cq_entries = p->cq_entries;

	size = rings_size(p->sq_entries, p->cq_entries, &sq_array_offset);
	if (size == SIZE_MAX)
		return -EOVERFLOW;

	rings = io_mem_alloc(size);
	if (!rings)
		return -ENOMEM;

	ctx->rings = rings;
	ctx->sq_array = (u32 *)((char *)rings + sq_array_offset);
	rings->sq_ring_mask = p->sq_entries - 1;
	rings->cq_ring_mask = p->cq_entries - 1;
	rings->sq_ring_entries = p->sq_entries;
	rings->cq_ring_entries = p->cq_entries;

	size = array_size(sizeof(struct io_uring_sqe), p->sq_entries);
	if (size == SIZE_MAX) {
		io_mem_free(ctx->rings);
		ctx->rings = NULL;
		return -EOVERFLOW;
	}

	ctx->sq_sqes = io_mem_alloc(size);
	if (!ctx->sq_sqes) {
		io_mem_free(ctx->rings);
		ctx->rings = NULL;
		return -ENOMEM;
	}

	return 0;
}

static int io_uring_install_fd(struct io_ring_ctx *ctx, struct file *file)
{
	int ret, fd;

	fd = get_unused_fd_flags(O_RDWR | O_CLOEXEC);
	if (fd < 0)
		return fd;

	ret = io_uring_add_tctx_node(ctx);
	if (ret) {
		put_unused_fd(fd);
		return ret;
	}
	fd_install(fd, file);
	return fd;
}

/*
 * Allocate an anonymous fd, this is what constitutes the application
 * visible backing of an io_uring instance. The application mmaps this
 * fd to gain access to the SQ/CQ ring details. If UNIX sockets are enabled,
 * we have to tie this fd to a socket for file garbage collection purposes.
 */
static struct file *io_uring_get_file(struct io_ring_ctx *ctx)
{
	struct file *file;
#if defined(CONFIG_UNIX)
	int ret;

	ret = sock_create_kern(&init_net, PF_UNIX, SOCK_RAW, IPPROTO_IP,
				&ctx->ring_sock);
	if (ret)
		return ERR_PTR(ret);
#endif

	file = anon_inode_getfile_secure("[io_uring]", &io_uring_fops, ctx,
					 O_RDWR | O_CLOEXEC, NULL);
#if defined(CONFIG_UNIX)
	if (IS_ERR(file)) {
		sock_release(ctx->ring_sock);
		ctx->ring_sock = NULL;
	} else {
		ctx->ring_sock->file = file;
	}
#endif
	return file;
}

static __cold int io_uring_create(unsigned entries, struct io_uring_params *p,
				  struct io_uring_params __user *params)
{
	struct io_ring_ctx *ctx;
	struct file *file;
	int ret;

	if (!entries)
		return -EINVAL;
	if (entries > IORING_MAX_ENTRIES) {
		if (!(p->flags & IORING_SETUP_CLAMP))
			return -EINVAL;
		entries = IORING_MAX_ENTRIES;
	}

	/*
	 * Use twice as many entries for the CQ ring. It's possible for the
	 * application to drive a higher depth than the size of the SQ ring,
	 * since the sqes are only used at submission time. This allows for
	 * some flexibility in overcommitting a bit. If the application has
	 * set IORING_SETUP_CQSIZE, it will have passed in the desired number
	 * of CQ ring entries manually.
	 */
	p->sq_entries = roundup_pow_of_two(entries);
	if (p->flags & IORING_SETUP_CQSIZE) {
		/*
		 * If IORING_SETUP_CQSIZE is set, we do the same roundup
		 * to a power-of-two, if it isn't already. We do NOT impose
		 * any cq vs sq ring sizing.
		 */
		if (!p->cq_entries)
			return -EINVAL;
		if (p->cq_entries > IORING_MAX_CQ_ENTRIES) {
			if (!(p->flags & IORING_SETUP_CLAMP))
				return -EINVAL;
			p->cq_entries = IORING_MAX_CQ_ENTRIES;
		}
		p->cq_entries = roundup_pow_of_two(p->cq_entries);
		if (p->cq_entries < p->sq_entries)
			return -EINVAL;
	} else {
		p->cq_entries = 2 * p->sq_entries;
	}

	ctx = io_ring_ctx_alloc(p);
	if (!ctx)
		return -ENOMEM;
	ctx->compat = in_compat_syscall();
	if (!capable(CAP_IPC_LOCK))
		ctx->user = get_uid(current_user());

	/*
	 * This is just grabbed for accounting purposes. When a process exits,
	 * the mm is exited and dropped before the files, hence we need to hang
	 * on to this mm purely for the purposes of being able to unaccount
	 * memory (locked/pinned vm). It's not used for anything else.
	 */
	mmgrab(current->mm);
	ctx->mm_account = current->mm;

	ret = io_allocate_scq_urings(ctx, p);
	if (ret)
		goto err;

	ret = io_sq_offload_create(ctx, p);
	if (ret)
		goto err;
	/* always set a rsrc node */
	ret = io_rsrc_node_switch_start(ctx);
	if (ret)
		goto err;
	io_rsrc_node_switch(ctx, NULL);

	memset(&p->sq_off, 0, sizeof(p->sq_off));
	p->sq_off.head = offsetof(struct io_rings, sq.head);
	p->sq_off.tail = offsetof(struct io_rings, sq.tail);
	p->sq_off.ring_mask = offsetof(struct io_rings, sq_ring_mask);
	p->sq_off.ring_entries = offsetof(struct io_rings, sq_ring_entries);
	p->sq_off.flags = offsetof(struct io_rings, sq_flags);
	p->sq_off.dropped = offsetof(struct io_rings, sq_dropped);
	p->sq_off.array = (char *)ctx->sq_array - (char *)ctx->rings;

	memset(&p->cq_off, 0, sizeof(p->cq_off));
	p->cq_off.head = offsetof(struct io_rings, cq.head);
	p->cq_off.tail = offsetof(struct io_rings, cq.tail);
	p->cq_off.ring_mask = offsetof(struct io_rings, cq_ring_mask);
	p->cq_off.ring_entries = offsetof(struct io_rings, cq_ring_entries);
	p->cq_off.overflow = offsetof(struct io_rings, cq_overflow);
	p->cq_off.cqes = offsetof(struct io_rings, cqes);
	p->cq_off.flags = offsetof(struct io_rings, cq_flags);

	p->features = IORING_FEAT_SINGLE_MMAP | IORING_FEAT_NODROP |
			IORING_FEAT_SUBMIT_STABLE | IORING_FEAT_RW_CUR_POS |
			IORING_FEAT_CUR_PERSONALITY | IORING_FEAT_FAST_POLL |
			IORING_FEAT_POLL_32BITS | IORING_FEAT_SQPOLL_NONFIXED |
			IORING_FEAT_EXT_ARG | IORING_FEAT_NATIVE_WORKERS |
			IORING_FEAT_RSRC_TAGS | IORING_FEAT_CQE_SKIP;

	if (copy_to_user(params, p, sizeof(*p))) {
		ret = -EFAULT;
		goto err;
	}

	file = io_uring_get_file(ctx);
	if (IS_ERR(file)) {
		ret = PTR_ERR(file);
		goto err;
	}

	/*
	 * Install ring fd as the very last thing, so we don't risk someone
	 * having closed it before we finish setup
	 */
	ret = io_uring_install_fd(ctx, file);
	if (ret < 0) {
		/* fput will clean it up */
		fput(file);
		return ret;
	}

	trace_io_uring_create(ret, ctx, p->sq_entries, p->cq_entries, p->flags);
	return ret;
err:
	io_ring_ctx_wait_and_kill(ctx);
	return ret;
}

/*
 * Sets up an aio uring context, and returns the fd. Applications asks for a
 * ring size, we return the actual sq/cq ring sizes (among other things) in the
 * params structure passed in.
 */
static long io_uring_setup(u32 entries, struct io_uring_params __user *params)
{
	struct io_uring_params p;
	int i;

	if (copy_from_user(&p, params, sizeof(p)))
		return -EFAULT;
	for (i = 0; i < ARRAY_SIZE(p.resv); i++) {
		if (p.resv[i])
			return -EINVAL;
	}

	if (p.flags & ~(IORING_SETUP_IOPOLL | IORING_SETUP_SQPOLL |
			IORING_SETUP_SQ_AFF | IORING_SETUP_CQSIZE |
			IORING_SETUP_CLAMP | IORING_SETUP_ATTACH_WQ |
			IORING_SETUP_R_DISABLED))
		return -EINVAL;

	return  io_uring_create(entries, &p, params);
}

SYSCALL_DEFINE2(io_uring_setup, u32, entries,
		struct io_uring_params __user *, params)
{
	return io_uring_setup(entries, params);
}

static __cold int io_probe(struct io_ring_ctx *ctx, void __user *arg,
			   unsigned nr_args)
{
	struct io_uring_probe *p;
	size_t size;
	int i, ret;

	size = struct_size(p, ops, nr_args);
	if (size == SIZE_MAX)
		return -EOVERFLOW;
	p = kzalloc(size, GFP_KERNEL);
	if (!p)
		return -ENOMEM;

	ret = -EFAULT;
	if (copy_from_user(p, arg, size))
		goto out;
	ret = -EINVAL;
	if (memchr_inv(p, 0, size))
		goto out;

	p->last_op = IORING_OP_LAST - 1;
	if (nr_args > IORING_OP_LAST)
		nr_args = IORING_OP_LAST;

	for (i = 0; i < nr_args; i++) {
		p->ops[i].op = i;
		if (!io_op_defs[i].not_supported)
			p->ops[i].flags = IO_URING_OP_SUPPORTED;
	}
	p->ops_len = i;

	ret = 0;
	if (copy_to_user(arg, p, size))
		ret = -EFAULT;
out:
	kfree(p);
	return ret;
}

static int io_register_personality(struct io_ring_ctx *ctx)
{
	const struct cred *creds;
	u32 id;
	int ret;

	creds = get_current_cred();

	ret = xa_alloc_cyclic(&ctx->personalities, &id, (void *)creds,
			XA_LIMIT(0, USHRT_MAX), &ctx->pers_next, GFP_KERNEL);
	if (ret < 0) {
		put_cred(creds);
		return ret;
	}
	return id;
}

static __cold int io_register_restrictions(struct io_ring_ctx *ctx,
					   void __user *arg, unsigned int nr_args)
{
	struct io_uring_restriction *res;
	size_t size;
	int i, ret;

	/* Restrictions allowed only if rings started disabled */
	if (!(ctx->flags & IORING_SETUP_R_DISABLED))
		return -EBADFD;

	/* We allow only a single restrictions registration */
	if (ctx->restrictions.registered)
		return -EBUSY;

	if (!arg || nr_args > IORING_MAX_RESTRICTIONS)
		return -EINVAL;

	size = array_size(nr_args, sizeof(*res));
	if (size == SIZE_MAX)
		return -EOVERFLOW;

	res = memdup_user(arg, size);
	if (IS_ERR(res))
		return PTR_ERR(res);

	ret = 0;

	for (i = 0; i < nr_args; i++) {
		switch (res[i].opcode) {
		case IORING_RESTRICTION_REGISTER_OP:
			if (res[i].register_op >= IORING_REGISTER_LAST) {
				ret = -EINVAL;
				goto out;
			}

			__set_bit(res[i].register_op,
				  ctx->restrictions.register_op);
			break;
		case IORING_RESTRICTION_SQE_OP:
			if (res[i].sqe_op >= IORING_OP_LAST) {
				ret = -EINVAL;
				goto out;
			}

			__set_bit(res[i].sqe_op, ctx->restrictions.sqe_op);
			break;
		case IORING_RESTRICTION_SQE_FLAGS_ALLOWED:
			ctx->restrictions.sqe_flags_allowed = res[i].sqe_flags;
			break;
		case IORING_RESTRICTION_SQE_FLAGS_REQUIRED:
			ctx->restrictions.sqe_flags_required = res[i].sqe_flags;
			break;
		default:
			ret = -EINVAL;
			goto out;
		}
	}

out:
	/* Reset all restrictions if an error happened */
	if (ret != 0)
		memset(&ctx->restrictions, 0, sizeof(ctx->restrictions));
	else
		ctx->restrictions.registered = true;

	kfree(res);
	return ret;
}

static int io_register_enable_rings(struct io_ring_ctx *ctx)
{
	if (!(ctx->flags & IORING_SETUP_R_DISABLED))
		return -EBADFD;

	if (ctx->restrictions.registered)
		ctx->restricted = 1;

	ctx->flags &= ~IORING_SETUP_R_DISABLED;
	if (ctx->sq_data && wq_has_sleeper(&ctx->sq_data->wait))
		wake_up(&ctx->sq_data->wait);
	return 0;
}

static int __io_register_rsrc_update(struct io_ring_ctx *ctx, unsigned type,
				     struct io_uring_rsrc_update2 *up,
				     unsigned nr_args)
{
	__u32 tmp;
	int err;

	if (up->resv)
		return -EINVAL;
	if (check_add_overflow(up->offset, nr_args, &tmp))
		return -EOVERFLOW;
	err = io_rsrc_node_switch_start(ctx);
	if (err)
		return err;

	switch (type) {
	case IORING_RSRC_FILE:
		return __io_sqe_files_update(ctx, up, nr_args);
	case IORING_RSRC_BUFFER:
		return __io_sqe_buffers_update(ctx, up, nr_args);
	}
	return -EINVAL;
}

static int io_register_files_update(struct io_ring_ctx *ctx, void __user *arg,
				    unsigned nr_args)
{
	struct io_uring_rsrc_update2 up;

	if (!nr_args)
		return -EINVAL;
	memset(&up, 0, sizeof(up));
	if (copy_from_user(&up, arg, sizeof(struct io_uring_rsrc_update)))
		return -EFAULT;
	return __io_register_rsrc_update(ctx, IORING_RSRC_FILE, &up, nr_args);
}

static int io_register_rsrc_update(struct io_ring_ctx *ctx, void __user *arg,
				   unsigned size, unsigned type)
{
	struct io_uring_rsrc_update2 up;

	if (size != sizeof(up))
		return -EINVAL;
	if (copy_from_user(&up, arg, sizeof(up)))
		return -EFAULT;
	if (!up.nr || up.resv)
		return -EINVAL;
	return __io_register_rsrc_update(ctx, type, &up, up.nr);
}

static __cold int io_register_rsrc(struct io_ring_ctx *ctx, void __user *arg,
			    unsigned int size, unsigned int type)
{
	struct io_uring_rsrc_register rr;

	/* keep it extendible */
	if (size != sizeof(rr))
		return -EINVAL;

	memset(&rr, 0, sizeof(rr));
	if (copy_from_user(&rr, arg, size))
		return -EFAULT;
	if (!rr.nr || rr.resv || rr.resv2)
		return -EINVAL;

	switch (type) {
	case IORING_RSRC_FILE:
		return io_sqe_files_register(ctx, u64_to_user_ptr(rr.data),
					     rr.nr, u64_to_user_ptr(rr.tags));
	case IORING_RSRC_BUFFER:
		return io_sqe_buffers_register(ctx, u64_to_user_ptr(rr.data),
					       rr.nr, u64_to_user_ptr(rr.tags));
	}
	return -EINVAL;
}

static __cold int io_register_iowq_aff(struct io_ring_ctx *ctx,
				       void __user *arg, unsigned len)
{
	struct io_uring_task *tctx = current->io_uring;
	cpumask_var_t new_mask;
	int ret;

	if (!tctx || !tctx->io_wq)
		return -EINVAL;

	if (!alloc_cpumask_var(&new_mask, GFP_KERNEL))
		return -ENOMEM;

	cpumask_clear(new_mask);
	if (len > cpumask_size())
		len = cpumask_size();

	if (copy_from_user(new_mask, arg, len)) {
		free_cpumask_var(new_mask);
		return -EFAULT;
	}

	ret = io_wq_cpu_affinity(tctx->io_wq, new_mask);
	free_cpumask_var(new_mask);
	return ret;
}

static __cold int io_unregister_iowq_aff(struct io_ring_ctx *ctx)
{
	struct io_uring_task *tctx = current->io_uring;

	if (!tctx || !tctx->io_wq)
		return -EINVAL;

	return io_wq_cpu_affinity(tctx->io_wq, NULL);
}

static __cold int io_register_iowq_max_workers(struct io_ring_ctx *ctx,
					       void __user *arg)
	__must_hold(&ctx->uring_lock)
{
	struct io_tctx_node *node;
	struct io_uring_task *tctx = NULL;
	struct io_sq_data *sqd = NULL;
	__u32 new_count[2];
	int i, ret;

	if (copy_from_user(new_count, arg, sizeof(new_count)))
		return -EFAULT;
	for (i = 0; i < ARRAY_SIZE(new_count); i++)
		if (new_count[i] > INT_MAX)
			return -EINVAL;

	if (ctx->flags & IORING_SETUP_SQPOLL) {
		sqd = ctx->sq_data;
		if (sqd) {
			/*
			 * Observe the correct sqd->lock -> ctx->uring_lock
			 * ordering. Fine to drop uring_lock here, we hold
			 * a ref to the ctx.
			 */
			refcount_inc(&sqd->refs);
			mutex_unlock(&ctx->uring_lock);
			mutex_lock(&sqd->lock);
			mutex_lock(&ctx->uring_lock);
			if (sqd->thread)
				tctx = sqd->thread->io_uring;
		}
	} else {
		tctx = current->io_uring;
	}

	BUILD_BUG_ON(sizeof(new_count) != sizeof(ctx->iowq_limits));

	for (i = 0; i < ARRAY_SIZE(new_count); i++)
		if (new_count[i])
			ctx->iowq_limits[i] = new_count[i];
	ctx->iowq_limits_set = true;

	if (tctx && tctx->io_wq) {
		ret = io_wq_max_workers(tctx->io_wq, new_count);
		if (ret)
			goto err;
	} else {
		memset(new_count, 0, sizeof(new_count));
	}

	if (sqd) {
		mutex_unlock(&sqd->lock);
		io_put_sq_data(sqd);
	}

	if (copy_to_user(arg, new_count, sizeof(new_count)))
		return -EFAULT;

	/* that's it for SQPOLL, only the SQPOLL task creates requests */
	if (sqd)
		return 0;

	/* now propagate the restriction to all registered users */
	list_for_each_entry(node, &ctx->tctx_list, ctx_node) {
		struct io_uring_task *tctx = node->task->io_uring;

		if (WARN_ON_ONCE(!tctx->io_wq))
			continue;

		for (i = 0; i < ARRAY_SIZE(new_count); i++)
			new_count[i] = ctx->iowq_limits[i];
		/* ignore errors, it always returns zero anyway */
		(void)io_wq_max_workers(tctx->io_wq, new_count);
	}
	return 0;
err:
	if (sqd) {
		mutex_unlock(&sqd->lock);
		io_put_sq_data(sqd);
	}
	return ret;
}

static bool io_register_op_must_quiesce(int op)
{
	switch (op) {
	case IORING_REGISTER_BUFFERS:
	case IORING_UNREGISTER_BUFFERS:
	case IORING_REGISTER_FILES:
	case IORING_UNREGISTER_FILES:
	case IORING_REGISTER_FILES_UPDATE:
	case IORING_REGISTER_PROBE:
	case IORING_REGISTER_PERSONALITY:
	case IORING_UNREGISTER_PERSONALITY:
	case IORING_REGISTER_FILES2:
	case IORING_REGISTER_FILES_UPDATE2:
	case IORING_REGISTER_BUFFERS2:
	case IORING_REGISTER_BUFFERS_UPDATE:
	case IORING_REGISTER_IOWQ_AFF:
	case IORING_UNREGISTER_IOWQ_AFF:
	case IORING_REGISTER_IOWQ_MAX_WORKERS:
		return false;
	default:
		return true;
	}
}

static __cold int io_ctx_quiesce(struct io_ring_ctx *ctx)
{
	long ret;

	percpu_ref_kill(&ctx->refs);

	/*
	 * Drop uring mutex before waiting for references to exit. If another
	 * thread is currently inside io_uring_enter() it might need to grab the
	 * uring_lock to make progress. If we hold it here across the drain
	 * wait, then we can deadlock. It's safe to drop the mutex here, since
	 * no new references will come in after we've killed the percpu ref.
	 */
	mutex_unlock(&ctx->uring_lock);
	do {
		ret = wait_for_completion_interruptible_timeout(&ctx->ref_comp, HZ);
		if (ret) {
			ret = min(0L, ret);
			break;
		}

		ret = io_run_task_work_sig();
		io_req_caches_free(ctx);
	} while (ret >= 0);
	mutex_lock(&ctx->uring_lock);

	if (ret)
		io_refs_resurrect(&ctx->refs, &ctx->ref_comp);
	return ret;
}

static int __io_uring_register(struct io_ring_ctx *ctx, unsigned opcode,
			       void __user *arg, unsigned nr_args)
	__releases(ctx->uring_lock)
	__acquires(ctx->uring_lock)
{
	int ret;

	/*
	 * We're inside the ring mutex, if the ref is already dying, then
	 * someone else killed the ctx or is already going through
	 * io_uring_register().
	 */
	if (percpu_ref_is_dying(&ctx->refs))
		return -ENXIO;

	if (ctx->restricted) {
		if (opcode >= IORING_REGISTER_LAST)
			return -EINVAL;
		opcode = array_index_nospec(opcode, IORING_REGISTER_LAST);
		if (!test_bit(opcode, ctx->restrictions.register_op))
			return -EACCES;
	}

	if (io_register_op_must_quiesce(opcode)) {
		ret = io_ctx_quiesce(ctx);
		if (ret)
			return ret;
	}

	switch (opcode) {
	case IORING_REGISTER_BUFFERS:
		ret = io_sqe_buffers_register(ctx, arg, nr_args, NULL);
		break;
	case IORING_UNREGISTER_BUFFERS:
		ret = -EINVAL;
		if (arg || nr_args)
			break;
		ret = io_sqe_buffers_unregister(ctx);
		break;
	case IORING_REGISTER_FILES:
		ret = io_sqe_files_register(ctx, arg, nr_args, NULL);
		break;
	case IORING_UNREGISTER_FILES:
		ret = -EINVAL;
		if (arg || nr_args)
			break;
		ret = io_sqe_files_unregister(ctx);
		break;
	case IORING_REGISTER_FILES_UPDATE:
		ret = io_register_files_update(ctx, arg, nr_args);
		break;
	case IORING_REGISTER_EVENTFD:
	case IORING_REGISTER_EVENTFD_ASYNC:
		ret = -EINVAL;
		if (nr_args != 1)
			break;
		ret = io_eventfd_register(ctx, arg);
		if (ret)
			break;
		if (opcode == IORING_REGISTER_EVENTFD_ASYNC)
			ctx->eventfd_async = 1;
		else
			ctx->eventfd_async = 0;
		break;
	case IORING_UNREGISTER_EVENTFD:
		ret = -EINVAL;
		if (arg || nr_args)
			break;
		ret = io_eventfd_unregister(ctx);
		break;
	case IORING_REGISTER_PROBE:
		ret = -EINVAL;
		if (!arg || nr_args > 256)
			break;
		ret = io_probe(ctx, arg, nr_args);
		break;
	case IORING_REGISTER_PERSONALITY:
		ret = -EINVAL;
		if (arg || nr_args)
			break;
		ret = io_register_personality(ctx);
		break;
	case IORING_UNREGISTER_PERSONALITY:
		ret = -EINVAL;
		if (arg)
			break;
		ret = io_unregister_personality(ctx, nr_args);
		break;
	case IORING_REGISTER_ENABLE_RINGS:
		ret = -EINVAL;
		if (arg || nr_args)
			break;
		ret = io_register_enable_rings(ctx);
		break;
	case IORING_REGISTER_RESTRICTIONS:
		ret = io_register_restrictions(ctx, arg, nr_args);
		break;
	case IORING_REGISTER_FILES2:
		ret = io_register_rsrc(ctx, arg, nr_args, IORING_RSRC_FILE);
		break;
	case IORING_REGISTER_FILES_UPDATE2:
		ret = io_register_rsrc_update(ctx, arg, nr_args,
					      IORING_RSRC_FILE);
		break;
	case IORING_REGISTER_BUFFERS2:
		ret = io_register_rsrc(ctx, arg, nr_args, IORING_RSRC_BUFFER);
		break;
	case IORING_REGISTER_BUFFERS_UPDATE:
		ret = io_register_rsrc_update(ctx, arg, nr_args,
					      IORING_RSRC_BUFFER);
		break;
	case IORING_REGISTER_IOWQ_AFF:
		ret = -EINVAL;
		if (!arg || !nr_args)
			break;
		ret = io_register_iowq_aff(ctx, arg, nr_args);
		break;
	case IORING_UNREGISTER_IOWQ_AFF:
		ret = -EINVAL;
		if (arg || nr_args)
			break;
		ret = io_unregister_iowq_aff(ctx);
		break;
	case IORING_REGISTER_IOWQ_MAX_WORKERS:
		ret = -EINVAL;
		if (!arg || nr_args != 2)
			break;
		ret = io_register_iowq_max_workers(ctx, arg);
		break;
	default:
		ret = -EINVAL;
		break;
	}

	if (io_register_op_must_quiesce(opcode)) {
		/* bring the ctx back to life */
		percpu_ref_reinit(&ctx->refs);
		reinit_completion(&ctx->ref_comp);
	}
	return ret;
}

SYSCALL_DEFINE4(io_uring_register, unsigned int, fd, unsigned int, opcode,
		void __user *, arg, unsigned int, nr_args)
{
	struct io_ring_ctx *ctx;
	long ret = -EBADF;
	struct fd f;

	f = fdget(fd);
	if (!f.file)
		return -EBADF;

	ret = -EOPNOTSUPP;
	if (f.file->f_op != &io_uring_fops)
		goto out_fput;

	ctx = f.file->private_data;

	io_run_task_work();

	mutex_lock(&ctx->uring_lock);
	ret = __io_uring_register(ctx, opcode, arg, nr_args);
	mutex_unlock(&ctx->uring_lock);
	trace_io_uring_register(ctx, opcode, ctx->nr_user_files, ctx->nr_user_bufs,
							ctx->cq_ev_fd != NULL, ret);
out_fput:
	fdput(f);
	return ret;
}

static int __init io_uring_init(void)
{
#define __BUILD_BUG_VERIFY_ELEMENT(stype, eoffset, etype, ename) do { \
	BUILD_BUG_ON(offsetof(stype, ename) != eoffset); \
	BUILD_BUG_ON(sizeof(etype) != sizeof_field(stype, ename)); \
} while (0)

#define BUILD_BUG_SQE_ELEM(eoffset, etype, ename) \
	__BUILD_BUG_VERIFY_ELEMENT(struct io_uring_sqe, eoffset, etype, ename)
	BUILD_BUG_ON(sizeof(struct io_uring_sqe) != 64);
	BUILD_BUG_SQE_ELEM(0,  __u8,   opcode);
	BUILD_BUG_SQE_ELEM(1,  __u8,   flags);
	BUILD_BUG_SQE_ELEM(2,  __u16,  ioprio);
	BUILD_BUG_SQE_ELEM(4,  __s32,  fd);
	BUILD_BUG_SQE_ELEM(8,  __u64,  off);
	BUILD_BUG_SQE_ELEM(8,  __u64,  addr2);
	BUILD_BUG_SQE_ELEM(16, __u64,  addr);
	BUILD_BUG_SQE_ELEM(16, __u64,  splice_off_in);
	BUILD_BUG_SQE_ELEM(24, __u32,  len);
	BUILD_BUG_SQE_ELEM(28,     __kernel_rwf_t, rw_flags);
	BUILD_BUG_SQE_ELEM(28, /* compat */   int, rw_flags);
	BUILD_BUG_SQE_ELEM(28, /* compat */ __u32, rw_flags);
	BUILD_BUG_SQE_ELEM(28, __u32,  fsync_flags);
	BUILD_BUG_SQE_ELEM(28, /* compat */ __u16,  poll_events);
	BUILD_BUG_SQE_ELEM(28, __u32,  poll32_events);
	BUILD_BUG_SQE_ELEM(28, __u32,  sync_range_flags);
	BUILD_BUG_SQE_ELEM(28, __u32,  msg_flags);
	BUILD_BUG_SQE_ELEM(28, __u32,  timeout_flags);
	BUILD_BUG_SQE_ELEM(28, __u32,  accept_flags);
	BUILD_BUG_SQE_ELEM(28, __u32,  cancel_flags);
	BUILD_BUG_SQE_ELEM(28, __u32,  open_flags);
	BUILD_BUG_SQE_ELEM(28, __u32,  statx_flags);
	BUILD_BUG_SQE_ELEM(28, __u32,  fadvise_advice);
	BUILD_BUG_SQE_ELEM(28, __u32,  splice_flags);
	BUILD_BUG_SQE_ELEM(32, __u64,  user_data);
	BUILD_BUG_SQE_ELEM(40, __u16,  buf_index);
	BUILD_BUG_SQE_ELEM(40, __u16,  buf_group);
	BUILD_BUG_SQE_ELEM(42, __u16,  personality);
	BUILD_BUG_SQE_ELEM(44, __s32,  splice_fd_in);
	BUILD_BUG_SQE_ELEM(44, __u32,  file_index);

	BUILD_BUG_ON(sizeof(struct io_uring_files_update) !=
		     sizeof(struct io_uring_rsrc_update));
	BUILD_BUG_ON(sizeof(struct io_uring_rsrc_update) >
		     sizeof(struct io_uring_rsrc_update2));

	/* ->buf_index is u16 */
	BUILD_BUG_ON(IORING_MAX_REG_BUFFERS >= (1u << 16));

	/* should fit into one byte */
	BUILD_BUG_ON(SQE_VALID_FLAGS >= (1 << 8));
	BUILD_BUG_ON(SQE_COMMON_FLAGS >= (1 << 8));
	BUILD_BUG_ON((SQE_VALID_FLAGS | SQE_COMMON_FLAGS) != SQE_VALID_FLAGS);

	BUILD_BUG_ON(ARRAY_SIZE(io_op_defs) != IORING_OP_LAST);
	BUILD_BUG_ON(__REQ_F_LAST_BIT > 8 * sizeof(int));

	req_cachep = KMEM_CACHE(io_kiocb, SLAB_HWCACHE_ALIGN | SLAB_PANIC |
				SLAB_ACCOUNT);
	return 0;
};
__initcall(io_uring_init);<|MERGE_RESOLUTION|>--- conflicted
+++ resolved
@@ -5228,19 +5228,6 @@
 		min_ret = iov_iter_count(&msg.msg_iter);
 
 	ret = sock_recvmsg(sock, &msg, flags);
-<<<<<<< HEAD
-out_free:
-	if (ret < min_ret) {
-		if (ret == -EAGAIN && force_nonblock)
-			return -EAGAIN;
-		if (ret == -ERESTARTSYS)
-			ret = -EINTR;
-		req_set_fail(req);
-	} else if ((flags & MSG_WAITALL) && (msg.msg_flags & (MSG_TRUNC | MSG_CTRUNC))) {
-		req_set_fail(req);
-	}
-
-=======
 	if (ret < min_ret) {
 		if (ret == -EAGAIN && force_nonblock)
 			return -EAGAIN;
@@ -5251,7 +5238,6 @@
 out_free:
 		req_set_fail(req);
 	}
->>>>>>> ed9f4f96
 	__io_req_complete(req, issue_flags, ret, io_put_kbuf(req));
 	return 0;
 }
@@ -5532,7 +5518,6 @@
 
 	do {
 		v = atomic_read(&req->poll_refs);
-<<<<<<< HEAD
 
 		/* tw handler should be the owner, and so have some references */
 		if (WARN_ON_ONCE(!(v & IO_POLL_REF_MASK)))
@@ -5543,18 +5528,6 @@
 		if (!req->result) {
 			struct poll_table_struct pt = { ._key = poll->events };
 
-=======
-
-		/* tw handler should be the owner, and so have some references */
-		if (WARN_ON_ONCE(!(v & IO_POLL_REF_MASK)))
-			return 0;
-		if (v & IO_POLL_CANCEL_FLAG)
-			return -ECANCELED;
-
-		if (!req->result) {
-			struct poll_table_struct pt = { ._key = poll->events };
-
->>>>>>> ed9f4f96
 			req->result = vfs_poll(req->file, &pt) & poll->events;
 		}
 
@@ -5607,7 +5580,6 @@
 	io_commit_cqring(ctx);
 	spin_unlock(&ctx->completion_lock);
 	io_cqring_ev_posted(ctx);
-<<<<<<< HEAD
 }
 
 static void io_apoll_task_func(struct io_kiocb *req, bool *locked)
@@ -5630,30 +5602,6 @@
 		io_req_complete_failed(req, ret);
 }
 
-=======
-}
-
-static void io_apoll_task_func(struct io_kiocb *req, bool *locked)
-{
-	struct io_ring_ctx *ctx = req->ctx;
-	int ret;
-
-	ret = io_poll_check_events(req);
-	if (ret > 0)
-		return;
-
-	io_poll_remove_entries(req);
-	spin_lock(&ctx->completion_lock);
-	hash_del(&req->hash_node);
-	spin_unlock(&ctx->completion_lock);
-
-	if (!ret)
-		io_req_task_submit(req, locked);
-	else
-		io_req_complete_failed(req, ret);
-}
-
->>>>>>> ed9f4f96
 static void __io_poll_execute(struct io_kiocb *req, int mask)
 {
 	req->result = mask;
@@ -5700,7 +5648,6 @@
 		 * waitqueue via the request.
 		 */
 		list_del_init(&poll->wait.entry);
-<<<<<<< HEAD
 
 		/*
 		 * Careful: this *must* be the last step, since as soon
@@ -5712,19 +5659,6 @@
 		return 1;
 	}
 
-=======
-
-		/*
-		 * Careful: this *must* be the last step, since as soon
-		 * as req->head is NULL'ed out, the request can be
-		 * completed and freed, since aio_poll_complete_work()
-		 * will no longer need to take the waitqueue lock.
-		 */
-		smp_store_release(&poll->head, NULL);
-		return 1;
-	}
-
->>>>>>> ed9f4f96
 	/* for instances that support it check for an event match first */
 	if (mask && !(mask & poll->events))
 		return 0;
