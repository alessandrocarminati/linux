// SPDX-License-Identifier: GPL-2.0-only
/******************************************************************************
*******************************************************************************
**
**  Copyright (C) 2005-2010 Red Hat, Inc.  All rights reserved.
**
**
*******************************************************************************
******************************************************************************/

/* Central locking logic has four stages:

   dlm_lock()
   dlm_unlock()

   request_lock(ls, lkb)
   convert_lock(ls, lkb)
   unlock_lock(ls, lkb)
   cancel_lock(ls, lkb)

   _request_lock(r, lkb)
   _convert_lock(r, lkb)
   _unlock_lock(r, lkb)
   _cancel_lock(r, lkb)

   do_request(r, lkb)
   do_convert(r, lkb)
   do_unlock(r, lkb)
   do_cancel(r, lkb)

   Stage 1 (lock, unlock) is mainly about checking input args and
   splitting into one of the four main operations:

       dlm_lock          = request_lock
       dlm_lock+CONVERT  = convert_lock
       dlm_unlock        = unlock_lock
       dlm_unlock+CANCEL = cancel_lock

   Stage 2, xxxx_lock(), just finds and locks the relevant rsb which is
   provided to the next stage.

   Stage 3, _xxxx_lock(), determines if the operation is local or remote.
   When remote, it calls send_xxxx(), when local it calls do_xxxx().

   Stage 4, do_xxxx(), is the guts of the operation.  It manipulates the
   given rsb and lkb and queues callbacks.

   For remote operations, send_xxxx() results in the corresponding do_xxxx()
   function being executed on the remote node.  The connecting send/receive
   calls on local (L) and remote (R) nodes:

   L: send_xxxx()              ->  R: receive_xxxx()
                                   R: do_xxxx()
   L: receive_xxxx_reply()     <-  R: send_xxxx_reply()
*/
#include <trace/events/dlm.h>

#include <linux/types.h>
#include <linux/rbtree.h>
#include <linux/slab.h>
#include "dlm_internal.h"
#include <linux/dlm_device.h>
#include "memory.h"
#include "midcomms.h"
#include "requestqueue.h"
#include "util.h"
#include "dir.h"
#include "member.h"
#include "lockspace.h"
#include "ast.h"
#include "lock.h"
#include "rcom.h"
#include "recover.h"
#include "lvb_table.h"
#include "user.h"
#include "config.h"

static int send_request(struct dlm_rsb *r, struct dlm_lkb *lkb);
static int send_convert(struct dlm_rsb *r, struct dlm_lkb *lkb);
static int send_unlock(struct dlm_rsb *r, struct dlm_lkb *lkb);
static int send_cancel(struct dlm_rsb *r, struct dlm_lkb *lkb);
static int send_grant(struct dlm_rsb *r, struct dlm_lkb *lkb);
static int send_bast(struct dlm_rsb *r, struct dlm_lkb *lkb, int mode);
static int send_lookup(struct dlm_rsb *r, struct dlm_lkb *lkb);
static int send_remove(struct dlm_rsb *r);
static int _request_lock(struct dlm_rsb *r, struct dlm_lkb *lkb);
static int _cancel_lock(struct dlm_rsb *r, struct dlm_lkb *lkb);
static void __receive_convert_reply(struct dlm_rsb *r, struct dlm_lkb *lkb,
				    const struct dlm_message *ms, bool local);
static int receive_extralen(const struct dlm_message *ms);
static void do_purge(struct dlm_ls *ls, int nodeid, int pid);
static void toss_rsb(struct kref *kref);

/*
 * Lock compatibilty matrix - thanks Steve
 * UN = Unlocked state. Not really a state, used as a flag
 * PD = Padding. Used to make the matrix a nice power of two in size
 * Other states are the same as the VMS DLM.
 * Usage: matrix[grmode+1][rqmode+1]  (although m[rq+1][gr+1] is the same)
 */

static const int __dlm_compat_matrix[8][8] = {
      /* UN NL CR CW PR PW EX PD */
        {1, 1, 1, 1, 1, 1, 1, 0},       /* UN */
        {1, 1, 1, 1, 1, 1, 1, 0},       /* NL */
        {1, 1, 1, 1, 1, 1, 0, 0},       /* CR */
        {1, 1, 1, 1, 0, 0, 0, 0},       /* CW */
        {1, 1, 1, 0, 1, 0, 0, 0},       /* PR */
        {1, 1, 1, 0, 0, 0, 0, 0},       /* PW */
        {1, 1, 0, 0, 0, 0, 0, 0},       /* EX */
        {0, 0, 0, 0, 0, 0, 0, 0}        /* PD */
};

/*
 * This defines the direction of transfer of LVB data.
 * Granted mode is the row; requested mode is the column.
 * Usage: matrix[grmode+1][rqmode+1]
 * 1 = LVB is returned to the caller
 * 0 = LVB is written to the resource
 * -1 = nothing happens to the LVB
 */

const int dlm_lvb_operations[8][8] = {
        /* UN   NL  CR  CW  PR  PW  EX  PD*/
        {  -1,  1,  1,  1,  1,  1,  1, -1 }, /* UN */
        {  -1,  1,  1,  1,  1,  1,  1,  0 }, /* NL */
        {  -1, -1,  1,  1,  1,  1,  1,  0 }, /* CR */
        {  -1, -1, -1,  1,  1,  1,  1,  0 }, /* CW */
        {  -1, -1, -1, -1,  1,  1,  1,  0 }, /* PR */
        {  -1,  0,  0,  0,  0,  0,  1,  0 }, /* PW */
        {  -1,  0,  0,  0,  0,  0,  0,  0 }, /* EX */
        {  -1,  0,  0,  0,  0,  0,  0,  0 }  /* PD */
};

#define modes_compat(gr, rq) \
	__dlm_compat_matrix[(gr)->lkb_grmode + 1][(rq)->lkb_rqmode + 1]

int dlm_modes_compat(int mode1, int mode2)
{
	return __dlm_compat_matrix[mode1 + 1][mode2 + 1];
}

/*
 * Compatibility matrix for conversions with QUECVT set.
 * Granted mode is the row; requested mode is the column.
 * Usage: matrix[grmode+1][rqmode+1]
 */

static const int __quecvt_compat_matrix[8][8] = {
      /* UN NL CR CW PR PW EX PD */
        {0, 0, 0, 0, 0, 0, 0, 0},       /* UN */
        {0, 0, 1, 1, 1, 1, 1, 0},       /* NL */
        {0, 0, 0, 1, 1, 1, 1, 0},       /* CR */
        {0, 0, 0, 0, 1, 1, 1, 0},       /* CW */
        {0, 0, 0, 1, 0, 1, 1, 0},       /* PR */
        {0, 0, 0, 0, 0, 0, 1, 0},       /* PW */
        {0, 0, 0, 0, 0, 0, 0, 0},       /* EX */
        {0, 0, 0, 0, 0, 0, 0, 0}        /* PD */
};

void dlm_print_lkb(struct dlm_lkb *lkb)
{
	printk(KERN_ERR "lkb: nodeid %d id %x remid %x exflags %x flags %x "
	       "sts %d rq %d gr %d wait_type %d wait_nodeid %d seq %llu\n",
	       lkb->lkb_nodeid, lkb->lkb_id, lkb->lkb_remid, lkb->lkb_exflags,
	       dlm_iflags_val(lkb), lkb->lkb_status, lkb->lkb_rqmode,
	       lkb->lkb_grmode, lkb->lkb_wait_type, lkb->lkb_wait_nodeid,
	       (unsigned long long)lkb->lkb_recover_seq);
}

static void dlm_print_rsb(struct dlm_rsb *r)
{
	printk(KERN_ERR "rsb: nodeid %d master %d dir %d flags %lx first %x "
	       "rlc %d name %s\n",
	       r->res_nodeid, r->res_master_nodeid, r->res_dir_nodeid,
	       r->res_flags, r->res_first_lkid, r->res_recover_locks_count,
	       r->res_name);
}

void dlm_dump_rsb(struct dlm_rsb *r)
{
	struct dlm_lkb *lkb;

	dlm_print_rsb(r);

	printk(KERN_ERR "rsb: root_list empty %d recover_list empty %d\n",
	       list_empty(&r->res_root_list), list_empty(&r->res_recover_list));
	printk(KERN_ERR "rsb lookup list\n");
	list_for_each_entry(lkb, &r->res_lookup, lkb_rsb_lookup)
		dlm_print_lkb(lkb);
	printk(KERN_ERR "rsb grant queue:\n");
	list_for_each_entry(lkb, &r->res_grantqueue, lkb_statequeue)
		dlm_print_lkb(lkb);
	printk(KERN_ERR "rsb convert queue:\n");
	list_for_each_entry(lkb, &r->res_convertqueue, lkb_statequeue)
		dlm_print_lkb(lkb);
	printk(KERN_ERR "rsb wait queue:\n");
	list_for_each_entry(lkb, &r->res_waitqueue, lkb_statequeue)
		dlm_print_lkb(lkb);
}

/* Threads cannot use the lockspace while it's being recovered */

void dlm_lock_recovery(struct dlm_ls *ls)
{
	down_read(&ls->ls_in_recovery);
}

void dlm_unlock_recovery(struct dlm_ls *ls)
{
	up_read(&ls->ls_in_recovery);
}

int dlm_lock_recovery_try(struct dlm_ls *ls)
{
	return down_read_trylock(&ls->ls_in_recovery);
}

static inline int can_be_queued(struct dlm_lkb *lkb)
{
	return !(lkb->lkb_exflags & DLM_LKF_NOQUEUE);
}

static inline int force_blocking_asts(struct dlm_lkb *lkb)
{
	return (lkb->lkb_exflags & DLM_LKF_NOQUEUEBAST);
}

static inline int is_demoted(struct dlm_lkb *lkb)
{
	return test_bit(DLM_SBF_DEMOTED_BIT, &lkb->lkb_sbflags);
}

static inline int is_altmode(struct dlm_lkb *lkb)
{
	return test_bit(DLM_SBF_ALTMODE_BIT, &lkb->lkb_sbflags);
}

static inline int is_granted(struct dlm_lkb *lkb)
{
	return (lkb->lkb_status == DLM_LKSTS_GRANTED);
}

static inline int is_remote(struct dlm_rsb *r)
{
	DLM_ASSERT(r->res_nodeid >= 0, dlm_print_rsb(r););
	return !!r->res_nodeid;
}

static inline int is_process_copy(struct dlm_lkb *lkb)
{
	return lkb->lkb_nodeid &&
	       !test_bit(DLM_IFL_MSTCPY_BIT, &lkb->lkb_iflags);
}

static inline int is_master_copy(struct dlm_lkb *lkb)
{
	return test_bit(DLM_IFL_MSTCPY_BIT, &lkb->lkb_iflags);
}

static inline int middle_conversion(struct dlm_lkb *lkb)
{
	if ((lkb->lkb_grmode==DLM_LOCK_PR && lkb->lkb_rqmode==DLM_LOCK_CW) ||
	    (lkb->lkb_rqmode==DLM_LOCK_PR && lkb->lkb_grmode==DLM_LOCK_CW))
		return 1;
	return 0;
}

static inline int down_conversion(struct dlm_lkb *lkb)
{
	return (!middle_conversion(lkb) && lkb->lkb_rqmode < lkb->lkb_grmode);
}

static inline int is_overlap_unlock(struct dlm_lkb *lkb)
{
	return test_bit(DLM_IFL_OVERLAP_UNLOCK_BIT, &lkb->lkb_iflags);
}

static inline int is_overlap_cancel(struct dlm_lkb *lkb)
{
	return test_bit(DLM_IFL_OVERLAP_CANCEL_BIT, &lkb->lkb_iflags);
}

static inline int is_overlap(struct dlm_lkb *lkb)
{
	return test_bit(DLM_IFL_OVERLAP_UNLOCK_BIT, &lkb->lkb_iflags) ||
	       test_bit(DLM_IFL_OVERLAP_CANCEL_BIT, &lkb->lkb_iflags);
}

static void queue_cast(struct dlm_rsb *r, struct dlm_lkb *lkb, int rv)
{
	if (is_master_copy(lkb))
		return;

	DLM_ASSERT(lkb->lkb_lksb, dlm_print_lkb(lkb););

	if (rv == -DLM_ECANCEL &&
	    test_and_clear_bit(DLM_IFL_DEADLOCK_CANCEL_BIT, &lkb->lkb_iflags))
		rv = -EDEADLK;

	dlm_add_cb(lkb, DLM_CB_CAST, lkb->lkb_grmode, rv, dlm_sbflags_val(lkb));
}

static inline void queue_cast_overlap(struct dlm_rsb *r, struct dlm_lkb *lkb)
{
	queue_cast(r, lkb,
		   is_overlap_unlock(lkb) ? -DLM_EUNLOCK : -DLM_ECANCEL);
}

static void queue_bast(struct dlm_rsb *r, struct dlm_lkb *lkb, int rqmode)
{
	if (is_master_copy(lkb)) {
		send_bast(r, lkb, rqmode);
	} else {
		dlm_add_cb(lkb, DLM_CB_BAST, rqmode, 0, 0);
	}
}

/*
 * Basic operations on rsb's and lkb's
 */

static inline unsigned long rsb_toss_jiffies(void)
{
	return jiffies + (READ_ONCE(dlm_config.ci_toss_secs) * HZ);
}

/* This is only called to add a reference when the code already holds
   a valid reference to the rsb, so there's no need for locking. */

static inline void hold_rsb(struct dlm_rsb *r)
{
	/* rsbs in toss state never get referenced */
	WARN_ON(rsb_flag(r, RSB_TOSS));
	kref_get(&r->res_ref);
}

void dlm_hold_rsb(struct dlm_rsb *r)
{
	hold_rsb(r);
}

/* TODO move this to lib/refcount.c */
static __must_check bool
dlm_refcount_dec_and_write_lock_bh(refcount_t *r, rwlock_t *lock)
__cond_acquires(lock)
{
	if (refcount_dec_not_one(r))
		return false;

	write_lock_bh(lock);
	if (!refcount_dec_and_test(r)) {
		write_unlock_bh(lock);
		return false;
	}

	return true;
}

/* TODO move this to include/linux/kref.h */
static inline int dlm_kref_put_write_lock_bh(struct kref *kref,
					     void (*release)(struct kref *kref),
					     rwlock_t *lock)
{
	if (dlm_refcount_dec_and_write_lock_bh(&kref->refcount, lock)) {
		release(kref);
		return 1;
	}

	return 0;
}

/* When all references to the rsb are gone it's transferred to
   the tossed list for later disposal. */

static void put_rsb(struct dlm_rsb *r)
{
	struct dlm_ls *ls = r->res_ls;
	int rv;

	rv = dlm_kref_put_write_lock_bh(&r->res_ref, toss_rsb,
					&ls->ls_rsbtbl_lock);
	if (rv)
		write_unlock_bh(&ls->ls_rsbtbl_lock);
}

void dlm_put_rsb(struct dlm_rsb *r)
{
	put_rsb(r);
}

static int pre_rsb_struct(struct dlm_ls *ls)
{
	struct dlm_rsb *r1, *r2;
	int count = 0;

	spin_lock_bh(&ls->ls_new_rsb_spin);
	if (ls->ls_new_rsb_count > dlm_config.ci_new_rsb_count / 2) {
		spin_unlock_bh(&ls->ls_new_rsb_spin);
		return 0;
	}
	spin_unlock_bh(&ls->ls_new_rsb_spin);

	r1 = dlm_allocate_rsb(ls);
	r2 = dlm_allocate_rsb(ls);

	spin_lock_bh(&ls->ls_new_rsb_spin);
	if (r1) {
		list_add(&r1->res_hashchain, &ls->ls_new_rsb);
		ls->ls_new_rsb_count++;
	}
	if (r2) {
		list_add(&r2->res_hashchain, &ls->ls_new_rsb);
		ls->ls_new_rsb_count++;
	}
	count = ls->ls_new_rsb_count;
	spin_unlock_bh(&ls->ls_new_rsb_spin);

	if (!count)
		return -ENOMEM;
	return 0;
}

/* connected with timer_delete_sync() in dlm_ls_stop() to stop
 * new timers when recovery is triggered and don't run them
 * again until a dlm_timer_resume() tries it again.
 */
static void __rsb_mod_timer(struct dlm_ls *ls, unsigned long jiffies)
{
	if (!dlm_locking_stopped(ls))
		mod_timer(&ls->ls_timer, jiffies);
}

/* This function tries to resume the timer callback if a rsb
 * is on the toss list and no timer is pending. It might that
 * the first entry is on currently executed as timer callback
 * but we don't care if a timer queued up again and does
 * nothing. Should be a rare case.
 */
void dlm_timer_resume(struct dlm_ls *ls)
{
	struct dlm_rsb *r;

	spin_lock_bh(&ls->ls_toss_q_lock);
	r = list_first_entry_or_null(&ls->ls_toss_q, struct dlm_rsb,
				     res_toss_q_list);
	if (r && !timer_pending(&ls->ls_timer))
		__rsb_mod_timer(ls, r->res_toss_time);
	spin_unlock_bh(&ls->ls_toss_q_lock);
}

/* ls_rsbtbl_lock must be held and being sure the rsb is in toss state */
static void rsb_delete_toss_timer(struct dlm_ls *ls, struct dlm_rsb *r)
{
	struct dlm_rsb *first;

	spin_lock_bh(&ls->ls_toss_q_lock);
	r->res_toss_time = 0;

	/* if the rsb is not queued do nothing */
	if (list_empty(&r->res_toss_q_list))
		goto out;

	/* get the first element before delete */
	first = list_first_entry(&ls->ls_toss_q, struct dlm_rsb,
				 res_toss_q_list);
	list_del_init(&r->res_toss_q_list);
	/* check if the first element was the rsb we deleted */
	if (first == r) {
		/* try to get the new first element, if the list
		 * is empty now try to delete the timer, if we are
		 * too late we don't care.
		 *
		 * if the list isn't empty and a new first element got
		 * in place, set the new timer expire time.
		 */
		first = list_first_entry_or_null(&ls->ls_toss_q, struct dlm_rsb,
						 res_toss_q_list);
		if (!first)
			timer_delete(&ls->ls_timer);
		else
			__rsb_mod_timer(ls, first->res_toss_time);
	}

out:
	spin_unlock_bh(&ls->ls_toss_q_lock);
}

/* Caller must held ls_rsbtbl_lock and need to be called every time
 * when either the rsb enters toss state or the toss state changes
 * the dir/master nodeid.
 */
static void rsb_mod_timer(struct dlm_ls *ls, struct dlm_rsb *r)
{
	int our_nodeid = dlm_our_nodeid();
	struct dlm_rsb *first;

	/* If we're the directory record for this rsb, and
	 * we're not the master of it, then we need to wait
	 * for the master node to send us a dir remove for
	 * before removing the dir record.
	 */
	if (!dlm_no_directory(ls) &&
	    (r->res_master_nodeid != our_nodeid) &&
	    (dlm_dir_nodeid(r) == our_nodeid)) {
		rsb_delete_toss_timer(ls, r);
		return;
	}

	spin_lock_bh(&ls->ls_toss_q_lock);
	/* set the new rsb absolute expire time in the rsb */
	r->res_toss_time = rsb_toss_jiffies();
	if (list_empty(&ls->ls_toss_q)) {
		/* if the queue is empty add the element and it's
		 * our new expire time
		 */
		list_add_tail(&r->res_toss_q_list, &ls->ls_toss_q);
		__rsb_mod_timer(ls, r->res_toss_time);
	} else {
		/* check if the rsb was already queued, if so delete
		 * it from the toss queue
		 */
		if (!list_empty(&r->res_toss_q_list))
			list_del(&r->res_toss_q_list);

		/* try to get the maybe new first element and then add
		 * to this rsb with the oldest expire time to the end
		 * of the queue. If the list was empty before this
		 * rsb expire time is our next expiration if it wasn't
		 * the now new first elemet is our new expiration time
		 */
		first = list_first_entry_or_null(&ls->ls_toss_q, struct dlm_rsb,
						 res_toss_q_list);
		list_add_tail(&r->res_toss_q_list, &ls->ls_toss_q);
		if (!first)
			__rsb_mod_timer(ls, r->res_toss_time);
		else
			__rsb_mod_timer(ls, first->res_toss_time);
	}
	spin_unlock_bh(&ls->ls_toss_q_lock);
}

/* if we hit contention we do in 250 ms a retry to trylock.
 * if there is any other mod_timer in between we don't care
 * about that it expires earlier again this is only for the
 * unlikely case nothing happened in this time.
 */
#define DLM_TOSS_TIMER_RETRY	(jiffies + msecs_to_jiffies(250))

void dlm_rsb_toss_timer(struct timer_list *timer)
{
	struct dlm_ls *ls = from_timer(ls, timer, ls_timer);
	int our_nodeid = dlm_our_nodeid();
	struct dlm_rsb *r;
	int rv;

	while (1) {
		/* interrupting point to leave iteration when
		 * recovery waits for timer_delete_sync(), recovery
		 * will take care to delete everything in toss queue.
		 */
		if (dlm_locking_stopped(ls))
			break;

		rv = spin_trylock(&ls->ls_toss_q_lock);
		if (!rv) {
			/* rearm again try timer */
			__rsb_mod_timer(ls, DLM_TOSS_TIMER_RETRY);
			break;
		}

		r = list_first_entry_or_null(&ls->ls_toss_q, struct dlm_rsb,
					     res_toss_q_list);
		if (!r) {
			/* nothing to do anymore next rsb queue will
			 * set next mod_timer() expire.
			 */
			spin_unlock(&ls->ls_toss_q_lock);
			break;
		}

		/* test if the first rsb isn't expired yet, if
		 * so we stop freeing rsb from toss queue as
		 * the order in queue is ascending to the
		 * absolute res_toss_time jiffies
		 */
		if (time_before(jiffies, r->res_toss_time)) {
			/* rearm with the next rsb to expire in the future */
			__rsb_mod_timer(ls, r->res_toss_time);
			spin_unlock(&ls->ls_toss_q_lock);
			break;
		}

		/* in find_rsb_dir/nodir there is a reverse order of this
		 * lock, however this is only a trylock if we hit some
		 * possible contention we try it again.
		 *
		 * This lock synchronized while holding ls_toss_q_lock
		 * synchronize everything that rsb_delete_toss_timer()
		 * or rsb_mod_timer() can't run after this timer callback
		 * deletes the rsb from the ls_toss_q. Whereas the other
		 * holders have always a priority to run as this is only
		 * a caching handling and the other holders might to put
		 * this rsb out of the toss state.
		 */
		rv = write_trylock(&ls->ls_rsbtbl_lock);
		if (!rv) {
			spin_unlock(&ls->ls_toss_q_lock);
			/* rearm again try timer */
			__rsb_mod_timer(ls, DLM_TOSS_TIMER_RETRY);
			break;
		}

		list_del(&r->res_rsbs_list);
		rhashtable_remove_fast(&ls->ls_rsbtbl, &r->res_node,
				       dlm_rhash_rsb_params);

		/* not necessary to held the ls_rsbtbl_lock when
		 * calling send_remove()
		 */
		write_unlock(&ls->ls_rsbtbl_lock);

		/* remove the rsb out of the toss queue its gone
		 * drom DLM now
		 */
		list_del_init(&r->res_toss_q_list);
		spin_unlock(&ls->ls_toss_q_lock);

		/* no rsb in this state should ever run a timer */
		WARN_ON(!dlm_no_directory(ls) &&
			(r->res_master_nodeid != our_nodeid) &&
			(dlm_dir_nodeid(r) == our_nodeid));

		/* We're the master of this rsb but we're not
		 * the directory record, so we need to tell the
		 * dir node to remove the dir record
		 */
		if (!dlm_no_directory(ls) &&
		    (r->res_master_nodeid == our_nodeid) &&
		    (dlm_dir_nodeid(r) != our_nodeid))
			send_remove(r);

		free_toss_rsb(r);
	}
}

/* If ls->ls_new_rsb is empty, return -EAGAIN, so the caller can
   unlock any spinlocks, go back and call pre_rsb_struct again.
   Otherwise, take an rsb off the list and return it. */

static int get_rsb_struct(struct dlm_ls *ls, const void *name, int len,
			  struct dlm_rsb **r_ret)
{
	struct dlm_rsb *r;
	int count;

	spin_lock_bh(&ls->ls_new_rsb_spin);
	if (list_empty(&ls->ls_new_rsb)) {
		count = ls->ls_new_rsb_count;
		spin_unlock_bh(&ls->ls_new_rsb_spin);
		log_debug(ls, "find_rsb retry %d %d %s",
			  count, dlm_config.ci_new_rsb_count,
			  (const char *)name);
		return -EAGAIN;
	}

	r = list_first_entry(&ls->ls_new_rsb, struct dlm_rsb, res_hashchain);
	list_del(&r->res_hashchain);
	ls->ls_new_rsb_count--;
	spin_unlock_bh(&ls->ls_new_rsb_spin);

	r->res_ls = ls;
	r->res_length = len;
	memcpy(r->res_name, name, len);
	spin_lock_init(&r->res_lock);

	INIT_LIST_HEAD(&r->res_lookup);
	INIT_LIST_HEAD(&r->res_grantqueue);
	INIT_LIST_HEAD(&r->res_convertqueue);
	INIT_LIST_HEAD(&r->res_waitqueue);
	INIT_LIST_HEAD(&r->res_root_list);
	INIT_LIST_HEAD(&r->res_toss_q_list);
	INIT_LIST_HEAD(&r->res_recover_list);
	INIT_LIST_HEAD(&r->res_masters_list);

	*r_ret = r;
	return 0;
}

int dlm_search_rsb_tree(struct rhashtable *rhash, const void *name, int len,
			struct dlm_rsb **r_ret)
{
	char key[DLM_RESNAME_MAXLEN] = {};

	memcpy(key, name, len);
	*r_ret = rhashtable_lookup_fast(rhash, &key, dlm_rhash_rsb_params);
	if (*r_ret)
		return 0;

	return -EBADR;
}

static int rsb_insert(struct dlm_rsb *rsb, struct rhashtable *rhash)
{
	return rhashtable_insert_fast(rhash, &rsb->res_node,
				      dlm_rhash_rsb_params);
}

/*
 * Find rsb in rsbtbl and potentially create/add one
 *
 * Delaying the release of rsb's has a similar benefit to applications keeping
 * NL locks on an rsb, but without the guarantee that the cached master value
 * will still be valid when the rsb is reused.  Apps aren't always smart enough
 * to keep NL locks on an rsb that they may lock again shortly; this can lead
 * to excessive master lookups and removals if we don't delay the release.
 *
 * Searching for an rsb means looking through both the normal list and toss
 * list.  When found on the toss list the rsb is moved to the normal list with
 * ref count of 1; when found on normal list the ref count is incremented.
 *
 * rsb's on the keep list are being used locally and refcounted.
 * rsb's on the toss list are not being used locally, and are not refcounted.
 *
 * The toss list rsb's were either
 * - previously used locally but not any more (were on keep list, then
 *   moved to toss list when last refcount dropped)
 * - created and put on toss list as a directory record for a lookup
 *   (we are the dir node for the res, but are not using the res right now,
 *   but some other node is)
 *
 * The purpose of find_rsb() is to return a refcounted rsb for local use.
 * So, if the given rsb is on the toss list, it is moved to the keep list
 * before being returned.
 *
 * toss_rsb() happens when all local usage of the rsb is done, i.e. no
 * more refcounts exist, so the rsb is moved from the keep list to the
 * toss list.
 *
 * rsb's on both keep and toss lists are used for doing a name to master
 * lookups.  rsb's that are in use locally (and being refcounted) are on
 * the keep list, rsb's that are not in use locally (not refcounted) and
 * only exist for name/master lookups are on the toss list.
 *
 * rsb's on the toss list who's dir_nodeid is not local can have stale
 * name/master mappings.  So, remote requests on such rsb's can potentially
 * return with an error, which means the mapping is stale and needs to
 * be updated with a new lookup.  (The idea behind MASTER UNCERTAIN and
 * first_lkid is to keep only a single outstanding request on an rsb
 * while that rsb has a potentially stale master.)
 */

static int find_rsb_dir(struct dlm_ls *ls, const void *name, int len,
			uint32_t hash, int dir_nodeid, int from_nodeid,
			unsigned int flags, struct dlm_rsb **r_ret)
{
	struct dlm_rsb *r = NULL;
	int our_nodeid = dlm_our_nodeid();
	int from_local = 0;
	int from_other = 0;
	int from_dir = 0;
	int create = 0;
	int error;

	if (flags & R_RECEIVE_REQUEST) {
		if (from_nodeid == dir_nodeid)
			from_dir = 1;
		else
			from_other = 1;
	} else if (flags & R_REQUEST) {
		from_local = 1;
	}

	/*
	 * flags & R_RECEIVE_RECOVER is from dlm_recover_master_copy, so
	 * from_nodeid has sent us a lock in dlm_recover_locks, believing
	 * we're the new master.  Our local recovery may not have set
	 * res_master_nodeid to our_nodeid yet, so allow either.  Don't
	 * create the rsb; dlm_recover_process_copy() will handle EBADR
	 * by resending.
	 *
	 * If someone sends us a request, we are the dir node, and we do
	 * not find the rsb anywhere, then recreate it.  This happens if
	 * someone sends us a request after we have removed/freed an rsb
	 * from our toss list.  (They sent a request instead of lookup
	 * because they are using an rsb from their toss list.)
	 */

	if (from_local || from_dir ||
	    (from_other && (dir_nodeid == our_nodeid))) {
		create = 1;
	}

 retry:
	if (create) {
		error = pre_rsb_struct(ls);
		if (error < 0)
			goto out;
	}

 retry_lookup:

	/* check if the rsb is in keep state under read lock - likely path */
	read_lock_bh(&ls->ls_rsbtbl_lock);
	error = dlm_search_rsb_tree(&ls->ls_rsbtbl, name, len, &r);
	if (error) {
		read_unlock_bh(&ls->ls_rsbtbl_lock);
		goto do_new;
	}
	
	/*
	 * rsb is active, so we can't check master_nodeid without lock_rsb.
	 */

	if (rsb_flag(r, RSB_TOSS)) {
		read_unlock_bh(&ls->ls_rsbtbl_lock);
		goto do_toss;
	}

	kref_get(&r->res_ref);
	read_unlock_bh(&ls->ls_rsbtbl_lock);
	goto out;


 do_toss:
	write_lock_bh(&ls->ls_rsbtbl_lock);

	/* retry lookup under write lock to see if its still in toss state
	 * if not it's in keep state and we relookup - unlikely path.
	 */
	error = dlm_search_rsb_tree(&ls->ls_rsbtbl, name, len, &r);
	if (!error) {
		if (!rsb_flag(r, RSB_TOSS)) {
			write_unlock_bh(&ls->ls_rsbtbl_lock);
			goto retry_lookup;
		}
	} else {
		write_unlock_bh(&ls->ls_rsbtbl_lock);
		goto do_new;
	}

	/*
	 * rsb found inactive (master_nodeid may be out of date unless
	 * we are the dir_nodeid or were the master)  No other thread
	 * is using this rsb because it's on the toss list, so we can
	 * look at or update res_master_nodeid without lock_rsb.
	 */

	if ((r->res_master_nodeid != our_nodeid) && from_other) {
		/* our rsb was not master, and another node (not the dir node)
		   has sent us a request */
		log_debug(ls, "find_rsb toss from_other %d master %d dir %d %s",
			  from_nodeid, r->res_master_nodeid, dir_nodeid,
			  r->res_name);
		write_unlock_bh(&ls->ls_rsbtbl_lock);
		error = -ENOTBLK;
		goto out;
	}

	if ((r->res_master_nodeid != our_nodeid) && from_dir) {
		/* don't think this should ever happen */
		log_error(ls, "find_rsb toss from_dir %d master %d",
			  from_nodeid, r->res_master_nodeid);
		dlm_print_rsb(r);
		/* fix it and go on */
		r->res_master_nodeid = our_nodeid;
		r->res_nodeid = 0;
		rsb_clear_flag(r, RSB_MASTER_UNCERTAIN);
		r->res_first_lkid = 0;
	}

	if (from_local && (r->res_master_nodeid != our_nodeid)) {
		/* Because we have held no locks on this rsb,
		   res_master_nodeid could have become stale. */
		rsb_set_flag(r, RSB_MASTER_UNCERTAIN);
		r->res_first_lkid = 0;
	}

	list_move(&r->res_rsbs_list, &ls->ls_keep);
	rsb_clear_flag(r, RSB_TOSS);
	/* rsb got out of toss state, it becomes alive again
	 * and we reinit the reference counter that is only
	 * valid for keep state rsbs
	 */
	kref_init(&r->res_ref);
	rsb_delete_toss_timer(ls, r);
	write_unlock_bh(&ls->ls_rsbtbl_lock);

	goto out;


 do_new:
	/*
	 * rsb not found
	 */

	if (error == -EBADR && !create)
		goto out;

	error = get_rsb_struct(ls, name, len, &r);
	if (error == -EAGAIN)
		goto retry;
	if (error)
		goto out;

	r->res_hash = hash;
	r->res_dir_nodeid = dir_nodeid;
	kref_init(&r->res_ref);

	if (from_dir) {
		/* want to see how often this happens */
		log_debug(ls, "find_rsb new from_dir %d recreate %s",
			  from_nodeid, r->res_name);
		r->res_master_nodeid = our_nodeid;
		r->res_nodeid = 0;
		goto out_add;
	}

	if (from_other && (dir_nodeid != our_nodeid)) {
		/* should never happen */
		log_error(ls, "find_rsb new from_other %d dir %d our %d %s",
			  from_nodeid, dir_nodeid, our_nodeid, r->res_name);
		dlm_free_rsb(r);
		r = NULL;
		error = -ENOTBLK;
		goto out;
	}

	if (from_other) {
		log_debug(ls, "find_rsb new from_other %d dir %d %s",
			  from_nodeid, dir_nodeid, r->res_name);
	}

	if (dir_nodeid == our_nodeid) {
		/* When we are the dir nodeid, we can set the master
		   node immediately */
		r->res_master_nodeid = our_nodeid;
		r->res_nodeid = 0;
	} else {
		/* set_master will send_lookup to dir_nodeid */
		r->res_master_nodeid = 0;
		r->res_nodeid = -1;
	}

 out_add:

	write_lock_bh(&ls->ls_rsbtbl_lock);
	error = rsb_insert(r, &ls->ls_rsbtbl);
	if (error == -EEXIST) {
		/* somebody else was faster and it seems the
		 * rsb exists now, we do a whole relookup
		 */
		write_unlock_bh(&ls->ls_rsbtbl_lock);
		dlm_free_rsb(r);
		goto retry_lookup;
	} else if (!error) {
		list_add(&r->res_rsbs_list, &ls->ls_keep);
	}
	write_unlock_bh(&ls->ls_rsbtbl_lock);
 out:
	*r_ret = r;
	return error;
}

/* During recovery, other nodes can send us new MSTCPY locks (from
   dlm_recover_locks) before we've made ourself master (in
   dlm_recover_masters). */

static int find_rsb_nodir(struct dlm_ls *ls, const void *name, int len,
			  uint32_t hash, int dir_nodeid, int from_nodeid,
			  unsigned int flags, struct dlm_rsb **r_ret)
{
	struct dlm_rsb *r = NULL;
	int our_nodeid = dlm_our_nodeid();
	int recover = (flags & R_RECEIVE_RECOVER);
	int error;

 retry:
	error = pre_rsb_struct(ls);
	if (error < 0)
		goto out;

 retry_lookup:

	/* check if the rsb is in keep state under read lock - likely path */
	read_lock_bh(&ls->ls_rsbtbl_lock);
	error = dlm_search_rsb_tree(&ls->ls_rsbtbl, name, len, &r);
	if (error) {
		read_unlock_bh(&ls->ls_rsbtbl_lock);
		goto do_new;
	}

	if (rsb_flag(r, RSB_TOSS)) {
		read_unlock_bh(&ls->ls_rsbtbl_lock);
		goto do_toss;
	}

	/*
	 * rsb is active, so we can't check master_nodeid without lock_rsb.
	 */

	kref_get(&r->res_ref);
	read_unlock_bh(&ls->ls_rsbtbl_lock);

	goto out;


 do_toss:
	write_lock_bh(&ls->ls_rsbtbl_lock);

	/* retry lookup under write lock to see if its still in toss state
	 * if not it's in keep state and we relookup - unlikely path.
	 */
	error = dlm_search_rsb_tree(&ls->ls_rsbtbl, name, len, &r);
	if (!error) {
		if (!rsb_flag(r, RSB_TOSS)) {
			write_unlock_bh(&ls->ls_rsbtbl_lock);
			goto retry_lookup;
		}
	} else {
		write_unlock_bh(&ls->ls_rsbtbl_lock);
		goto do_new;
	}


	/*
	 * rsb found inactive. No other thread is using this rsb because
	 * it's on the toss list, so we can look at or update
	 * res_master_nodeid without lock_rsb.
	 */

	if (!recover && (r->res_master_nodeid != our_nodeid) && from_nodeid) {
		/* our rsb is not master, and another node has sent us a
		   request; this should never happen */
		log_error(ls, "find_rsb toss from_nodeid %d master %d dir %d",
			  from_nodeid, r->res_master_nodeid, dir_nodeid);
		dlm_print_rsb(r);
		write_unlock_bh(&ls->ls_rsbtbl_lock);
		error = -ENOTBLK;
		goto out;
	}

	if (!recover && (r->res_master_nodeid != our_nodeid) &&
	    (dir_nodeid == our_nodeid)) {
		/* our rsb is not master, and we are dir; may as well fix it;
		   this should never happen */
		log_error(ls, "find_rsb toss our %d master %d dir %d",
			  our_nodeid, r->res_master_nodeid, dir_nodeid);
		dlm_print_rsb(r);
		r->res_master_nodeid = our_nodeid;
		r->res_nodeid = 0;
	}

	list_move(&r->res_rsbs_list, &ls->ls_keep);
	rsb_clear_flag(r, RSB_TOSS);
	/* rsb got out of toss state, it becomes alive again
	 * and we reinit the reference counter that is only
	 * valid for keep state rsbs
	 */
	kref_init(&r->res_ref);
	rsb_delete_toss_timer(ls, r);
	write_unlock_bh(&ls->ls_rsbtbl_lock);

	goto out;


 do_new:
	/*
	 * rsb not found
	 */

	error = get_rsb_struct(ls, name, len, &r);
	if (error == -EAGAIN) {
		goto retry;
	}
	if (error)
		goto out;

	r->res_hash = hash;
	r->res_dir_nodeid = dir_nodeid;
	r->res_master_nodeid = dir_nodeid;
	r->res_nodeid = (dir_nodeid == our_nodeid) ? 0 : dir_nodeid;
	kref_init(&r->res_ref);

	write_lock_bh(&ls->ls_rsbtbl_lock);
	error = rsb_insert(r, &ls->ls_rsbtbl);
	if (error == -EEXIST) {
		/* somebody else was faster and it seems the
		 * rsb exists now, we do a whole relookup
		 */
		write_unlock_bh(&ls->ls_rsbtbl_lock);
		dlm_free_rsb(r);
		goto retry_lookup;
	} else if (!error) {
		list_add(&r->res_rsbs_list, &ls->ls_keep);
	}
	write_unlock_bh(&ls->ls_rsbtbl_lock);

 out:
	*r_ret = r;
	return error;
}

static int find_rsb(struct dlm_ls *ls, const void *name, int len,
		    int from_nodeid, unsigned int flags,
		    struct dlm_rsb **r_ret)
{
	int dir_nodeid;
	uint32_t hash;

	if (len > DLM_RESNAME_MAXLEN)
		return -EINVAL;

	hash = jhash(name, len, 0);
	dir_nodeid = dlm_hash2nodeid(ls, hash);

	if (dlm_no_directory(ls))
		return find_rsb_nodir(ls, name, len, hash, dir_nodeid,
				      from_nodeid, flags, r_ret);
	else
		return find_rsb_dir(ls, name, len, hash, dir_nodeid,
				    from_nodeid, flags, r_ret);
}

/* we have received a request and found that res_master_nodeid != our_nodeid,
   so we need to return an error or make ourself the master */

static int validate_master_nodeid(struct dlm_ls *ls, struct dlm_rsb *r,
				  int from_nodeid)
{
	if (dlm_no_directory(ls)) {
		log_error(ls, "find_rsb keep from_nodeid %d master %d dir %d",
			  from_nodeid, r->res_master_nodeid,
			  r->res_dir_nodeid);
		dlm_print_rsb(r);
		return -ENOTBLK;
	}

	if (from_nodeid != r->res_dir_nodeid) {
		/* our rsb is not master, and another node (not the dir node)
	   	   has sent us a request.  this is much more common when our
	   	   master_nodeid is zero, so limit debug to non-zero.  */

		if (r->res_master_nodeid) {
			log_debug(ls, "validate master from_other %d master %d "
				  "dir %d first %x %s", from_nodeid,
				  r->res_master_nodeid, r->res_dir_nodeid,
				  r->res_first_lkid, r->res_name);
		}
		return -ENOTBLK;
	} else {
		/* our rsb is not master, but the dir nodeid has sent us a
	   	   request; this could happen with master 0 / res_nodeid -1 */

		if (r->res_master_nodeid) {
			log_error(ls, "validate master from_dir %d master %d "
				  "first %x %s",
				  from_nodeid, r->res_master_nodeid,
				  r->res_first_lkid, r->res_name);
		}

		r->res_master_nodeid = dlm_our_nodeid();
		r->res_nodeid = 0;
		return 0;
	}
}

static void __dlm_master_lookup(struct dlm_ls *ls, struct dlm_rsb *r, int our_nodeid,
				int from_nodeid, bool toss_list, unsigned int flags,
				int *r_nodeid, int *result)
{
	int fix_master = (flags & DLM_LU_RECOVER_MASTER);
	int from_master = (flags & DLM_LU_RECOVER_DIR);

	if (r->res_dir_nodeid != our_nodeid) {
		/* should not happen, but may as well fix it and carry on */
		log_error(ls, "%s res_dir %d our %d %s", __func__,
			  r->res_dir_nodeid, our_nodeid, r->res_name);
		r->res_dir_nodeid = our_nodeid;
	}

	if (fix_master && dlm_is_removed(ls, r->res_master_nodeid)) {
		/* Recovery uses this function to set a new master when
		 * the previous master failed.  Setting NEW_MASTER will
		 * force dlm_recover_masters to call recover_master on this
		 * rsb even though the res_nodeid is no longer removed.
		 */

		r->res_master_nodeid = from_nodeid;
		r->res_nodeid = from_nodeid;
		rsb_set_flag(r, RSB_NEW_MASTER);

		if (toss_list) {
			/* I don't think we should ever find it on toss list. */
			log_error(ls, "%s fix_master on toss", __func__);
			dlm_dump_rsb(r);
		}
	}

	if (from_master && (r->res_master_nodeid != from_nodeid)) {
		/* this will happen if from_nodeid became master during
		 * a previous recovery cycle, and we aborted the previous
		 * cycle before recovering this master value
		 */

		log_limit(ls, "%s from_master %d master_nodeid %d res_nodeid %d first %x %s",
			  __func__, from_nodeid, r->res_master_nodeid,
			  r->res_nodeid, r->res_first_lkid, r->res_name);

		if (r->res_master_nodeid == our_nodeid) {
			log_error(ls, "from_master %d our_master", from_nodeid);
			dlm_dump_rsb(r);
			goto ret_assign;
		}

		r->res_master_nodeid = from_nodeid;
		r->res_nodeid = from_nodeid;
		rsb_set_flag(r, RSB_NEW_MASTER);
	}

	if (!r->res_master_nodeid) {
		/* this will happen if recovery happens while we're looking
		 * up the master for this rsb
		 */

		log_debug(ls, "%s master 0 to %d first %x %s", __func__,
			  from_nodeid, r->res_first_lkid, r->res_name);
		r->res_master_nodeid = from_nodeid;
		r->res_nodeid = from_nodeid;
	}

	if (!from_master && !fix_master &&
	    (r->res_master_nodeid == from_nodeid)) {
		/* this can happen when the master sends remove, the dir node
		 * finds the rsb on the keep list and ignores the remove,
		 * and the former master sends a lookup
		 */

		log_limit(ls, "%s from master %d flags %x first %x %s",
			  __func__, from_nodeid, flags, r->res_first_lkid,
			  r->res_name);
	}

 ret_assign:
	*r_nodeid = r->res_master_nodeid;
	if (result)
		*result = DLM_LU_MATCH;
}

/*
 * We're the dir node for this res and another node wants to know the
 * master nodeid.  During normal operation (non recovery) this is only
 * called from receive_lookup(); master lookups when the local node is
 * the dir node are done by find_rsb().
 *
 * normal operation, we are the dir node for a resource
 * . _request_lock
 * . set_master
 * . send_lookup
 * . receive_lookup
 * . dlm_master_lookup flags 0
 *
 * recover directory, we are rebuilding dir for all resources
 * . dlm_recover_directory
 * . dlm_rcom_names
 *   remote node sends back the rsb names it is master of and we are dir of
 * . dlm_master_lookup RECOVER_DIR (fix_master 0, from_master 1)
 *   we either create new rsb setting remote node as master, or find existing
 *   rsb and set master to be the remote node.
 *
 * recover masters, we are finding the new master for resources
 * . dlm_recover_masters
 * . recover_master
 * . dlm_send_rcom_lookup
 * . receive_rcom_lookup
 * . dlm_master_lookup RECOVER_MASTER (fix_master 1, from_master 0)
 */

int dlm_master_lookup(struct dlm_ls *ls, int from_nodeid, const char *name,
		      int len, unsigned int flags, int *r_nodeid, int *result)
{
	struct dlm_rsb *r = NULL;
	uint32_t hash;
	int our_nodeid = dlm_our_nodeid();
	int dir_nodeid, error;

	if (len > DLM_RESNAME_MAXLEN)
		return -EINVAL;

	if (from_nodeid == our_nodeid) {
		log_error(ls, "dlm_master_lookup from our_nodeid %d flags %x",
			  our_nodeid, flags);
		return -EINVAL;
	}

	hash = jhash(name, len, 0);
	dir_nodeid = dlm_hash2nodeid(ls, hash);
	if (dir_nodeid != our_nodeid) {
		log_error(ls, "dlm_master_lookup from %d dir %d our %d h %x %d",
			  from_nodeid, dir_nodeid, our_nodeid, hash,
			  ls->ls_num_nodes);
		*r_nodeid = -1;
		return -EINVAL;
	}

 retry:
	error = pre_rsb_struct(ls);
	if (error < 0)
		return error;

 retry_lookup:

	/* check if the rsb is in keep state under read lock - likely path */
	read_lock_bh(&ls->ls_rsbtbl_lock);
	error = dlm_search_rsb_tree(&ls->ls_rsbtbl, name, len, &r);
	if (!error) {
		if (rsb_flag(r, RSB_TOSS)) {
			read_unlock_bh(&ls->ls_rsbtbl_lock);
			goto do_toss;
		}

		/* because the rsb is active, we need to lock_rsb before
		 * checking/changing re_master_nodeid
		 */

		hold_rsb(r);
		read_unlock_bh(&ls->ls_rsbtbl_lock);
		lock_rsb(r);

		__dlm_master_lookup(ls, r, our_nodeid, from_nodeid, false,
				    flags, r_nodeid, result);

		/* the rsb was active */
		unlock_rsb(r);
		put_rsb(r);

		return 0;
	} else {
		read_unlock_bh(&ls->ls_rsbtbl_lock);
		goto not_found;
	}

 do_toss:
	/* unlikely path - relookup under write */
	write_lock_bh(&ls->ls_rsbtbl_lock);

	/* rsb_mod_timer() requires to held ls_rsbtbl_lock in write lock
	 * check if the rsb is still in toss state, if not relookup
	 */
	error = dlm_search_rsb_tree(&ls->ls_rsbtbl, name, len, &r);
	if (!error) {
		if (!rsb_flag(r, RSB_TOSS)) {
			write_unlock_bh(&ls->ls_rsbtbl_lock);
			/* something as changed, very unlikely but
			 * try again
			 */
			goto retry_lookup;
		}
	} else {
		write_unlock_bh(&ls->ls_rsbtbl_lock);
		goto not_found;
	}

	/* because the rsb is inactive (on toss list), it's not refcounted
	 * and lock_rsb is not used, but is protected by the rsbtbl lock
	 */

	__dlm_master_lookup(ls, r, our_nodeid, from_nodeid, true, flags,
			    r_nodeid, result);

	rsb_mod_timer(ls, r);
	/* the rsb was inactive (on toss list) */
	write_unlock_bh(&ls->ls_rsbtbl_lock);

	return 0;

 not_found:
	error = get_rsb_struct(ls, name, len, &r);
	if (error == -EAGAIN)
		goto retry;
	if (error)
		goto out;

	r->res_hash = hash;
	r->res_dir_nodeid = our_nodeid;
	r->res_master_nodeid = from_nodeid;
	r->res_nodeid = from_nodeid;
	kref_init(&r->res_ref);
	rsb_set_flag(r, RSB_TOSS);

	write_lock_bh(&ls->ls_rsbtbl_lock);
	error = rsb_insert(r, &ls->ls_rsbtbl);
	if (error == -EEXIST) {
		/* somebody else was faster and it seems the
		 * rsb exists now, we do a whole relookup
		 */
		write_unlock_bh(&ls->ls_rsbtbl_lock);
		dlm_free_rsb(r);
		goto retry_lookup;
	} else if (error) {
		write_unlock_bh(&ls->ls_rsbtbl_lock);
		/* should never happen */
		dlm_free_rsb(r);
		goto retry;
	}

	list_add(&r->res_rsbs_list, &ls->ls_toss);
	rsb_mod_timer(ls, r);
	write_unlock_bh(&ls->ls_rsbtbl_lock);

	if (result)
		*result = DLM_LU_ADD;
	*r_nodeid = from_nodeid;
 out:
	return error;
}

static void dlm_dump_rsb_hash(struct dlm_ls *ls, uint32_t hash)
{
	struct dlm_rsb *r;

	read_lock_bh(&ls->ls_rsbtbl_lock);
	list_for_each_entry(r, &ls->ls_keep, res_rsbs_list) {
		if (r->res_hash == hash)
			dlm_dump_rsb(r);
	}
	read_unlock_bh(&ls->ls_rsbtbl_lock);
}

void dlm_dump_rsb_name(struct dlm_ls *ls, const char *name, int len)
{
	struct dlm_rsb *r = NULL;
	int error;

	read_lock_bh(&ls->ls_rsbtbl_lock);
	error = dlm_search_rsb_tree(&ls->ls_rsbtbl, name, len, &r);
	if (!error)
		goto out;

	dlm_dump_rsb(r);
 out:
	read_unlock_bh(&ls->ls_rsbtbl_lock);
}

static void toss_rsb(struct kref *kref)
{
	struct dlm_rsb *r = container_of(kref, struct dlm_rsb, res_ref);
	struct dlm_ls *ls = r->res_ls;

	DLM_ASSERT(list_empty(&r->res_root_list), dlm_print_rsb(r););
	rsb_set_flag(r, RSB_TOSS);
	list_move(&r->res_rsbs_list, &ls->ls_toss);
	rsb_mod_timer(ls, r);

	if (r->res_lvbptr) {
		dlm_free_lvb(r->res_lvbptr);
		r->res_lvbptr = NULL;
	}
}

/* See comment for unhold_lkb */

static void unhold_rsb(struct dlm_rsb *r)
{
	int rv;

	/* rsbs in toss state never get referenced */
	WARN_ON(rsb_flag(r, RSB_TOSS));
	rv = kref_put(&r->res_ref, toss_rsb);
	DLM_ASSERT(!rv, dlm_dump_rsb(r););
}

void free_toss_rsb(struct dlm_rsb *r)
{
	WARN_ON_ONCE(!rsb_flag(r, RSB_TOSS));

	DLM_ASSERT(list_empty(&r->res_lookup), dlm_dump_rsb(r););
	DLM_ASSERT(list_empty(&r->res_grantqueue), dlm_dump_rsb(r););
	DLM_ASSERT(list_empty(&r->res_convertqueue), dlm_dump_rsb(r););
	DLM_ASSERT(list_empty(&r->res_waitqueue), dlm_dump_rsb(r););
	DLM_ASSERT(list_empty(&r->res_root_list), dlm_dump_rsb(r););
	DLM_ASSERT(list_empty(&r->res_toss_q_list), dlm_dump_rsb(r););
	DLM_ASSERT(list_empty(&r->res_recover_list), dlm_dump_rsb(r););
	DLM_ASSERT(list_empty(&r->res_masters_list), dlm_dump_rsb(r););

	dlm_free_rsb(r);
}

/* Attaching/detaching lkb's from rsb's is for rsb reference counting.
   The rsb must exist as long as any lkb's for it do. */

static void attach_lkb(struct dlm_rsb *r, struct dlm_lkb *lkb)
{
	hold_rsb(r);
	lkb->lkb_resource = r;
}

static void detach_lkb(struct dlm_lkb *lkb)
{
	if (lkb->lkb_resource) {
		put_rsb(lkb->lkb_resource);
		lkb->lkb_resource = NULL;
	}
}

static int _create_lkb(struct dlm_ls *ls, struct dlm_lkb **lkb_ret,
		       int start, int end)
{
	struct dlm_lkb *lkb;
	int rv;

	lkb = dlm_allocate_lkb(ls);
	if (!lkb)
		return -ENOMEM;

	lkb->lkb_last_bast_cb_mode = DLM_LOCK_IV;
	lkb->lkb_last_cast_cb_mode = DLM_LOCK_IV;
	lkb->lkb_last_cb_mode = DLM_LOCK_IV;
	lkb->lkb_nodeid = -1;
	lkb->lkb_grmode = DLM_LOCK_IV;
	kref_init(&lkb->lkb_ref);
	INIT_LIST_HEAD(&lkb->lkb_ownqueue);
	INIT_LIST_HEAD(&lkb->lkb_rsb_lookup);

	write_lock_bh(&ls->ls_lkbidr_lock);
	rv = idr_alloc(&ls->ls_lkbidr, lkb, start, end, GFP_NOWAIT);
	if (rv >= 0)
		lkb->lkb_id = rv;
	write_unlock_bh(&ls->ls_lkbidr_lock);

	if (rv < 0) {
		log_error(ls, "create_lkb idr error %d", rv);
		dlm_free_lkb(lkb);
		return rv;
	}

	*lkb_ret = lkb;
	return 0;
}

static int create_lkb(struct dlm_ls *ls, struct dlm_lkb **lkb_ret)
{
	return _create_lkb(ls, lkb_ret, 1, 0);
}

static int find_lkb(struct dlm_ls *ls, uint32_t lkid, struct dlm_lkb **lkb_ret)
{
	struct dlm_lkb *lkb;

	read_lock_bh(&ls->ls_lkbidr_lock);
	lkb = idr_find(&ls->ls_lkbidr, lkid);
	if (lkb)
		kref_get(&lkb->lkb_ref);
	read_unlock_bh(&ls->ls_lkbidr_lock);

	*lkb_ret = lkb;
	return lkb ? 0 : -ENOENT;
}

static void kill_lkb(struct kref *kref)
{
	struct dlm_lkb *lkb = container_of(kref, struct dlm_lkb, lkb_ref);

	/* All work is done after the return from kref_put() so we
	   can release the write_lock before the detach_lkb */

	DLM_ASSERT(!lkb->lkb_status, dlm_print_lkb(lkb););
}

/* __put_lkb() is used when an lkb may not have an rsb attached to
   it so we need to provide the lockspace explicitly */

static int __put_lkb(struct dlm_ls *ls, struct dlm_lkb *lkb)
{
	uint32_t lkid = lkb->lkb_id;
	int rv;

	rv = dlm_kref_put_write_lock_bh(&lkb->lkb_ref, kill_lkb,
					&ls->ls_lkbidr_lock);
	if (rv) {
		idr_remove(&ls->ls_lkbidr, lkid);
		write_unlock_bh(&ls->ls_lkbidr_lock);

		detach_lkb(lkb);

		/* for local/process lkbs, lvbptr points to caller's lksb */
		if (lkb->lkb_lvbptr && is_master_copy(lkb))
			dlm_free_lvb(lkb->lkb_lvbptr);
		dlm_free_lkb(lkb);
	}

	return rv;
}

int dlm_put_lkb(struct dlm_lkb *lkb)
{
	struct dlm_ls *ls;

	DLM_ASSERT(lkb->lkb_resource, dlm_print_lkb(lkb););
	DLM_ASSERT(lkb->lkb_resource->res_ls, dlm_print_lkb(lkb););

	ls = lkb->lkb_resource->res_ls;
	return __put_lkb(ls, lkb);
}

/* This is only called to add a reference when the code already holds
   a valid reference to the lkb, so there's no need for locking. */

static inline void hold_lkb(struct dlm_lkb *lkb)
{
	kref_get(&lkb->lkb_ref);
}

static void unhold_lkb_assert(struct kref *kref)
{
	struct dlm_lkb *lkb = container_of(kref, struct dlm_lkb, lkb_ref);

	DLM_ASSERT(false, dlm_print_lkb(lkb););
}

/* This is called when we need to remove a reference and are certain
   it's not the last ref.  e.g. del_lkb is always called between a
   find_lkb/put_lkb and is always the inverse of a previous add_lkb.
   put_lkb would work fine, but would involve unnecessary locking */

static inline void unhold_lkb(struct dlm_lkb *lkb)
{
	kref_put(&lkb->lkb_ref, unhold_lkb_assert);
}

static void lkb_add_ordered(struct list_head *new, struct list_head *head,
			    int mode)
{
	struct dlm_lkb *lkb = NULL, *iter;

	list_for_each_entry(iter, head, lkb_statequeue)
		if (iter->lkb_rqmode < mode) {
			lkb = iter;
			list_add_tail(new, &iter->lkb_statequeue);
			break;
		}

	if (!lkb)
		list_add_tail(new, head);
}

/* add/remove lkb to rsb's grant/convert/wait queue */

static void add_lkb(struct dlm_rsb *r, struct dlm_lkb *lkb, int status)
{
	kref_get(&lkb->lkb_ref);

	DLM_ASSERT(!lkb->lkb_status, dlm_print_lkb(lkb););

	lkb->lkb_timestamp = ktime_get();

	lkb->lkb_status = status;

	switch (status) {
	case DLM_LKSTS_WAITING:
		if (lkb->lkb_exflags & DLM_LKF_HEADQUE)
			list_add(&lkb->lkb_statequeue, &r->res_waitqueue);
		else
			list_add_tail(&lkb->lkb_statequeue, &r->res_waitqueue);
		break;
	case DLM_LKSTS_GRANTED:
		/* convention says granted locks kept in order of grmode */
		lkb_add_ordered(&lkb->lkb_statequeue, &r->res_grantqueue,
				lkb->lkb_grmode);
		break;
	case DLM_LKSTS_CONVERT:
		if (lkb->lkb_exflags & DLM_LKF_HEADQUE)
			list_add(&lkb->lkb_statequeue, &r->res_convertqueue);
		else
			list_add_tail(&lkb->lkb_statequeue,
				      &r->res_convertqueue);
		break;
	default:
		DLM_ASSERT(0, dlm_print_lkb(lkb); printk("sts=%d\n", status););
	}
}

static void del_lkb(struct dlm_rsb *r, struct dlm_lkb *lkb)
{
	lkb->lkb_status = 0;
	list_del(&lkb->lkb_statequeue);
	unhold_lkb(lkb);
}

static void move_lkb(struct dlm_rsb *r, struct dlm_lkb *lkb, int sts)
{
	hold_lkb(lkb);
	del_lkb(r, lkb);
	add_lkb(r, lkb, sts);
	unhold_lkb(lkb);
}

static int msg_reply_type(int mstype)
{
	switch (mstype) {
	case DLM_MSG_REQUEST:
		return DLM_MSG_REQUEST_REPLY;
	case DLM_MSG_CONVERT:
		return DLM_MSG_CONVERT_REPLY;
	case DLM_MSG_UNLOCK:
		return DLM_MSG_UNLOCK_REPLY;
	case DLM_MSG_CANCEL:
		return DLM_MSG_CANCEL_REPLY;
	case DLM_MSG_LOOKUP:
		return DLM_MSG_LOOKUP_REPLY;
	}
	return -1;
}

/* add/remove lkb from global waiters list of lkb's waiting for
   a reply from a remote node */

static int add_to_waiters(struct dlm_lkb *lkb, int mstype, int to_nodeid)
{
	struct dlm_ls *ls = lkb->lkb_resource->res_ls;
	int error = 0;

	spin_lock_bh(&ls->ls_waiters_lock);

	if (is_overlap_unlock(lkb) ||
	    (is_overlap_cancel(lkb) && (mstype == DLM_MSG_CANCEL))) {
		error = -EINVAL;
		goto out;
	}

	if (lkb->lkb_wait_type || is_overlap_cancel(lkb)) {
		switch (mstype) {
		case DLM_MSG_UNLOCK:
			set_bit(DLM_IFL_OVERLAP_UNLOCK_BIT, &lkb->lkb_iflags);
			break;
		case DLM_MSG_CANCEL:
			set_bit(DLM_IFL_OVERLAP_CANCEL_BIT, &lkb->lkb_iflags);
			break;
		default:
			error = -EBUSY;
			goto out;
		}
		lkb->lkb_wait_count++;
		hold_lkb(lkb);

		log_debug(ls, "addwait %x cur %d overlap %d count %d f %x",
			  lkb->lkb_id, lkb->lkb_wait_type, mstype,
			  lkb->lkb_wait_count, dlm_iflags_val(lkb));
		goto out;
	}

	DLM_ASSERT(!lkb->lkb_wait_count,
		   dlm_print_lkb(lkb);
		   printk("wait_count %d\n", lkb->lkb_wait_count););

	lkb->lkb_wait_count++;
	lkb->lkb_wait_type = mstype;
	lkb->lkb_wait_nodeid = to_nodeid; /* for debugging */
	hold_lkb(lkb);
	list_add(&lkb->lkb_wait_reply, &ls->ls_waiters);
 out:
	if (error)
		log_error(ls, "addwait error %x %d flags %x %d %d %s",
			  lkb->lkb_id, error, dlm_iflags_val(lkb), mstype,
			  lkb->lkb_wait_type, lkb->lkb_resource->res_name);
	spin_unlock_bh(&ls->ls_waiters_lock);
	return error;
}

/* We clear the RESEND flag because we might be taking an lkb off the waiters
   list as part of process_requestqueue (e.g. a lookup that has an optimized
   request reply on the requestqueue) between dlm_recover_waiters_pre() which
   set RESEND and dlm_recover_waiters_post() */

static int _remove_from_waiters(struct dlm_lkb *lkb, int mstype,
				const struct dlm_message *ms)
{
	struct dlm_ls *ls = lkb->lkb_resource->res_ls;
	int overlap_done = 0;

	if (mstype == DLM_MSG_UNLOCK_REPLY &&
	    test_and_clear_bit(DLM_IFL_OVERLAP_UNLOCK_BIT, &lkb->lkb_iflags)) {
		log_debug(ls, "remwait %x unlock_reply overlap", lkb->lkb_id);
		overlap_done = 1;
		goto out_del;
	}

	if (mstype == DLM_MSG_CANCEL_REPLY &&
	    test_and_clear_bit(DLM_IFL_OVERLAP_CANCEL_BIT, &lkb->lkb_iflags)) {
		log_debug(ls, "remwait %x cancel_reply overlap", lkb->lkb_id);
		overlap_done = 1;
		goto out_del;
	}

	/* Cancel state was preemptively cleared by a successful convert,
	   see next comment, nothing to do. */

	if ((mstype == DLM_MSG_CANCEL_REPLY) &&
	    (lkb->lkb_wait_type != DLM_MSG_CANCEL)) {
		log_debug(ls, "remwait %x cancel_reply wait_type %d",
			  lkb->lkb_id, lkb->lkb_wait_type);
		return -1;
	}

	/* Remove for the convert reply, and premptively remove for the
	   cancel reply.  A convert has been granted while there's still
	   an outstanding cancel on it (the cancel is moot and the result
	   in the cancel reply should be 0).  We preempt the cancel reply
	   because the app gets the convert result and then can follow up
	   with another op, like convert.  This subsequent op would see the
	   lingering state of the cancel and fail with -EBUSY. */

	if ((mstype == DLM_MSG_CONVERT_REPLY) &&
	    (lkb->lkb_wait_type == DLM_MSG_CONVERT) && ms && !ms->m_result &&
	    test_and_clear_bit(DLM_IFL_OVERLAP_CANCEL_BIT, &lkb->lkb_iflags)) {
		log_debug(ls, "remwait %x convert_reply zap overlap_cancel",
			  lkb->lkb_id);
		lkb->lkb_wait_type = 0;
		lkb->lkb_wait_count--;
		unhold_lkb(lkb);
		goto out_del;
	}

	/* N.B. type of reply may not always correspond to type of original
	   msg due to lookup->request optimization, verify others? */

	if (lkb->lkb_wait_type) {
		lkb->lkb_wait_type = 0;
		goto out_del;
	}

	log_error(ls, "remwait error %x remote %d %x msg %d flags %x no wait",
		  lkb->lkb_id, ms ? le32_to_cpu(ms->m_header.h_nodeid) : 0,
		  lkb->lkb_remid, mstype, dlm_iflags_val(lkb));
	return -1;

 out_del:
	/* the force-unlock/cancel has completed and we haven't recvd a reply
	   to the op that was in progress prior to the unlock/cancel; we
	   give up on any reply to the earlier op.  FIXME: not sure when/how
	   this would happen */

	if (overlap_done && lkb->lkb_wait_type) {
		log_error(ls, "remwait error %x reply %d wait_type %d overlap",
			  lkb->lkb_id, mstype, lkb->lkb_wait_type);
		lkb->lkb_wait_count--;
		unhold_lkb(lkb);
		lkb->lkb_wait_type = 0;
	}

	DLM_ASSERT(lkb->lkb_wait_count, dlm_print_lkb(lkb););

	clear_bit(DLM_IFL_RESEND_BIT, &lkb->lkb_iflags);
	lkb->lkb_wait_count--;
	if (!lkb->lkb_wait_count)
		list_del_init(&lkb->lkb_wait_reply);
	unhold_lkb(lkb);
	return 0;
}

static int remove_from_waiters(struct dlm_lkb *lkb, int mstype)
{
	struct dlm_ls *ls = lkb->lkb_resource->res_ls;
	int error;

	spin_lock_bh(&ls->ls_waiters_lock);
	error = _remove_from_waiters(lkb, mstype, NULL);
	spin_unlock_bh(&ls->ls_waiters_lock);
	return error;
}

/* Handles situations where we might be processing a "fake" or "local" reply in
 * the recovery context which stops any locking activity. Only debugfs might
 * change the lockspace waiters but they will held the recovery lock to ensure
 * remove_from_waiters_ms() in local case will be the only user manipulating the
 * lockspace waiters in recovery context.
 */

static int remove_from_waiters_ms(struct dlm_lkb *lkb,
				  const struct dlm_message *ms, bool local)
{
	struct dlm_ls *ls = lkb->lkb_resource->res_ls;
	int error;

	if (!local)
		spin_lock_bh(&ls->ls_waiters_lock);
	else
		WARN_ON_ONCE(!rwsem_is_locked(&ls->ls_in_recovery) ||
			     !dlm_locking_stopped(ls));
	error = _remove_from_waiters(lkb, le32_to_cpu(ms->m_type), ms);
	if (!local)
		spin_unlock_bh(&ls->ls_waiters_lock);
	return error;
}

/* lkb is master or local copy */

static void set_lvb_lock(struct dlm_rsb *r, struct dlm_lkb *lkb)
{
	int b, len = r->res_ls->ls_lvblen;

	/* b=1 lvb returned to caller
	   b=0 lvb written to rsb or invalidated
	   b=-1 do nothing */

	b =  dlm_lvb_operations[lkb->lkb_grmode + 1][lkb->lkb_rqmode + 1];

	if (b == 1) {
		if (!lkb->lkb_lvbptr)
			return;

		if (!(lkb->lkb_exflags & DLM_LKF_VALBLK))
			return;

		if (!r->res_lvbptr)
			return;

		memcpy(lkb->lkb_lvbptr, r->res_lvbptr, len);
		lkb->lkb_lvbseq = r->res_lvbseq;

	} else if (b == 0) {
		if (lkb->lkb_exflags & DLM_LKF_IVVALBLK) {
			rsb_set_flag(r, RSB_VALNOTVALID);
			return;
		}

		if (!lkb->lkb_lvbptr)
			return;

		if (!(lkb->lkb_exflags & DLM_LKF_VALBLK))
			return;

		if (!r->res_lvbptr)
			r->res_lvbptr = dlm_allocate_lvb(r->res_ls);

		if (!r->res_lvbptr)
			return;

		memcpy(r->res_lvbptr, lkb->lkb_lvbptr, len);
		r->res_lvbseq++;
		lkb->lkb_lvbseq = r->res_lvbseq;
		rsb_clear_flag(r, RSB_VALNOTVALID);
	}

	if (rsb_flag(r, RSB_VALNOTVALID))
		set_bit(DLM_SBF_VALNOTVALID_BIT, &lkb->lkb_sbflags);
}

static void set_lvb_unlock(struct dlm_rsb *r, struct dlm_lkb *lkb)
{
	if (lkb->lkb_grmode < DLM_LOCK_PW)
		return;

	if (lkb->lkb_exflags & DLM_LKF_IVVALBLK) {
		rsb_set_flag(r, RSB_VALNOTVALID);
		return;
	}

	if (!lkb->lkb_lvbptr)
		return;

	if (!(lkb->lkb_exflags & DLM_LKF_VALBLK))
		return;

	if (!r->res_lvbptr)
		r->res_lvbptr = dlm_allocate_lvb(r->res_ls);

	if (!r->res_lvbptr)
		return;

	memcpy(r->res_lvbptr, lkb->lkb_lvbptr, r->res_ls->ls_lvblen);
	r->res_lvbseq++;
	rsb_clear_flag(r, RSB_VALNOTVALID);
}

/* lkb is process copy (pc) */

static void set_lvb_lock_pc(struct dlm_rsb *r, struct dlm_lkb *lkb,
			    const struct dlm_message *ms)
{
	int b;

	if (!lkb->lkb_lvbptr)
		return;

	if (!(lkb->lkb_exflags & DLM_LKF_VALBLK))
		return;

	b = dlm_lvb_operations[lkb->lkb_grmode + 1][lkb->lkb_rqmode + 1];
	if (b == 1) {
		int len = receive_extralen(ms);
		if (len > r->res_ls->ls_lvblen)
			len = r->res_ls->ls_lvblen;
		memcpy(lkb->lkb_lvbptr, ms->m_extra, len);
		lkb->lkb_lvbseq = le32_to_cpu(ms->m_lvbseq);
	}
}

/* Manipulate lkb's on rsb's convert/granted/waiting queues
   remove_lock -- used for unlock, removes lkb from granted
   revert_lock -- used for cancel, moves lkb from convert to granted
   grant_lock  -- used for request and convert, adds lkb to granted or
                  moves lkb from convert or waiting to granted

   Each of these is used for master or local copy lkb's.  There is
   also a _pc() variation used to make the corresponding change on
   a process copy (pc) lkb. */

static void _remove_lock(struct dlm_rsb *r, struct dlm_lkb *lkb)
{
	del_lkb(r, lkb);
	lkb->lkb_grmode = DLM_LOCK_IV;
	/* this unhold undoes the original ref from create_lkb()
	   so this leads to the lkb being freed */
	unhold_lkb(lkb);
}

static void remove_lock(struct dlm_rsb *r, struct dlm_lkb *lkb)
{
	set_lvb_unlock(r, lkb);
	_remove_lock(r, lkb);
}

static void remove_lock_pc(struct dlm_rsb *r, struct dlm_lkb *lkb)
{
	_remove_lock(r, lkb);
}

/* returns: 0 did nothing
	    1 moved lock to granted
	   -1 removed lock */

static int revert_lock(struct dlm_rsb *r, struct dlm_lkb *lkb)
{
	int rv = 0;

	lkb->lkb_rqmode = DLM_LOCK_IV;

	switch (lkb->lkb_status) {
	case DLM_LKSTS_GRANTED:
		break;
	case DLM_LKSTS_CONVERT:
		move_lkb(r, lkb, DLM_LKSTS_GRANTED);
		rv = 1;
		break;
	case DLM_LKSTS_WAITING:
		del_lkb(r, lkb);
		lkb->lkb_grmode = DLM_LOCK_IV;
		/* this unhold undoes the original ref from create_lkb()
		   so this leads to the lkb being freed */
		unhold_lkb(lkb);
		rv = -1;
		break;
	default:
		log_print("invalid status for revert %d", lkb->lkb_status);
	}
	return rv;
}

static int revert_lock_pc(struct dlm_rsb *r, struct dlm_lkb *lkb)
{
	return revert_lock(r, lkb);
}

static void _grant_lock(struct dlm_rsb *r, struct dlm_lkb *lkb)
{
	if (lkb->lkb_grmode != lkb->lkb_rqmode) {
		lkb->lkb_grmode = lkb->lkb_rqmode;
		if (lkb->lkb_status)
			move_lkb(r, lkb, DLM_LKSTS_GRANTED);
		else
			add_lkb(r, lkb, DLM_LKSTS_GRANTED);
	}

	lkb->lkb_rqmode = DLM_LOCK_IV;
	lkb->lkb_highbast = 0;
}

static void grant_lock(struct dlm_rsb *r, struct dlm_lkb *lkb)
{
	set_lvb_lock(r, lkb);
	_grant_lock(r, lkb);
}

static void grant_lock_pc(struct dlm_rsb *r, struct dlm_lkb *lkb,
			  const struct dlm_message *ms)
{
	set_lvb_lock_pc(r, lkb, ms);
	_grant_lock(r, lkb);
}

/* called by grant_pending_locks() which means an async grant message must
   be sent to the requesting node in addition to granting the lock if the
   lkb belongs to a remote node. */

static void grant_lock_pending(struct dlm_rsb *r, struct dlm_lkb *lkb)
{
	grant_lock(r, lkb);
	if (is_master_copy(lkb))
		send_grant(r, lkb);
	else
		queue_cast(r, lkb, 0);
}

/* The special CONVDEADLK, ALTPR and ALTCW flags allow the master to
   change the granted/requested modes.  We're munging things accordingly in
   the process copy.
   CONVDEADLK: our grmode may have been forced down to NL to resolve a
   conversion deadlock
   ALTPR/ALTCW: our rqmode may have been changed to PR or CW to become
   compatible with other granted locks */

static void munge_demoted(struct dlm_lkb *lkb)
{
	if (lkb->lkb_rqmode == DLM_LOCK_IV || lkb->lkb_grmode == DLM_LOCK_IV) {
		log_print("munge_demoted %x invalid modes gr %d rq %d",
			  lkb->lkb_id, lkb->lkb_grmode, lkb->lkb_rqmode);
		return;
	}

	lkb->lkb_grmode = DLM_LOCK_NL;
}

static void munge_altmode(struct dlm_lkb *lkb, const struct dlm_message *ms)
{
	if (ms->m_type != cpu_to_le32(DLM_MSG_REQUEST_REPLY) &&
	    ms->m_type != cpu_to_le32(DLM_MSG_GRANT)) {
		log_print("munge_altmode %x invalid reply type %d",
			  lkb->lkb_id, le32_to_cpu(ms->m_type));
		return;
	}

	if (lkb->lkb_exflags & DLM_LKF_ALTPR)
		lkb->lkb_rqmode = DLM_LOCK_PR;
	else if (lkb->lkb_exflags & DLM_LKF_ALTCW)
		lkb->lkb_rqmode = DLM_LOCK_CW;
	else {
		log_print("munge_altmode invalid exflags %x", lkb->lkb_exflags);
		dlm_print_lkb(lkb);
	}
}

static inline int first_in_list(struct dlm_lkb *lkb, struct list_head *head)
{
	struct dlm_lkb *first = list_entry(head->next, struct dlm_lkb,
					   lkb_statequeue);
	if (lkb->lkb_id == first->lkb_id)
		return 1;

	return 0;
}

/* Check if the given lkb conflicts with another lkb on the queue. */

static int queue_conflict(struct list_head *head, struct dlm_lkb *lkb)
{
	struct dlm_lkb *this;

	list_for_each_entry(this, head, lkb_statequeue) {
		if (this == lkb)
			continue;
		if (!modes_compat(this, lkb))
			return 1;
	}
	return 0;
}

/*
 * "A conversion deadlock arises with a pair of lock requests in the converting
 * queue for one resource.  The granted mode of each lock blocks the requested
 * mode of the other lock."
 *
 * Part 2: if the granted mode of lkb is preventing an earlier lkb in the
 * convert queue from being granted, then deadlk/demote lkb.
 *
 * Example:
 * Granted Queue: empty
 * Convert Queue: NL->EX (first lock)
 *                PR->EX (second lock)
 *
 * The first lock can't be granted because of the granted mode of the second
 * lock and the second lock can't be granted because it's not first in the
 * list.  We either cancel lkb's conversion (PR->EX) and return EDEADLK, or we
 * demote the granted mode of lkb (from PR to NL) if it has the CONVDEADLK
 * flag set and return DEMOTED in the lksb flags.
 *
 * Originally, this function detected conv-deadlk in a more limited scope:
 * - if !modes_compat(lkb1, lkb2) && !modes_compat(lkb2, lkb1), or
 * - if lkb1 was the first entry in the queue (not just earlier), and was
 *   blocked by the granted mode of lkb2, and there was nothing on the
 *   granted queue preventing lkb1 from being granted immediately, i.e.
 *   lkb2 was the only thing preventing lkb1 from being granted.
 *
 * That second condition meant we'd only say there was conv-deadlk if
 * resolving it (by demotion) would lead to the first lock on the convert
 * queue being granted right away.  It allowed conversion deadlocks to exist
 * between locks on the convert queue while they couldn't be granted anyway.
 *
 * Now, we detect and take action on conversion deadlocks immediately when
 * they're created, even if they may not be immediately consequential.  If
 * lkb1 exists anywhere in the convert queue and lkb2 comes in with a granted
 * mode that would prevent lkb1's conversion from being granted, we do a
 * deadlk/demote on lkb2 right away and don't let it onto the convert queue.
 * I think this means that the lkb_is_ahead condition below should always
 * be zero, i.e. there will never be conv-deadlk between two locks that are
 * both already on the convert queue.
 */

static int conversion_deadlock_detect(struct dlm_rsb *r, struct dlm_lkb *lkb2)
{
	struct dlm_lkb *lkb1;
	int lkb_is_ahead = 0;

	list_for_each_entry(lkb1, &r->res_convertqueue, lkb_statequeue) {
		if (lkb1 == lkb2) {
			lkb_is_ahead = 1;
			continue;
		}

		if (!lkb_is_ahead) {
			if (!modes_compat(lkb2, lkb1))
				return 1;
		} else {
			if (!modes_compat(lkb2, lkb1) &&
			    !modes_compat(lkb1, lkb2))
				return 1;
		}
	}
	return 0;
}

/*
 * Return 1 if the lock can be granted, 0 otherwise.
 * Also detect and resolve conversion deadlocks.
 *
 * lkb is the lock to be granted
 *
 * now is 1 if the function is being called in the context of the
 * immediate request, it is 0 if called later, after the lock has been
 * queued.
 *
 * recover is 1 if dlm_recover_grant() is trying to grant conversions
 * after recovery.
 *
 * References are from chapter 6 of "VAXcluster Principles" by Roy Davis
 */

static int _can_be_granted(struct dlm_rsb *r, struct dlm_lkb *lkb, int now,
			   int recover)
{
	int8_t conv = (lkb->lkb_grmode != DLM_LOCK_IV);

	/*
	 * 6-10: Version 5.4 introduced an option to address the phenomenon of
	 * a new request for a NL mode lock being blocked.
	 *
	 * 6-11: If the optional EXPEDITE flag is used with the new NL mode
	 * request, then it would be granted.  In essence, the use of this flag
	 * tells the Lock Manager to expedite theis request by not considering
	 * what may be in the CONVERTING or WAITING queues...  As of this
	 * writing, the EXPEDITE flag can be used only with new requests for NL
	 * mode locks.  This flag is not valid for conversion requests.
	 *
	 * A shortcut.  Earlier checks return an error if EXPEDITE is used in a
	 * conversion or used with a non-NL requested mode.  We also know an
	 * EXPEDITE request is always granted immediately, so now must always
	 * be 1.  The full condition to grant an expedite request: (now &&
	 * !conv && lkb->rqmode == DLM_LOCK_NL && (flags & EXPEDITE)) can
	 * therefore be shortened to just checking the flag.
	 */

	if (lkb->lkb_exflags & DLM_LKF_EXPEDITE)
		return 1;

	/*
	 * A shortcut. Without this, !queue_conflict(grantqueue, lkb) would be
	 * added to the remaining conditions.
	 */

	if (queue_conflict(&r->res_grantqueue, lkb))
		return 0;

	/*
	 * 6-3: By default, a conversion request is immediately granted if the
	 * requested mode is compatible with the modes of all other granted
	 * locks
	 */

	if (queue_conflict(&r->res_convertqueue, lkb))
		return 0;

	/*
	 * The RECOVER_GRANT flag means dlm_recover_grant() is granting
	 * locks for a recovered rsb, on which lkb's have been rebuilt.
	 * The lkb's may have been rebuilt on the queues in a different
	 * order than they were in on the previous master.  So, granting
	 * queued conversions in order after recovery doesn't make sense
	 * since the order hasn't been preserved anyway.  The new order
	 * could also have created a new "in place" conversion deadlock.
	 * (e.g. old, failed master held granted EX, with PR->EX, NL->EX.
	 * After recovery, there would be no granted locks, and possibly
	 * NL->EX, PR->EX, an in-place conversion deadlock.)  So, after
	 * recovery, grant conversions without considering order.
	 */

	if (conv && recover)
		return 1;

	/*
	 * 6-5: But the default algorithm for deciding whether to grant or
	 * queue conversion requests does not by itself guarantee that such
	 * requests are serviced on a "first come first serve" basis.  This, in
	 * turn, can lead to a phenomenon known as "indefinate postponement".
	 *
	 * 6-7: This issue is dealt with by using the optional QUECVT flag with
	 * the system service employed to request a lock conversion.  This flag
	 * forces certain conversion requests to be queued, even if they are
	 * compatible with the granted modes of other locks on the same
	 * resource.  Thus, the use of this flag results in conversion requests
	 * being ordered on a "first come first servce" basis.
	 *
	 * DCT: This condition is all about new conversions being able to occur
	 * "in place" while the lock remains on the granted queue (assuming
	 * nothing else conflicts.)  IOW if QUECVT isn't set, a conversion
	 * doesn't _have_ to go onto the convert queue where it's processed in
	 * order.  The "now" variable is necessary to distinguish converts
	 * being received and processed for the first time now, because once a
	 * convert is moved to the conversion queue the condition below applies
	 * requiring fifo granting.
	 */

	if (now && conv && !(lkb->lkb_exflags & DLM_LKF_QUECVT))
		return 1;

	/*
	 * Even if the convert is compat with all granted locks,
	 * QUECVT forces it behind other locks on the convert queue.
	 */

	if (now && conv && (lkb->lkb_exflags & DLM_LKF_QUECVT)) {
		if (list_empty(&r->res_convertqueue))
			return 1;
		else
			return 0;
	}

	/*
	 * The NOORDER flag is set to avoid the standard vms rules on grant
	 * order.
	 */

	if (lkb->lkb_exflags & DLM_LKF_NOORDER)
		return 1;

	/*
	 * 6-3: Once in that queue [CONVERTING], a conversion request cannot be
	 * granted until all other conversion requests ahead of it are granted
	 * and/or canceled.
	 */

	if (!now && conv && first_in_list(lkb, &r->res_convertqueue))
		return 1;

	/*
	 * 6-4: By default, a new request is immediately granted only if all
	 * three of the following conditions are satisfied when the request is
	 * issued:
	 * - The queue of ungranted conversion requests for the resource is
	 *   empty.
	 * - The queue of ungranted new requests for the resource is empty.
	 * - The mode of the new request is compatible with the most
	 *   restrictive mode of all granted locks on the resource.
	 */

	if (now && !conv && list_empty(&r->res_convertqueue) &&
	    list_empty(&r->res_waitqueue))
		return 1;

	/*
	 * 6-4: Once a lock request is in the queue of ungranted new requests,
	 * it cannot be granted until the queue of ungranted conversion
	 * requests is empty, all ungranted new requests ahead of it are
	 * granted and/or canceled, and it is compatible with the granted mode
	 * of the most restrictive lock granted on the resource.
	 */

	if (!now && !conv && list_empty(&r->res_convertqueue) &&
	    first_in_list(lkb, &r->res_waitqueue))
		return 1;

	return 0;
}

static int can_be_granted(struct dlm_rsb *r, struct dlm_lkb *lkb, int now,
			  int recover, int *err)
{
	int rv;
	int8_t alt = 0, rqmode = lkb->lkb_rqmode;
	int8_t is_convert = (lkb->lkb_grmode != DLM_LOCK_IV);

	if (err)
		*err = 0;

	rv = _can_be_granted(r, lkb, now, recover);
	if (rv)
		goto out;

	/*
	 * The CONVDEADLK flag is non-standard and tells the dlm to resolve
	 * conversion deadlocks by demoting grmode to NL, otherwise the dlm
	 * cancels one of the locks.
	 */

	if (is_convert && can_be_queued(lkb) &&
	    conversion_deadlock_detect(r, lkb)) {
		if (lkb->lkb_exflags & DLM_LKF_CONVDEADLK) {
			lkb->lkb_grmode = DLM_LOCK_NL;
			set_bit(DLM_SBF_DEMOTED_BIT, &lkb->lkb_sbflags);
		} else if (err) {
			*err = -EDEADLK;
		} else {
			log_print("can_be_granted deadlock %x now %d",
				  lkb->lkb_id, now);
			dlm_dump_rsb(r);
		}
		goto out;
	}

	/*
	 * The ALTPR and ALTCW flags are non-standard and tell the dlm to try
	 * to grant a request in a mode other than the normal rqmode.  It's a
	 * simple way to provide a big optimization to applications that can
	 * use them.
	 */

	if (rqmode != DLM_LOCK_PR && (lkb->lkb_exflags & DLM_LKF_ALTPR))
		alt = DLM_LOCK_PR;
	else if (rqmode != DLM_LOCK_CW && (lkb->lkb_exflags & DLM_LKF_ALTCW))
		alt = DLM_LOCK_CW;

	if (alt) {
		lkb->lkb_rqmode = alt;
		rv = _can_be_granted(r, lkb, now, 0);
		if (rv)
			set_bit(DLM_SBF_ALTMODE_BIT, &lkb->lkb_sbflags);
		else
			lkb->lkb_rqmode = rqmode;
	}
 out:
	return rv;
}

/* Returns the highest requested mode of all blocked conversions; sets
   cw if there's a blocked conversion to DLM_LOCK_CW. */

static int grant_pending_convert(struct dlm_rsb *r, int high, int *cw,
				 unsigned int *count)
{
	struct dlm_lkb *lkb, *s;
	int recover = rsb_flag(r, RSB_RECOVER_GRANT);
	int hi, demoted, quit, grant_restart, demote_restart;
	int deadlk;

	quit = 0;
 restart:
	grant_restart = 0;
	demote_restart = 0;
	hi = DLM_LOCK_IV;

	list_for_each_entry_safe(lkb, s, &r->res_convertqueue, lkb_statequeue) {
		demoted = is_demoted(lkb);
		deadlk = 0;

		if (can_be_granted(r, lkb, 0, recover, &deadlk)) {
			grant_lock_pending(r, lkb);
			grant_restart = 1;
			if (count)
				(*count)++;
			continue;
		}

		if (!demoted && is_demoted(lkb)) {
			log_print("WARN: pending demoted %x node %d %s",
				  lkb->lkb_id, lkb->lkb_nodeid, r->res_name);
			demote_restart = 1;
			continue;
		}

		if (deadlk) {
			/*
			 * If DLM_LKB_NODLKWT flag is set and conversion
			 * deadlock is detected, we request blocking AST and
			 * down (or cancel) conversion.
			 */
			if (lkb->lkb_exflags & DLM_LKF_NODLCKWT) {
				if (lkb->lkb_highbast < lkb->lkb_rqmode) {
					queue_bast(r, lkb, lkb->lkb_rqmode);
					lkb->lkb_highbast = lkb->lkb_rqmode;
				}
			} else {
				log_print("WARN: pending deadlock %x node %d %s",
					  lkb->lkb_id, lkb->lkb_nodeid,
					  r->res_name);
				dlm_dump_rsb(r);
			}
			continue;
		}

		hi = max_t(int, lkb->lkb_rqmode, hi);

		if (cw && lkb->lkb_rqmode == DLM_LOCK_CW)
			*cw = 1;
	}

	if (grant_restart)
		goto restart;
	if (demote_restart && !quit) {
		quit = 1;
		goto restart;
	}

	return max_t(int, high, hi);
}

static int grant_pending_wait(struct dlm_rsb *r, int high, int *cw,
			      unsigned int *count)
{
	struct dlm_lkb *lkb, *s;

	list_for_each_entry_safe(lkb, s, &r->res_waitqueue, lkb_statequeue) {
		if (can_be_granted(r, lkb, 0, 0, NULL)) {
			grant_lock_pending(r, lkb);
			if (count)
				(*count)++;
		} else {
			high = max_t(int, lkb->lkb_rqmode, high);
			if (lkb->lkb_rqmode == DLM_LOCK_CW)
				*cw = 1;
		}
	}

	return high;
}

/* cw of 1 means there's a lock with a rqmode of DLM_LOCK_CW that's blocked
   on either the convert or waiting queue.
   high is the largest rqmode of all locks blocked on the convert or
   waiting queue. */

static int lock_requires_bast(struct dlm_lkb *gr, int high, int cw)
{
	if (gr->lkb_grmode == DLM_LOCK_PR && cw) {
		if (gr->lkb_highbast < DLM_LOCK_EX)
			return 1;
		return 0;
	}

	if (gr->lkb_highbast < high &&
	    !__dlm_compat_matrix[gr->lkb_grmode+1][high+1])
		return 1;
	return 0;
}

static void grant_pending_locks(struct dlm_rsb *r, unsigned int *count)
{
	struct dlm_lkb *lkb, *s;
	int high = DLM_LOCK_IV;
	int cw = 0;

	if (!is_master(r)) {
		log_print("grant_pending_locks r nodeid %d", r->res_nodeid);
		dlm_dump_rsb(r);
		return;
	}

	high = grant_pending_convert(r, high, &cw, count);
	high = grant_pending_wait(r, high, &cw, count);

	if (high == DLM_LOCK_IV)
		return;

	/*
	 * If there are locks left on the wait/convert queue then send blocking
	 * ASTs to granted locks based on the largest requested mode (high)
	 * found above.
	 */

	list_for_each_entry_safe(lkb, s, &r->res_grantqueue, lkb_statequeue) {
		if (lkb->lkb_bastfn && lock_requires_bast(lkb, high, cw)) {
			if (cw && high == DLM_LOCK_PR &&
			    lkb->lkb_grmode == DLM_LOCK_PR)
				queue_bast(r, lkb, DLM_LOCK_CW);
			else
				queue_bast(r, lkb, high);
			lkb->lkb_highbast = high;
		}
	}
}

static int modes_require_bast(struct dlm_lkb *gr, struct dlm_lkb *rq)
{
	if ((gr->lkb_grmode == DLM_LOCK_PR && rq->lkb_rqmode == DLM_LOCK_CW) ||
	    (gr->lkb_grmode == DLM_LOCK_CW && rq->lkb_rqmode == DLM_LOCK_PR)) {
		if (gr->lkb_highbast < DLM_LOCK_EX)
			return 1;
		return 0;
	}

	if (gr->lkb_highbast < rq->lkb_rqmode && !modes_compat(gr, rq))
		return 1;
	return 0;
}

static void send_bast_queue(struct dlm_rsb *r, struct list_head *head,
			    struct dlm_lkb *lkb)
{
	struct dlm_lkb *gr;

	list_for_each_entry(gr, head, lkb_statequeue) {
		/* skip self when sending basts to convertqueue */
		if (gr == lkb)
			continue;
		if (gr->lkb_bastfn && modes_require_bast(gr, lkb)) {
			queue_bast(r, gr, lkb->lkb_rqmode);
			gr->lkb_highbast = lkb->lkb_rqmode;
		}
	}
}

static void send_blocking_asts(struct dlm_rsb *r, struct dlm_lkb *lkb)
{
	send_bast_queue(r, &r->res_grantqueue, lkb);
}

static void send_blocking_asts_all(struct dlm_rsb *r, struct dlm_lkb *lkb)
{
	send_bast_queue(r, &r->res_grantqueue, lkb);
	send_bast_queue(r, &r->res_convertqueue, lkb);
}

/* set_master(r, lkb) -- set the master nodeid of a resource

   The purpose of this function is to set the nodeid field in the given
   lkb using the nodeid field in the given rsb.  If the rsb's nodeid is
   known, it can just be copied to the lkb and the function will return
   0.  If the rsb's nodeid is _not_ known, it needs to be looked up
   before it can be copied to the lkb.

   When the rsb nodeid is being looked up remotely, the initial lkb
   causing the lookup is kept on the ls_waiters list waiting for the
   lookup reply.  Other lkb's waiting for the same rsb lookup are kept
   on the rsb's res_lookup list until the master is verified.

   Return values:
   0: nodeid is set in rsb/lkb and the caller should go ahead and use it
   1: the rsb master is not available and the lkb has been placed on
      a wait queue
*/

static int set_master(struct dlm_rsb *r, struct dlm_lkb *lkb)
{
	int our_nodeid = dlm_our_nodeid();

	if (rsb_flag(r, RSB_MASTER_UNCERTAIN)) {
		rsb_clear_flag(r, RSB_MASTER_UNCERTAIN);
		r->res_first_lkid = lkb->lkb_id;
		lkb->lkb_nodeid = r->res_nodeid;
		return 0;
	}

	if (r->res_first_lkid && r->res_first_lkid != lkb->lkb_id) {
		list_add_tail(&lkb->lkb_rsb_lookup, &r->res_lookup);
		return 1;
	}

	if (r->res_master_nodeid == our_nodeid) {
		lkb->lkb_nodeid = 0;
		return 0;
	}

	if (r->res_master_nodeid) {
		lkb->lkb_nodeid = r->res_master_nodeid;
		return 0;
	}

	if (dlm_dir_nodeid(r) == our_nodeid) {
		/* This is a somewhat unusual case; find_rsb will usually
		   have set res_master_nodeid when dir nodeid is local, but
		   there are cases where we become the dir node after we've
		   past find_rsb and go through _request_lock again.
		   confirm_master() or process_lookup_list() needs to be
		   called after this. */
		log_debug(r->res_ls, "set_master %x self master %d dir %d %s",
			  lkb->lkb_id, r->res_master_nodeid, r->res_dir_nodeid,
			  r->res_name);
		r->res_master_nodeid = our_nodeid;
		r->res_nodeid = 0;
		lkb->lkb_nodeid = 0;
		return 0;
	}

	r->res_first_lkid = lkb->lkb_id;
	send_lookup(r, lkb);
	return 1;
}

static void process_lookup_list(struct dlm_rsb *r)
{
	struct dlm_lkb *lkb, *safe;

	list_for_each_entry_safe(lkb, safe, &r->res_lookup, lkb_rsb_lookup) {
		list_del_init(&lkb->lkb_rsb_lookup);
		_request_lock(r, lkb);
	}
}

/* confirm_master -- confirm (or deny) an rsb's master nodeid */

static void confirm_master(struct dlm_rsb *r, int error)
{
	struct dlm_lkb *lkb;

	if (!r->res_first_lkid)
		return;

	switch (error) {
	case 0:
	case -EINPROGRESS:
		r->res_first_lkid = 0;
		process_lookup_list(r);
		break;

	case -EAGAIN:
	case -EBADR:
	case -ENOTBLK:
		/* the remote request failed and won't be retried (it was
		   a NOQUEUE, or has been canceled/unlocked); make a waiting
		   lkb the first_lkid */

		r->res_first_lkid = 0;

		if (!list_empty(&r->res_lookup)) {
			lkb = list_entry(r->res_lookup.next, struct dlm_lkb,
					 lkb_rsb_lookup);
			list_del_init(&lkb->lkb_rsb_lookup);
			r->res_first_lkid = lkb->lkb_id;
			_request_lock(r, lkb);
		}
		break;

	default:
		log_error(r->res_ls, "confirm_master unknown error %d", error);
	}
}

static int set_lock_args(int mode, struct dlm_lksb *lksb, uint32_t flags,
			 int namelen, void (*ast)(void *astparam),
			 void *astparam,
			 void (*bast)(void *astparam, int mode),
			 struct dlm_args *args)
{
	int rv = -EINVAL;

	/* check for invalid arg usage */

	if (mode < 0 || mode > DLM_LOCK_EX)
		goto out;

	if (!(flags & DLM_LKF_CONVERT) && (namelen > DLM_RESNAME_MAXLEN))
		goto out;

	if (flags & DLM_LKF_CANCEL)
		goto out;

	if (flags & DLM_LKF_QUECVT && !(flags & DLM_LKF_CONVERT))
		goto out;

	if (flags & DLM_LKF_CONVDEADLK && !(flags & DLM_LKF_CONVERT))
		goto out;

	if (flags & DLM_LKF_CONVDEADLK && flags & DLM_LKF_NOQUEUE)
		goto out;

	if (flags & DLM_LKF_EXPEDITE && flags & DLM_LKF_CONVERT)
		goto out;

	if (flags & DLM_LKF_EXPEDITE && flags & DLM_LKF_QUECVT)
		goto out;

	if (flags & DLM_LKF_EXPEDITE && flags & DLM_LKF_NOQUEUE)
		goto out;

	if (flags & DLM_LKF_EXPEDITE && mode != DLM_LOCK_NL)
		goto out;

	if (!ast || !lksb)
		goto out;

	if (flags & DLM_LKF_VALBLK && !lksb->sb_lvbptr)
		goto out;

	if (flags & DLM_LKF_CONVERT && !lksb->sb_lkid)
		goto out;

	/* these args will be copied to the lkb in validate_lock_args,
	   it cannot be done now because when converting locks, fields in
	   an active lkb cannot be modified before locking the rsb */

	args->flags = flags;
	args->astfn = ast;
	args->astparam = astparam;
	args->bastfn = bast;
	args->mode = mode;
	args->lksb = lksb;
	rv = 0;
 out:
	return rv;
}

static int set_unlock_args(uint32_t flags, void *astarg, struct dlm_args *args)
{
	if (flags & ~(DLM_LKF_CANCEL | DLM_LKF_VALBLK | DLM_LKF_IVVALBLK |
 		      DLM_LKF_FORCEUNLOCK))
		return -EINVAL;

	if (flags & DLM_LKF_CANCEL && flags & DLM_LKF_FORCEUNLOCK)
		return -EINVAL;

	args->flags = flags;
	args->astparam = astarg;
	return 0;
}

static int validate_lock_args(struct dlm_ls *ls, struct dlm_lkb *lkb,
			      struct dlm_args *args)
{
	int rv = -EBUSY;

	if (args->flags & DLM_LKF_CONVERT) {
		if (lkb->lkb_status != DLM_LKSTS_GRANTED)
			goto out;

		/* lock not allowed if there's any op in progress */
		if (lkb->lkb_wait_type || lkb->lkb_wait_count)
			goto out;

		if (is_overlap(lkb))
			goto out;

		rv = -EINVAL;
		if (test_bit(DLM_IFL_MSTCPY_BIT, &lkb->lkb_iflags))
			goto out;

		if (args->flags & DLM_LKF_QUECVT &&
		    !__quecvt_compat_matrix[lkb->lkb_grmode+1][args->mode+1])
			goto out;
	}

	lkb->lkb_exflags = args->flags;
	dlm_set_sbflags_val(lkb, 0);
	lkb->lkb_astfn = args->astfn;
	lkb->lkb_astparam = args->astparam;
	lkb->lkb_bastfn = args->bastfn;
	lkb->lkb_rqmode = args->mode;
	lkb->lkb_lksb = args->lksb;
	lkb->lkb_lvbptr = args->lksb->sb_lvbptr;
	lkb->lkb_ownpid = (int) current->pid;
	rv = 0;
 out:
	switch (rv) {
	case 0:
		break;
	case -EINVAL:
		/* annoy the user because dlm usage is wrong */
		WARN_ON(1);
		log_error(ls, "%s %d %x %x %x %d %d %s", __func__,
			  rv, lkb->lkb_id, dlm_iflags_val(lkb), args->flags,
			  lkb->lkb_status, lkb->lkb_wait_type,
			  lkb->lkb_resource->res_name);
		break;
	default:
		log_debug(ls, "%s %d %x %x %x %d %d %s", __func__,
			  rv, lkb->lkb_id, dlm_iflags_val(lkb), args->flags,
			  lkb->lkb_status, lkb->lkb_wait_type,
			  lkb->lkb_resource->res_name);
		break;
	}

	return rv;
}

/* when dlm_unlock() sees -EBUSY with CANCEL/FORCEUNLOCK it returns 0
   for success */

/* note: it's valid for lkb_nodeid/res_nodeid to be -1 when we get here
   because there may be a lookup in progress and it's valid to do
   cancel/unlockf on it */

static int validate_unlock_args(struct dlm_lkb *lkb, struct dlm_args *args)
{
	struct dlm_ls *ls = lkb->lkb_resource->res_ls;
	int rv = -EBUSY;

	/* normal unlock not allowed if there's any op in progress */
	if (!(args->flags & (DLM_LKF_CANCEL | DLM_LKF_FORCEUNLOCK)) &&
	    (lkb->lkb_wait_type || lkb->lkb_wait_count))
		goto out;

	/* an lkb may be waiting for an rsb lookup to complete where the
	   lookup was initiated by another lock */

	if (!list_empty(&lkb->lkb_rsb_lookup)) {
		if (args->flags & (DLM_LKF_CANCEL | DLM_LKF_FORCEUNLOCK)) {
			log_debug(ls, "unlock on rsb_lookup %x", lkb->lkb_id);
			list_del_init(&lkb->lkb_rsb_lookup);
			queue_cast(lkb->lkb_resource, lkb,
				   args->flags & DLM_LKF_CANCEL ?
				   -DLM_ECANCEL : -DLM_EUNLOCK);
			unhold_lkb(lkb); /* undoes create_lkb() */
		}
		/* caller changes -EBUSY to 0 for CANCEL and FORCEUNLOCK */
		goto out;
	}

	rv = -EINVAL;
	if (test_bit(DLM_IFL_MSTCPY_BIT, &lkb->lkb_iflags)) {
		log_error(ls, "unlock on MSTCPY %x", lkb->lkb_id);
		dlm_print_lkb(lkb);
		goto out;
	}

	/* an lkb may still exist even though the lock is EOL'ed due to a
	 * cancel, unlock or failed noqueue request; an app can't use these
	 * locks; return same error as if the lkid had not been found at all
	 */

	if (test_bit(DLM_IFL_ENDOFLIFE_BIT, &lkb->lkb_iflags)) {
		log_debug(ls, "unlock on ENDOFLIFE %x", lkb->lkb_id);
		rv = -ENOENT;
		goto out;
	}

	/* cancel not allowed with another cancel/unlock in progress */

	if (args->flags & DLM_LKF_CANCEL) {
		if (lkb->lkb_exflags & DLM_LKF_CANCEL)
			goto out;

		if (is_overlap(lkb))
			goto out;

		if (test_bit(DLM_IFL_RESEND_BIT, &lkb->lkb_iflags)) {
			set_bit(DLM_IFL_OVERLAP_CANCEL_BIT, &lkb->lkb_iflags);
			rv = -EBUSY;
			goto out;
		}

		/* there's nothing to cancel */
		if (lkb->lkb_status == DLM_LKSTS_GRANTED &&
		    !lkb->lkb_wait_type) {
			rv = -EBUSY;
			goto out;
		}

		switch (lkb->lkb_wait_type) {
		case DLM_MSG_LOOKUP:
		case DLM_MSG_REQUEST:
			set_bit(DLM_IFL_OVERLAP_CANCEL_BIT, &lkb->lkb_iflags);
			rv = -EBUSY;
			goto out;
		case DLM_MSG_UNLOCK:
		case DLM_MSG_CANCEL:
			goto out;
		}
		/* add_to_waiters() will set OVERLAP_CANCEL */
		goto out_ok;
	}

	/* do we need to allow a force-unlock if there's a normal unlock
	   already in progress?  in what conditions could the normal unlock
	   fail such that we'd want to send a force-unlock to be sure? */

	if (args->flags & DLM_LKF_FORCEUNLOCK) {
		if (lkb->lkb_exflags & DLM_LKF_FORCEUNLOCK)
			goto out;

		if (is_overlap_unlock(lkb))
			goto out;

		if (test_bit(DLM_IFL_RESEND_BIT, &lkb->lkb_iflags)) {
			set_bit(DLM_IFL_OVERLAP_UNLOCK_BIT, &lkb->lkb_iflags);
			rv = -EBUSY;
			goto out;
		}

		switch (lkb->lkb_wait_type) {
		case DLM_MSG_LOOKUP:
		case DLM_MSG_REQUEST:
			set_bit(DLM_IFL_OVERLAP_UNLOCK_BIT, &lkb->lkb_iflags);
			rv = -EBUSY;
			goto out;
		case DLM_MSG_UNLOCK:
			goto out;
		}
		/* add_to_waiters() will set OVERLAP_UNLOCK */
	}

 out_ok:
	/* an overlapping op shouldn't blow away exflags from other op */
	lkb->lkb_exflags |= args->flags;
	dlm_set_sbflags_val(lkb, 0);
	lkb->lkb_astparam = args->astparam;
	rv = 0;
 out:
	switch (rv) {
	case 0:
		break;
	case -EINVAL:
		/* annoy the user because dlm usage is wrong */
		WARN_ON(1);
		log_error(ls, "%s %d %x %x %x %x %d %s", __func__, rv,
			  lkb->lkb_id, dlm_iflags_val(lkb), lkb->lkb_exflags,
			  args->flags, lkb->lkb_wait_type,
			  lkb->lkb_resource->res_name);
		break;
	default:
		log_debug(ls, "%s %d %x %x %x %x %d %s", __func__, rv,
			  lkb->lkb_id, dlm_iflags_val(lkb), lkb->lkb_exflags,
			  args->flags, lkb->lkb_wait_type,
			  lkb->lkb_resource->res_name);
		break;
	}

	return rv;
}

/*
 * Four stage 4 varieties:
 * do_request(), do_convert(), do_unlock(), do_cancel()
 * These are called on the master node for the given lock and
 * from the central locking logic.
 */

static int do_request(struct dlm_rsb *r, struct dlm_lkb *lkb)
{
	int error = 0;

	if (can_be_granted(r, lkb, 1, 0, NULL)) {
		grant_lock(r, lkb);
		queue_cast(r, lkb, 0);
		goto out;
	}

	if (can_be_queued(lkb)) {
		error = -EINPROGRESS;
		add_lkb(r, lkb, DLM_LKSTS_WAITING);
		goto out;
	}

	error = -EAGAIN;
	queue_cast(r, lkb, -EAGAIN);
 out:
	return error;
}

static void do_request_effects(struct dlm_rsb *r, struct dlm_lkb *lkb,
			       int error)
{
	switch (error) {
	case -EAGAIN:
		if (force_blocking_asts(lkb))
			send_blocking_asts_all(r, lkb);
		break;
	case -EINPROGRESS:
		send_blocking_asts(r, lkb);
		break;
	}
}

static int do_convert(struct dlm_rsb *r, struct dlm_lkb *lkb)
{
	int error = 0;
	int deadlk = 0;

	/* changing an existing lock may allow others to be granted */

	if (can_be_granted(r, lkb, 1, 0, &deadlk)) {
		grant_lock(r, lkb);
		queue_cast(r, lkb, 0);
		goto out;
	}

	/* can_be_granted() detected that this lock would block in a conversion
	   deadlock, so we leave it on the granted queue and return EDEADLK in
	   the ast for the convert. */

	if (deadlk && !(lkb->lkb_exflags & DLM_LKF_NODLCKWT)) {
		/* it's left on the granted queue */
		revert_lock(r, lkb);
		queue_cast(r, lkb, -EDEADLK);
		error = -EDEADLK;
		goto out;
	}

	/* is_demoted() means the can_be_granted() above set the grmode
	   to NL, and left us on the granted queue.  This auto-demotion
	   (due to CONVDEADLK) might mean other locks, and/or this lock, are
	   now grantable.  We have to try to grant other converting locks
	   before we try again to grant this one. */

	if (is_demoted(lkb)) {
		grant_pending_convert(r, DLM_LOCK_IV, NULL, NULL);
		if (_can_be_granted(r, lkb, 1, 0)) {
			grant_lock(r, lkb);
			queue_cast(r, lkb, 0);
			goto out;
		}
		/* else fall through and move to convert queue */
	}

	if (can_be_queued(lkb)) {
		error = -EINPROGRESS;
		del_lkb(r, lkb);
		add_lkb(r, lkb, DLM_LKSTS_CONVERT);
		goto out;
	}

	error = -EAGAIN;
	queue_cast(r, lkb, -EAGAIN);
 out:
	return error;
}

static void do_convert_effects(struct dlm_rsb *r, struct dlm_lkb *lkb,
			       int error)
{
	switch (error) {
	case 0:
		grant_pending_locks(r, NULL);
		/* grant_pending_locks also sends basts */
		break;
	case -EAGAIN:
		if (force_blocking_asts(lkb))
			send_blocking_asts_all(r, lkb);
		break;
	case -EINPROGRESS:
		send_blocking_asts(r, lkb);
		break;
	}
}

static int do_unlock(struct dlm_rsb *r, struct dlm_lkb *lkb)
{
	remove_lock(r, lkb);
	queue_cast(r, lkb, -DLM_EUNLOCK);
	return -DLM_EUNLOCK;
}

static void do_unlock_effects(struct dlm_rsb *r, struct dlm_lkb *lkb,
			      int error)
{
	grant_pending_locks(r, NULL);
}

/* returns: 0 did nothing, -DLM_ECANCEL canceled lock */

static int do_cancel(struct dlm_rsb *r, struct dlm_lkb *lkb)
{
	int error;

	error = revert_lock(r, lkb);
	if (error) {
		queue_cast(r, lkb, -DLM_ECANCEL);
		return -DLM_ECANCEL;
	}
	return 0;
}

static void do_cancel_effects(struct dlm_rsb *r, struct dlm_lkb *lkb,
			      int error)
{
	if (error)
		grant_pending_locks(r, NULL);
}

/*
 * Four stage 3 varieties:
 * _request_lock(), _convert_lock(), _unlock_lock(), _cancel_lock()
 */

/* add a new lkb to a possibly new rsb, called by requesting process */

static int _request_lock(struct dlm_rsb *r, struct dlm_lkb *lkb)
{
	int error;

	/* set_master: sets lkb nodeid from r */

	error = set_master(r, lkb);
	if (error < 0)
		goto out;
	if (error) {
		error = 0;
		goto out;
	}

	if (is_remote(r)) {
		/* receive_request() calls do_request() on remote node */
		error = send_request(r, lkb);
	} else {
		error = do_request(r, lkb);
		/* for remote locks the request_reply is sent
		   between do_request and do_request_effects */
		do_request_effects(r, lkb, error);
	}
 out:
	return error;
}

/* change some property of an existing lkb, e.g. mode */

static int _convert_lock(struct dlm_rsb *r, struct dlm_lkb *lkb)
{
	int error;

	if (is_remote(r)) {
		/* receive_convert() calls do_convert() on remote node */
		error = send_convert(r, lkb);
	} else {
		error = do_convert(r, lkb);
		/* for remote locks the convert_reply is sent
		   between do_convert and do_convert_effects */
		do_convert_effects(r, lkb, error);
	}

	return error;
}

/* remove an existing lkb from the granted queue */

static int _unlock_lock(struct dlm_rsb *r, struct dlm_lkb *lkb)
{
	int error;

	if (is_remote(r)) {
		/* receive_unlock() calls do_unlock() on remote node */
		error = send_unlock(r, lkb);
	} else {
		error = do_unlock(r, lkb);
		/* for remote locks the unlock_reply is sent
		   between do_unlock and do_unlock_effects */
		do_unlock_effects(r, lkb, error);
	}

	return error;
}

/* remove an existing lkb from the convert or wait queue */

static int _cancel_lock(struct dlm_rsb *r, struct dlm_lkb *lkb)
{
	int error;

	if (is_remote(r)) {
		/* receive_cancel() calls do_cancel() on remote node */
		error = send_cancel(r, lkb);
	} else {
		error = do_cancel(r, lkb);
		/* for remote locks the cancel_reply is sent
		   between do_cancel and do_cancel_effects */
		do_cancel_effects(r, lkb, error);
	}

	return error;
}

/*
 * Four stage 2 varieties:
 * request_lock(), convert_lock(), unlock_lock(), cancel_lock()
 */

static int request_lock(struct dlm_ls *ls, struct dlm_lkb *lkb,
			const void *name, int len,
			struct dlm_args *args)
{
	struct dlm_rsb *r;
	int error;

	error = validate_lock_args(ls, lkb, args);
	if (error)
		return error;

	error = find_rsb(ls, name, len, 0, R_REQUEST, &r);
	if (error)
		return error;

	lock_rsb(r);

	attach_lkb(r, lkb);
	lkb->lkb_lksb->sb_lkid = lkb->lkb_id;

	error = _request_lock(r, lkb);

	unlock_rsb(r);
	put_rsb(r);
	return error;
}

static int convert_lock(struct dlm_ls *ls, struct dlm_lkb *lkb,
			struct dlm_args *args)
{
	struct dlm_rsb *r;
	int error;

	r = lkb->lkb_resource;

	hold_rsb(r);
	lock_rsb(r);

	error = validate_lock_args(ls, lkb, args);
	if (error)
		goto out;

	error = _convert_lock(r, lkb);
 out:
	unlock_rsb(r);
	put_rsb(r);
	return error;
}

static int unlock_lock(struct dlm_ls *ls, struct dlm_lkb *lkb,
		       struct dlm_args *args)
{
	struct dlm_rsb *r;
	int error;

	r = lkb->lkb_resource;

	hold_rsb(r);
	lock_rsb(r);

	error = validate_unlock_args(lkb, args);
	if (error)
		goto out;

	error = _unlock_lock(r, lkb);
 out:
	unlock_rsb(r);
	put_rsb(r);
	return error;
}

static int cancel_lock(struct dlm_ls *ls, struct dlm_lkb *lkb,
		       struct dlm_args *args)
{
	struct dlm_rsb *r;
	int error;

	r = lkb->lkb_resource;

	hold_rsb(r);
	lock_rsb(r);

	error = validate_unlock_args(lkb, args);
	if (error)
		goto out;

	error = _cancel_lock(r, lkb);
 out:
	unlock_rsb(r);
	put_rsb(r);
	return error;
}

/*
 * Two stage 1 varieties:  dlm_lock() and dlm_unlock()
 */

int dlm_lock(dlm_lockspace_t *lockspace,
	     int mode,
	     struct dlm_lksb *lksb,
	     uint32_t flags,
	     const void *name,
	     unsigned int namelen,
	     uint32_t parent_lkid,
	     void (*ast) (void *astarg),
	     void *astarg,
	     void (*bast) (void *astarg, int mode))
{
	struct dlm_ls *ls;
	struct dlm_lkb *lkb;
	struct dlm_args args;
	int error, convert = flags & DLM_LKF_CONVERT;

	ls = dlm_find_lockspace_local(lockspace);
	if (!ls)
		return -EINVAL;

	dlm_lock_recovery(ls);

	if (convert)
		error = find_lkb(ls, lksb->sb_lkid, &lkb);
	else
		error = create_lkb(ls, &lkb);

	if (error)
		goto out;

	trace_dlm_lock_start(ls, lkb, name, namelen, mode, flags);

	error = set_lock_args(mode, lksb, flags, namelen, ast, astarg, bast,
			      &args);
	if (error)
		goto out_put;

	if (convert)
		error = convert_lock(ls, lkb, &args);
	else
		error = request_lock(ls, lkb, name, namelen, &args);

	if (error == -EINPROGRESS)
		error = 0;
 out_put:
	trace_dlm_lock_end(ls, lkb, name, namelen, mode, flags, error, true);

	if (convert || error)
		__put_lkb(ls, lkb);
	if (error == -EAGAIN || error == -EDEADLK)
		error = 0;
 out:
	dlm_unlock_recovery(ls);
	dlm_put_lockspace(ls);
	return error;
}

int dlm_unlock(dlm_lockspace_t *lockspace,
	       uint32_t lkid,
	       uint32_t flags,
	       struct dlm_lksb *lksb,
	       void *astarg)
{
	struct dlm_ls *ls;
	struct dlm_lkb *lkb;
	struct dlm_args args;
	int error;

	ls = dlm_find_lockspace_local(lockspace);
	if (!ls)
		return -EINVAL;

	dlm_lock_recovery(ls);

	error = find_lkb(ls, lkid, &lkb);
	if (error)
		goto out;

	trace_dlm_unlock_start(ls, lkb, flags);

	error = set_unlock_args(flags, astarg, &args);
	if (error)
		goto out_put;

	if (flags & DLM_LKF_CANCEL)
		error = cancel_lock(ls, lkb, &args);
	else
		error = unlock_lock(ls, lkb, &args);

	if (error == -DLM_EUNLOCK || error == -DLM_ECANCEL)
		error = 0;
	if (error == -EBUSY && (flags & (DLM_LKF_CANCEL | DLM_LKF_FORCEUNLOCK)))
		error = 0;
 out_put:
	trace_dlm_unlock_end(ls, lkb, flags, error);

	dlm_put_lkb(lkb);
 out:
	dlm_unlock_recovery(ls);
	dlm_put_lockspace(ls);
	return error;
}

/*
 * send/receive routines for remote operations and replies
 *
 * send_args
 * send_common
 * send_request			receive_request
 * send_convert			receive_convert
 * send_unlock			receive_unlock
 * send_cancel			receive_cancel
 * send_grant			receive_grant
 * send_bast			receive_bast
 * send_lookup			receive_lookup
 * send_remove			receive_remove
 *
 * 				send_common_reply
 * receive_request_reply	send_request_reply
 * receive_convert_reply	send_convert_reply
 * receive_unlock_reply		send_unlock_reply
 * receive_cancel_reply		send_cancel_reply
 * receive_lookup_reply		send_lookup_reply
 */

static int _create_message(struct dlm_ls *ls, int mb_len,
			   int to_nodeid, int mstype,
			   struct dlm_message **ms_ret,
			   struct dlm_mhandle **mh_ret)
{
	struct dlm_message *ms;
	struct dlm_mhandle *mh;
	char *mb;

	/* get_buffer gives us a message handle (mh) that we need to
	   pass into midcomms_commit and a message buffer (mb) that we
	   write our data into */

	mh = dlm_midcomms_get_mhandle(to_nodeid, mb_len, &mb);
	if (!mh)
		return -ENOBUFS;

	ms = (struct dlm_message *) mb;

	ms->m_header.h_version = cpu_to_le32(DLM_HEADER_MAJOR | DLM_HEADER_MINOR);
	ms->m_header.u.h_lockspace = cpu_to_le32(ls->ls_global_id);
	ms->m_header.h_nodeid = cpu_to_le32(dlm_our_nodeid());
	ms->m_header.h_length = cpu_to_le16(mb_len);
	ms->m_header.h_cmd = DLM_MSG;

	ms->m_type = cpu_to_le32(mstype);

	*mh_ret = mh;
	*ms_ret = ms;
	return 0;
}

static int create_message(struct dlm_rsb *r, struct dlm_lkb *lkb,
			  int to_nodeid, int mstype,
			  struct dlm_message **ms_ret,
			  struct dlm_mhandle **mh_ret)
{
	int mb_len = sizeof(struct dlm_message);

	switch (mstype) {
	case DLM_MSG_REQUEST:
	case DLM_MSG_LOOKUP:
	case DLM_MSG_REMOVE:
		mb_len += r->res_length;
		break;
	case DLM_MSG_CONVERT:
	case DLM_MSG_UNLOCK:
	case DLM_MSG_REQUEST_REPLY:
	case DLM_MSG_CONVERT_REPLY:
	case DLM_MSG_GRANT:
		if (lkb && lkb->lkb_lvbptr && (lkb->lkb_exflags & DLM_LKF_VALBLK))
			mb_len += r->res_ls->ls_lvblen;
		break;
	}

	return _create_message(r->res_ls, mb_len, to_nodeid, mstype,
			       ms_ret, mh_ret);
}

/* further lowcomms enhancements or alternate implementations may make
   the return value from this function useful at some point */

static int send_message(struct dlm_mhandle *mh, struct dlm_message *ms,
			const void *name, int namelen)
{
	dlm_midcomms_commit_mhandle(mh, name, namelen);
	return 0;
}

static void send_args(struct dlm_rsb *r, struct dlm_lkb *lkb,
		      struct dlm_message *ms)
{
	ms->m_nodeid   = cpu_to_le32(lkb->lkb_nodeid);
	ms->m_pid      = cpu_to_le32(lkb->lkb_ownpid);
	ms->m_lkid     = cpu_to_le32(lkb->lkb_id);
	ms->m_remid    = cpu_to_le32(lkb->lkb_remid);
	ms->m_exflags  = cpu_to_le32(lkb->lkb_exflags);
	ms->m_sbflags  = cpu_to_le32(dlm_sbflags_val(lkb));
	ms->m_flags    = cpu_to_le32(dlm_dflags_val(lkb));
	ms->m_lvbseq   = cpu_to_le32(lkb->lkb_lvbseq);
	ms->m_status   = cpu_to_le32(lkb->lkb_status);
	ms->m_grmode   = cpu_to_le32(lkb->lkb_grmode);
	ms->m_rqmode   = cpu_to_le32(lkb->lkb_rqmode);
	ms->m_hash     = cpu_to_le32(r->res_hash);

	/* m_result and m_bastmode are set from function args,
	   not from lkb fields */

	if (lkb->lkb_bastfn)
		ms->m_asts |= cpu_to_le32(DLM_CB_BAST);
	if (lkb->lkb_astfn)
		ms->m_asts |= cpu_to_le32(DLM_CB_CAST);

	/* compare with switch in create_message; send_remove() doesn't
	   use send_args() */

	switch (ms->m_type) {
	case cpu_to_le32(DLM_MSG_REQUEST):
	case cpu_to_le32(DLM_MSG_LOOKUP):
		memcpy(ms->m_extra, r->res_name, r->res_length);
		break;
	case cpu_to_le32(DLM_MSG_CONVERT):
	case cpu_to_le32(DLM_MSG_UNLOCK):
	case cpu_to_le32(DLM_MSG_REQUEST_REPLY):
	case cpu_to_le32(DLM_MSG_CONVERT_REPLY):
	case cpu_to_le32(DLM_MSG_GRANT):
		if (!lkb->lkb_lvbptr || !(lkb->lkb_exflags & DLM_LKF_VALBLK))
			break;
		memcpy(ms->m_extra, lkb->lkb_lvbptr, r->res_ls->ls_lvblen);
		break;
	}
}

static int send_common(struct dlm_rsb *r, struct dlm_lkb *lkb, int mstype)
{
	struct dlm_message *ms;
	struct dlm_mhandle *mh;
	int to_nodeid, error;

	to_nodeid = r->res_nodeid;

	error = add_to_waiters(lkb, mstype, to_nodeid);
	if (error)
		return error;

	error = create_message(r, lkb, to_nodeid, mstype, &ms, &mh);
	if (error)
		goto fail;

	send_args(r, lkb, ms);

	error = send_message(mh, ms, r->res_name, r->res_length);
	if (error)
		goto fail;
	return 0;

 fail:
	remove_from_waiters(lkb, msg_reply_type(mstype));
	return error;
}

static int send_request(struct dlm_rsb *r, struct dlm_lkb *lkb)
{
	return send_common(r, lkb, DLM_MSG_REQUEST);
}

static int send_convert(struct dlm_rsb *r, struct dlm_lkb *lkb)
{
	int error;

	error = send_common(r, lkb, DLM_MSG_CONVERT);

	/* down conversions go without a reply from the master */
	if (!error && down_conversion(lkb)) {
		remove_from_waiters(lkb, DLM_MSG_CONVERT_REPLY);
		r->res_ls->ls_local_ms.m_type = cpu_to_le32(DLM_MSG_CONVERT_REPLY);
		r->res_ls->ls_local_ms.m_result = 0;
		__receive_convert_reply(r, lkb, &r->res_ls->ls_local_ms, true);
	}

	return error;
}

/* FIXME: if this lkb is the only lock we hold on the rsb, then set
   MASTER_UNCERTAIN to force the next request on the rsb to confirm
   that the master is still correct. */

static int send_unlock(struct dlm_rsb *r, struct dlm_lkb *lkb)
{
	return send_common(r, lkb, DLM_MSG_UNLOCK);
}

static int send_cancel(struct dlm_rsb *r, struct dlm_lkb *lkb)
{
	return send_common(r, lkb, DLM_MSG_CANCEL);
}

static int send_grant(struct dlm_rsb *r, struct dlm_lkb *lkb)
{
	struct dlm_message *ms;
	struct dlm_mhandle *mh;
	int to_nodeid, error;

	to_nodeid = lkb->lkb_nodeid;

	error = create_message(r, lkb, to_nodeid, DLM_MSG_GRANT, &ms, &mh);
	if (error)
		goto out;

	send_args(r, lkb, ms);

	ms->m_result = 0;

	error = send_message(mh, ms, r->res_name, r->res_length);
 out:
	return error;
}

static int send_bast(struct dlm_rsb *r, struct dlm_lkb *lkb, int mode)
{
	struct dlm_message *ms;
	struct dlm_mhandle *mh;
	int to_nodeid, error;

	to_nodeid = lkb->lkb_nodeid;

	error = create_message(r, NULL, to_nodeid, DLM_MSG_BAST, &ms, &mh);
	if (error)
		goto out;

	send_args(r, lkb, ms);

	ms->m_bastmode = cpu_to_le32(mode);

	error = send_message(mh, ms, r->res_name, r->res_length);
 out:
	return error;
}

static int send_lookup(struct dlm_rsb *r, struct dlm_lkb *lkb)
{
	struct dlm_message *ms;
	struct dlm_mhandle *mh;
	int to_nodeid, error;

	to_nodeid = dlm_dir_nodeid(r);

	error = add_to_waiters(lkb, DLM_MSG_LOOKUP, to_nodeid);
	if (error)
		return error;

	error = create_message(r, NULL, to_nodeid, DLM_MSG_LOOKUP, &ms, &mh);
	if (error)
		goto fail;

	send_args(r, lkb, ms);

	error = send_message(mh, ms, r->res_name, r->res_length);
	if (error)
		goto fail;
	return 0;

 fail:
	remove_from_waiters(lkb, DLM_MSG_LOOKUP_REPLY);
	return error;
}

static int send_remove(struct dlm_rsb *r)
{
	struct dlm_message *ms;
	struct dlm_mhandle *mh;
	int to_nodeid, error;

	to_nodeid = dlm_dir_nodeid(r);

	error = create_message(r, NULL, to_nodeid, DLM_MSG_REMOVE, &ms, &mh);
	if (error)
		goto out;

	memcpy(ms->m_extra, r->res_name, r->res_length);
	ms->m_hash = cpu_to_le32(r->res_hash);

	error = send_message(mh, ms, r->res_name, r->res_length);
 out:
	return error;
}

static int send_common_reply(struct dlm_rsb *r, struct dlm_lkb *lkb,
			     int mstype, int rv)
{
	struct dlm_message *ms;
	struct dlm_mhandle *mh;
	int to_nodeid, error;

	to_nodeid = lkb->lkb_nodeid;

	error = create_message(r, lkb, to_nodeid, mstype, &ms, &mh);
	if (error)
		goto out;

	send_args(r, lkb, ms);

	ms->m_result = cpu_to_le32(to_dlm_errno(rv));

	error = send_message(mh, ms, r->res_name, r->res_length);
 out:
	return error;
}

static int send_request_reply(struct dlm_rsb *r, struct dlm_lkb *lkb, int rv)
{
	return send_common_reply(r, lkb, DLM_MSG_REQUEST_REPLY, rv);
}

static int send_convert_reply(struct dlm_rsb *r, struct dlm_lkb *lkb, int rv)
{
	return send_common_reply(r, lkb, DLM_MSG_CONVERT_REPLY, rv);
}

static int send_unlock_reply(struct dlm_rsb *r, struct dlm_lkb *lkb, int rv)
{
	return send_common_reply(r, lkb, DLM_MSG_UNLOCK_REPLY, rv);
}

static int send_cancel_reply(struct dlm_rsb *r, struct dlm_lkb *lkb, int rv)
{
	return send_common_reply(r, lkb, DLM_MSG_CANCEL_REPLY, rv);
}

static int send_lookup_reply(struct dlm_ls *ls,
			     const struct dlm_message *ms_in, int ret_nodeid,
			     int rv)
{
	struct dlm_rsb *r = &ls->ls_local_rsb;
	struct dlm_message *ms;
	struct dlm_mhandle *mh;
	int error, nodeid = le32_to_cpu(ms_in->m_header.h_nodeid);

	error = create_message(r, NULL, nodeid, DLM_MSG_LOOKUP_REPLY, &ms, &mh);
	if (error)
		goto out;

	ms->m_lkid = ms_in->m_lkid;
	ms->m_result = cpu_to_le32(to_dlm_errno(rv));
	ms->m_nodeid = cpu_to_le32(ret_nodeid);

	error = send_message(mh, ms, ms_in->m_extra, receive_extralen(ms_in));
 out:
	return error;
}

/* which args we save from a received message depends heavily on the type
   of message, unlike the send side where we can safely send everything about
   the lkb for any type of message */

static void receive_flags(struct dlm_lkb *lkb, const struct dlm_message *ms)
{
	lkb->lkb_exflags = le32_to_cpu(ms->m_exflags);
	dlm_set_sbflags_val(lkb, le32_to_cpu(ms->m_sbflags));
	dlm_set_dflags_val(lkb, le32_to_cpu(ms->m_flags));
}

static void receive_flags_reply(struct dlm_lkb *lkb,
				const struct dlm_message *ms,
				bool local)
{
	if (local)
		return;

	dlm_set_sbflags_val(lkb, le32_to_cpu(ms->m_sbflags));
	dlm_set_dflags_val(lkb, le32_to_cpu(ms->m_flags));
}

static int receive_extralen(const struct dlm_message *ms)
{
	return (le16_to_cpu(ms->m_header.h_length) -
		sizeof(struct dlm_message));
}

static int receive_lvb(struct dlm_ls *ls, struct dlm_lkb *lkb,
		       const struct dlm_message *ms)
{
	int len;

	if (lkb->lkb_exflags & DLM_LKF_VALBLK) {
		if (!lkb->lkb_lvbptr)
			lkb->lkb_lvbptr = dlm_allocate_lvb(ls);
		if (!lkb->lkb_lvbptr)
			return -ENOMEM;
		len = receive_extralen(ms);
		if (len > ls->ls_lvblen)
			len = ls->ls_lvblen;
		memcpy(lkb->lkb_lvbptr, ms->m_extra, len);
	}
	return 0;
}

static void fake_bastfn(void *astparam, int mode)
{
	log_print("fake_bastfn should not be called");
}

static void fake_astfn(void *astparam)
{
	log_print("fake_astfn should not be called");
}

static int receive_request_args(struct dlm_ls *ls, struct dlm_lkb *lkb,
				const struct dlm_message *ms)
{
	lkb->lkb_nodeid = le32_to_cpu(ms->m_header.h_nodeid);
	lkb->lkb_ownpid = le32_to_cpu(ms->m_pid);
	lkb->lkb_remid = le32_to_cpu(ms->m_lkid);
	lkb->lkb_grmode = DLM_LOCK_IV;
	lkb->lkb_rqmode = le32_to_cpu(ms->m_rqmode);

	lkb->lkb_bastfn = (ms->m_asts & cpu_to_le32(DLM_CB_BAST)) ? &fake_bastfn : NULL;
	lkb->lkb_astfn = (ms->m_asts & cpu_to_le32(DLM_CB_CAST)) ? &fake_astfn : NULL;

	if (lkb->lkb_exflags & DLM_LKF_VALBLK) {
		/* lkb was just created so there won't be an lvb yet */
		lkb->lkb_lvbptr = dlm_allocate_lvb(ls);
		if (!lkb->lkb_lvbptr)
			return -ENOMEM;
	}

	return 0;
}

static int receive_convert_args(struct dlm_ls *ls, struct dlm_lkb *lkb,
				const struct dlm_message *ms)
{
	if (lkb->lkb_status != DLM_LKSTS_GRANTED)
		return -EBUSY;

	if (receive_lvb(ls, lkb, ms))
		return -ENOMEM;

	lkb->lkb_rqmode = le32_to_cpu(ms->m_rqmode);
	lkb->lkb_lvbseq = le32_to_cpu(ms->m_lvbseq);

	return 0;
}

static int receive_unlock_args(struct dlm_ls *ls, struct dlm_lkb *lkb,
			       const struct dlm_message *ms)
{
	if (receive_lvb(ls, lkb, ms))
		return -ENOMEM;
	return 0;
}

/* We fill in the local-lkb fields with the info that send_xxxx_reply()
   uses to send a reply and that the remote end uses to process the reply. */

static void setup_local_lkb(struct dlm_ls *ls, const struct dlm_message *ms)
{
	struct dlm_lkb *lkb = &ls->ls_local_lkb;
	lkb->lkb_nodeid = le32_to_cpu(ms->m_header.h_nodeid);
	lkb->lkb_remid = le32_to_cpu(ms->m_lkid);
}

/* This is called after the rsb is locked so that we can safely inspect
   fields in the lkb. */

static int validate_message(struct dlm_lkb *lkb, const struct dlm_message *ms)
{
	int from = le32_to_cpu(ms->m_header.h_nodeid);
	int error = 0;

	/* currently mixing of user/kernel locks are not supported */
	if (ms->m_flags & cpu_to_le32(BIT(DLM_DFL_USER_BIT)) &&
	    !test_bit(DLM_DFL_USER_BIT, &lkb->lkb_dflags)) {
		log_error(lkb->lkb_resource->res_ls,
			  "got user dlm message for a kernel lock");
		error = -EINVAL;
		goto out;
	}

	switch (ms->m_type) {
	case cpu_to_le32(DLM_MSG_CONVERT):
	case cpu_to_le32(DLM_MSG_UNLOCK):
	case cpu_to_le32(DLM_MSG_CANCEL):
		if (!is_master_copy(lkb) || lkb->lkb_nodeid != from)
			error = -EINVAL;
		break;

	case cpu_to_le32(DLM_MSG_CONVERT_REPLY):
	case cpu_to_le32(DLM_MSG_UNLOCK_REPLY):
	case cpu_to_le32(DLM_MSG_CANCEL_REPLY):
	case cpu_to_le32(DLM_MSG_GRANT):
	case cpu_to_le32(DLM_MSG_BAST):
		if (!is_process_copy(lkb) || lkb->lkb_nodeid != from)
			error = -EINVAL;
		break;

	case cpu_to_le32(DLM_MSG_REQUEST_REPLY):
		if (!is_process_copy(lkb))
			error = -EINVAL;
		else if (lkb->lkb_nodeid != -1 && lkb->lkb_nodeid != from)
			error = -EINVAL;
		break;

	default:
		error = -EINVAL;
	}

out:
	if (error)
		log_error(lkb->lkb_resource->res_ls,
			  "ignore invalid message %d from %d %x %x %x %d",
			  le32_to_cpu(ms->m_type), from, lkb->lkb_id,
			  lkb->lkb_remid, dlm_iflags_val(lkb),
			  lkb->lkb_nodeid);
	return error;
}

static int receive_request(struct dlm_ls *ls, const struct dlm_message *ms)
{
	struct dlm_lkb *lkb;
	struct dlm_rsb *r;
	int from_nodeid;
	int error, namelen = 0;

	from_nodeid = le32_to_cpu(ms->m_header.h_nodeid);

	error = create_lkb(ls, &lkb);
	if (error)
		goto fail;

	receive_flags(lkb, ms);
	set_bit(DLM_IFL_MSTCPY_BIT, &lkb->lkb_iflags);
	error = receive_request_args(ls, lkb, ms);
	if (error) {
		__put_lkb(ls, lkb);
		goto fail;
	}

	/* The dir node is the authority on whether we are the master
	   for this rsb or not, so if the master sends us a request, we should
	   recreate the rsb if we've destroyed it.   This race happens when we
	   send a remove message to the dir node at the same time that the dir
	   node sends us a request for the rsb. */

	namelen = receive_extralen(ms);

	error = find_rsb(ls, ms->m_extra, namelen, from_nodeid,
			 R_RECEIVE_REQUEST, &r);
	if (error) {
		__put_lkb(ls, lkb);
		goto fail;
	}

	lock_rsb(r);

	if (r->res_master_nodeid != dlm_our_nodeid()) {
		error = validate_master_nodeid(ls, r, from_nodeid);
		if (error) {
			unlock_rsb(r);
			put_rsb(r);
			__put_lkb(ls, lkb);
			goto fail;
		}
	}

	attach_lkb(r, lkb);
	error = do_request(r, lkb);
	send_request_reply(r, lkb, error);
	do_request_effects(r, lkb, error);

	unlock_rsb(r);
	put_rsb(r);

	if (error == -EINPROGRESS)
		error = 0;
	if (error)
		dlm_put_lkb(lkb);
	return 0;

 fail:
	/* TODO: instead of returning ENOTBLK, add the lkb to res_lookup
	   and do this receive_request again from process_lookup_list once
	   we get the lookup reply.  This would avoid a many repeated
	   ENOTBLK request failures when the lookup reply designating us
	   as master is delayed. */

	if (error != -ENOTBLK) {
		log_limit(ls, "receive_request %x from %d %d",
			  le32_to_cpu(ms->m_lkid), from_nodeid, error);
	}

	setup_local_lkb(ls, ms);
	send_request_reply(&ls->ls_local_rsb, &ls->ls_local_lkb, error);
	return error;
}

static int receive_convert(struct dlm_ls *ls, const struct dlm_message *ms)
{
	struct dlm_lkb *lkb;
	struct dlm_rsb *r;
	int error, reply = 1;

	error = find_lkb(ls, le32_to_cpu(ms->m_remid), &lkb);
	if (error)
		goto fail;

	if (lkb->lkb_remid != le32_to_cpu(ms->m_lkid)) {
		log_error(ls, "receive_convert %x remid %x recover_seq %llu "
			  "remote %d %x", lkb->lkb_id, lkb->lkb_remid,
			  (unsigned long long)lkb->lkb_recover_seq,
			  le32_to_cpu(ms->m_header.h_nodeid),
			  le32_to_cpu(ms->m_lkid));
		error = -ENOENT;
		dlm_put_lkb(lkb);
		goto fail;
	}

	r = lkb->lkb_resource;

	hold_rsb(r);
	lock_rsb(r);

	error = validate_message(lkb, ms);
	if (error)
		goto out;

	receive_flags(lkb, ms);

	error = receive_convert_args(ls, lkb, ms);
	if (error) {
		send_convert_reply(r, lkb, error);
		goto out;
	}

	reply = !down_conversion(lkb);

	error = do_convert(r, lkb);
	if (reply)
		send_convert_reply(r, lkb, error);
	do_convert_effects(r, lkb, error);
 out:
	unlock_rsb(r);
	put_rsb(r);
	dlm_put_lkb(lkb);
	return 0;

 fail:
	setup_local_lkb(ls, ms);
	send_convert_reply(&ls->ls_local_rsb, &ls->ls_local_lkb, error);
	return error;
}

static int receive_unlock(struct dlm_ls *ls, const struct dlm_message *ms)
{
	struct dlm_lkb *lkb;
	struct dlm_rsb *r;
	int error;

	error = find_lkb(ls, le32_to_cpu(ms->m_remid), &lkb);
	if (error)
		goto fail;

	if (lkb->lkb_remid != le32_to_cpu(ms->m_lkid)) {
		log_error(ls, "receive_unlock %x remid %x remote %d %x",
			  lkb->lkb_id, lkb->lkb_remid,
			  le32_to_cpu(ms->m_header.h_nodeid),
			  le32_to_cpu(ms->m_lkid));
		error = -ENOENT;
		dlm_put_lkb(lkb);
		goto fail;
	}

	r = lkb->lkb_resource;

	hold_rsb(r);
	lock_rsb(r);

	error = validate_message(lkb, ms);
	if (error)
		goto out;

	receive_flags(lkb, ms);

	error = receive_unlock_args(ls, lkb, ms);
	if (error) {
		send_unlock_reply(r, lkb, error);
		goto out;
	}

	error = do_unlock(r, lkb);
	send_unlock_reply(r, lkb, error);
	do_unlock_effects(r, lkb, error);
 out:
	unlock_rsb(r);
	put_rsb(r);
	dlm_put_lkb(lkb);
	return 0;

 fail:
	setup_local_lkb(ls, ms);
	send_unlock_reply(&ls->ls_local_rsb, &ls->ls_local_lkb, error);
	return error;
}

static int receive_cancel(struct dlm_ls *ls, const struct dlm_message *ms)
{
	struct dlm_lkb *lkb;
	struct dlm_rsb *r;
	int error;

	error = find_lkb(ls, le32_to_cpu(ms->m_remid), &lkb);
	if (error)
		goto fail;

	receive_flags(lkb, ms);

	r = lkb->lkb_resource;

	hold_rsb(r);
	lock_rsb(r);

	error = validate_message(lkb, ms);
	if (error)
		goto out;

	error = do_cancel(r, lkb);
	send_cancel_reply(r, lkb, error);
	do_cancel_effects(r, lkb, error);
 out:
	unlock_rsb(r);
	put_rsb(r);
	dlm_put_lkb(lkb);
	return 0;

 fail:
	setup_local_lkb(ls, ms);
	send_cancel_reply(&ls->ls_local_rsb, &ls->ls_local_lkb, error);
	return error;
}

static int receive_grant(struct dlm_ls *ls, const struct dlm_message *ms)
{
	struct dlm_lkb *lkb;
	struct dlm_rsb *r;
	int error;

	error = find_lkb(ls, le32_to_cpu(ms->m_remid), &lkb);
	if (error)
		return error;

	r = lkb->lkb_resource;

	hold_rsb(r);
	lock_rsb(r);

	error = validate_message(lkb, ms);
	if (error)
		goto out;

	receive_flags_reply(lkb, ms, false);
	if (is_altmode(lkb))
		munge_altmode(lkb, ms);
	grant_lock_pc(r, lkb, ms);
	queue_cast(r, lkb, 0);
 out:
	unlock_rsb(r);
	put_rsb(r);
	dlm_put_lkb(lkb);
	return 0;
}

static int receive_bast(struct dlm_ls *ls, const struct dlm_message *ms)
{
	struct dlm_lkb *lkb;
	struct dlm_rsb *r;
	int error;

	error = find_lkb(ls, le32_to_cpu(ms->m_remid), &lkb);
	if (error)
		return error;

	r = lkb->lkb_resource;

	hold_rsb(r);
	lock_rsb(r);

	error = validate_message(lkb, ms);
	if (error)
		goto out;

	queue_bast(r, lkb, le32_to_cpu(ms->m_bastmode));
	lkb->lkb_highbast = le32_to_cpu(ms->m_bastmode);
 out:
	unlock_rsb(r);
	put_rsb(r);
	dlm_put_lkb(lkb);
	return 0;
}

static void receive_lookup(struct dlm_ls *ls, const struct dlm_message *ms)
{
	int len, error, ret_nodeid, from_nodeid, our_nodeid;

	from_nodeid = le32_to_cpu(ms->m_header.h_nodeid);
	our_nodeid = dlm_our_nodeid();

	len = receive_extralen(ms);

	error = dlm_master_lookup(ls, from_nodeid, ms->m_extra, len, 0,
				  &ret_nodeid, NULL);

	/* Optimization: we're master so treat lookup as a request */
	if (!error && ret_nodeid == our_nodeid) {
		receive_request(ls, ms);
		return;
	}
	send_lookup_reply(ls, ms, ret_nodeid, error);
}

static void receive_remove(struct dlm_ls *ls, const struct dlm_message *ms)
{
	char name[DLM_RESNAME_MAXLEN+1];
	struct dlm_rsb *r;
	int rv, len, dir_nodeid, from_nodeid;

	from_nodeid = le32_to_cpu(ms->m_header.h_nodeid);

	len = receive_extralen(ms);

	if (len > DLM_RESNAME_MAXLEN) {
		log_error(ls, "receive_remove from %d bad len %d",
			  from_nodeid, len);
		return;
	}

	dir_nodeid = dlm_hash2nodeid(ls, le32_to_cpu(ms->m_hash));
	if (dir_nodeid != dlm_our_nodeid()) {
		log_error(ls, "receive_remove from %d bad nodeid %d",
			  from_nodeid, dir_nodeid);
		return;
	}

	/* Look for name in rsb toss state, if it's there, kill it.
	 * If it's in non toss state, it's being used, and we should ignore this
	 * message.  This is an expected race between the dir node sending a
	 * request to the master node at the same time as the master node sends
	 * a remove to the dir node.  The resolution to that race is for the
	 * dir node to ignore the remove message, and the master node to
	 * recreate the master rsb when it gets a request from the dir node for
	 * an rsb it doesn't have.
	 */

	memset(name, 0, sizeof(name));
	memcpy(name, ms->m_extra, len);

	write_lock_bh(&ls->ls_rsbtbl_lock);

	rv = dlm_search_rsb_tree(&ls->ls_rsbtbl, name, len, &r);
	if (rv) {
		/* should not happen */
		log_error(ls, "%s from %d not found %s", __func__,
			  from_nodeid, name);
		write_unlock_bh(&ls->ls_rsbtbl_lock);
		return;
	}

	if (!rsb_flag(r, RSB_TOSS)) {
		if (r->res_master_nodeid != from_nodeid) {
			/* should not happen */
			log_error(ls, "receive_remove keep from %d master %d",
				  from_nodeid, r->res_master_nodeid);
			dlm_print_rsb(r);
			write_unlock_bh(&ls->ls_rsbtbl_lock);
			return;
		}

		log_debug(ls, "receive_remove from %d master %d first %x %s",
			  from_nodeid, r->res_master_nodeid, r->res_first_lkid,
			  name);
		write_unlock_bh(&ls->ls_rsbtbl_lock);
		return;
	}

	if (r->res_master_nodeid != from_nodeid) {
		log_error(ls, "receive_remove toss from %d master %d",
			  from_nodeid, r->res_master_nodeid);
		dlm_print_rsb(r);
		write_unlock_bh(&ls->ls_rsbtbl_lock);
		return;
	}

	list_del(&r->res_rsbs_list);
	rhashtable_remove_fast(&ls->ls_rsbtbl, &r->res_node,
			       dlm_rhash_rsb_params);
	write_unlock_bh(&ls->ls_rsbtbl_lock);

	free_toss_rsb(r);
}

static void receive_purge(struct dlm_ls *ls, const struct dlm_message *ms)
{
	do_purge(ls, le32_to_cpu(ms->m_nodeid), le32_to_cpu(ms->m_pid));
}

static int receive_request_reply(struct dlm_ls *ls,
				 const struct dlm_message *ms)
{
	struct dlm_lkb *lkb;
	struct dlm_rsb *r;
	int error, mstype, result;
	int from_nodeid = le32_to_cpu(ms->m_header.h_nodeid);

	error = find_lkb(ls, le32_to_cpu(ms->m_remid), &lkb);
	if (error)
		return error;

	r = lkb->lkb_resource;
	hold_rsb(r);
	lock_rsb(r);

	error = validate_message(lkb, ms);
	if (error)
		goto out;

	mstype = lkb->lkb_wait_type;
	error = remove_from_waiters(lkb, DLM_MSG_REQUEST_REPLY);
	if (error) {
		log_error(ls, "receive_request_reply %x remote %d %x result %d",
			  lkb->lkb_id, from_nodeid, le32_to_cpu(ms->m_lkid),
			  from_dlm_errno(le32_to_cpu(ms->m_result)));
		dlm_dump_rsb(r);
		goto out;
	}

	/* Optimization: the dir node was also the master, so it took our
	   lookup as a request and sent request reply instead of lookup reply */
	if (mstype == DLM_MSG_LOOKUP) {
		r->res_master_nodeid = from_nodeid;
		r->res_nodeid = from_nodeid;
		lkb->lkb_nodeid = from_nodeid;
	}

	/* this is the value returned from do_request() on the master */
	result = from_dlm_errno(le32_to_cpu(ms->m_result));

	switch (result) {
	case -EAGAIN:
		/* request would block (be queued) on remote master */
		queue_cast(r, lkb, -EAGAIN);
		confirm_master(r, -EAGAIN);
		unhold_lkb(lkb); /* undoes create_lkb() */
		break;

	case -EINPROGRESS:
	case 0:
		/* request was queued or granted on remote master */
		receive_flags_reply(lkb, ms, false);
		lkb->lkb_remid = le32_to_cpu(ms->m_lkid);
		if (is_altmode(lkb))
			munge_altmode(lkb, ms);
		if (result) {
			add_lkb(r, lkb, DLM_LKSTS_WAITING);
		} else {
			grant_lock_pc(r, lkb, ms);
			queue_cast(r, lkb, 0);
		}
		confirm_master(r, result);
		break;

	case -EBADR:
	case -ENOTBLK:
		/* find_rsb failed to find rsb or rsb wasn't master */
		log_limit(ls, "receive_request_reply %x from %d %d "
			  "master %d dir %d first %x %s", lkb->lkb_id,
			  from_nodeid, result, r->res_master_nodeid,
			  r->res_dir_nodeid, r->res_first_lkid, r->res_name);

		if (r->res_dir_nodeid != dlm_our_nodeid() &&
		    r->res_master_nodeid != dlm_our_nodeid()) {
			/* cause _request_lock->set_master->send_lookup */
			r->res_master_nodeid = 0;
			r->res_nodeid = -1;
			lkb->lkb_nodeid = -1;
		}

		if (is_overlap(lkb)) {
			/* we'll ignore error in cancel/unlock reply */
			queue_cast_overlap(r, lkb);
			confirm_master(r, result);
			unhold_lkb(lkb); /* undoes create_lkb() */
		} else {
			_request_lock(r, lkb);

			if (r->res_master_nodeid == dlm_our_nodeid())
				confirm_master(r, 0);
		}
		break;

	default:
		log_error(ls, "receive_request_reply %x error %d",
			  lkb->lkb_id, result);
	}

	if ((result == 0 || result == -EINPROGRESS) &&
	    test_and_clear_bit(DLM_IFL_OVERLAP_UNLOCK_BIT, &lkb->lkb_iflags)) {
		log_debug(ls, "receive_request_reply %x result %d unlock",
			  lkb->lkb_id, result);
		clear_bit(DLM_IFL_OVERLAP_CANCEL_BIT, &lkb->lkb_iflags);
		send_unlock(r, lkb);
	} else if ((result == -EINPROGRESS) &&
		   test_and_clear_bit(DLM_IFL_OVERLAP_CANCEL_BIT,
				      &lkb->lkb_iflags)) {
		log_debug(ls, "receive_request_reply %x cancel", lkb->lkb_id);
		clear_bit(DLM_IFL_OVERLAP_UNLOCK_BIT, &lkb->lkb_iflags);
		send_cancel(r, lkb);
	} else {
		clear_bit(DLM_IFL_OVERLAP_CANCEL_BIT, &lkb->lkb_iflags);
		clear_bit(DLM_IFL_OVERLAP_UNLOCK_BIT, &lkb->lkb_iflags);
	}
 out:
	unlock_rsb(r);
	put_rsb(r);
	dlm_put_lkb(lkb);
	return 0;
}

static void __receive_convert_reply(struct dlm_rsb *r, struct dlm_lkb *lkb,
				    const struct dlm_message *ms, bool local)
{
	/* this is the value returned from do_convert() on the master */
	switch (from_dlm_errno(le32_to_cpu(ms->m_result))) {
	case -EAGAIN:
		/* convert would block (be queued) on remote master */
		queue_cast(r, lkb, -EAGAIN);
		break;

	case -EDEADLK:
		receive_flags_reply(lkb, ms, local);
		revert_lock_pc(r, lkb);
		queue_cast(r, lkb, -EDEADLK);
		break;

	case -EINPROGRESS:
		/* convert was queued on remote master */
		receive_flags_reply(lkb, ms, local);
		if (is_demoted(lkb))
			munge_demoted(lkb);
		del_lkb(r, lkb);
		add_lkb(r, lkb, DLM_LKSTS_CONVERT);
		break;

	case 0:
		/* convert was granted on remote master */
		receive_flags_reply(lkb, ms, local);
		if (is_demoted(lkb))
			munge_demoted(lkb);
		grant_lock_pc(r, lkb, ms);
		queue_cast(r, lkb, 0);
		break;

	default:
		log_error(r->res_ls, "receive_convert_reply %x remote %d %x %d",
			  lkb->lkb_id, le32_to_cpu(ms->m_header.h_nodeid),
			  le32_to_cpu(ms->m_lkid),
			  from_dlm_errno(le32_to_cpu(ms->m_result)));
		dlm_print_rsb(r);
		dlm_print_lkb(lkb);
	}
}

static void _receive_convert_reply(struct dlm_lkb *lkb,
				   const struct dlm_message *ms, bool local)
{
	struct dlm_rsb *r = lkb->lkb_resource;
	int error;

	hold_rsb(r);
	lock_rsb(r);

	error = validate_message(lkb, ms);
	if (error)
		goto out;

	error = remove_from_waiters_ms(lkb, ms, local);
	if (error)
		goto out;

	__receive_convert_reply(r, lkb, ms, local);
 out:
	unlock_rsb(r);
	put_rsb(r);
}

static int receive_convert_reply(struct dlm_ls *ls,
				 const struct dlm_message *ms)
{
	struct dlm_lkb *lkb;
	int error;

	error = find_lkb(ls, le32_to_cpu(ms->m_remid), &lkb);
	if (error)
		return error;

	_receive_convert_reply(lkb, ms, false);
	dlm_put_lkb(lkb);
	return 0;
}

static void _receive_unlock_reply(struct dlm_lkb *lkb,
				  const struct dlm_message *ms, bool local)
{
	struct dlm_rsb *r = lkb->lkb_resource;
	int error;

	hold_rsb(r);
	lock_rsb(r);

	error = validate_message(lkb, ms);
	if (error)
		goto out;

	error = remove_from_waiters_ms(lkb, ms, local);
	if (error)
		goto out;

	/* this is the value returned from do_unlock() on the master */

	switch (from_dlm_errno(le32_to_cpu(ms->m_result))) {
	case -DLM_EUNLOCK:
		receive_flags_reply(lkb, ms, local);
		remove_lock_pc(r, lkb);
		queue_cast(r, lkb, -DLM_EUNLOCK);
		break;
	case -ENOENT:
		break;
	default:
		log_error(r->res_ls, "receive_unlock_reply %x error %d",
			  lkb->lkb_id, from_dlm_errno(le32_to_cpu(ms->m_result)));
	}
 out:
	unlock_rsb(r);
	put_rsb(r);
}

static int receive_unlock_reply(struct dlm_ls *ls,
				const struct dlm_message *ms)
{
	struct dlm_lkb *lkb;
	int error;

	error = find_lkb(ls, le32_to_cpu(ms->m_remid), &lkb);
	if (error)
		return error;

	_receive_unlock_reply(lkb, ms, false);
	dlm_put_lkb(lkb);
	return 0;
}

static void _receive_cancel_reply(struct dlm_lkb *lkb,
				  const struct dlm_message *ms, bool local)
{
	struct dlm_rsb *r = lkb->lkb_resource;
	int error;

	hold_rsb(r);
	lock_rsb(r);

	error = validate_message(lkb, ms);
	if (error)
		goto out;

	error = remove_from_waiters_ms(lkb, ms, local);
	if (error)
		goto out;

	/* this is the value returned from do_cancel() on the master */

	switch (from_dlm_errno(le32_to_cpu(ms->m_result))) {
	case -DLM_ECANCEL:
		receive_flags_reply(lkb, ms, local);
		revert_lock_pc(r, lkb);
		queue_cast(r, lkb, -DLM_ECANCEL);
		break;
	case 0:
		break;
	default:
		log_error(r->res_ls, "receive_cancel_reply %x error %d",
			  lkb->lkb_id,
			  from_dlm_errno(le32_to_cpu(ms->m_result)));
	}
 out:
	unlock_rsb(r);
	put_rsb(r);
}

static int receive_cancel_reply(struct dlm_ls *ls,
				const struct dlm_message *ms)
{
	struct dlm_lkb *lkb;
	int error;

	error = find_lkb(ls, le32_to_cpu(ms->m_remid), &lkb);
	if (error)
		return error;

	_receive_cancel_reply(lkb, ms, false);
	dlm_put_lkb(lkb);
	return 0;
}

static void receive_lookup_reply(struct dlm_ls *ls,
				 const struct dlm_message *ms)
{
	struct dlm_lkb *lkb;
	struct dlm_rsb *r;
	int error, ret_nodeid;
	int do_lookup_list = 0;

	error = find_lkb(ls, le32_to_cpu(ms->m_lkid), &lkb);
	if (error) {
		log_error(ls, "%s no lkid %x", __func__,
			  le32_to_cpu(ms->m_lkid));
		return;
	}

	/* ms->m_result is the value returned by dlm_master_lookup on dir node
	   FIXME: will a non-zero error ever be returned? */

	r = lkb->lkb_resource;
	hold_rsb(r);
	lock_rsb(r);

	error = remove_from_waiters(lkb, DLM_MSG_LOOKUP_REPLY);
	if (error)
		goto out;

	ret_nodeid = le32_to_cpu(ms->m_nodeid);

	/* We sometimes receive a request from the dir node for this
	   rsb before we've received the dir node's loookup_reply for it.
	   The request from the dir node implies we're the master, so we set
	   ourself as master in receive_request_reply, and verify here that
	   we are indeed the master. */

	if (r->res_master_nodeid && (r->res_master_nodeid != ret_nodeid)) {
		/* This should never happen */
		log_error(ls, "receive_lookup_reply %x from %d ret %d "
			  "master %d dir %d our %d first %x %s",
			  lkb->lkb_id, le32_to_cpu(ms->m_header.h_nodeid),
			  ret_nodeid, r->res_master_nodeid, r->res_dir_nodeid,
			  dlm_our_nodeid(), r->res_first_lkid, r->res_name);
	}

	if (ret_nodeid == dlm_our_nodeid()) {
		r->res_master_nodeid = ret_nodeid;
		r->res_nodeid = 0;
		do_lookup_list = 1;
		r->res_first_lkid = 0;
	} else if (ret_nodeid == -1) {
		/* the remote node doesn't believe it's the dir node */
		log_error(ls, "receive_lookup_reply %x from %d bad ret_nodeid",
			  lkb->lkb_id, le32_to_cpu(ms->m_header.h_nodeid));
		r->res_master_nodeid = 0;
		r->res_nodeid = -1;
		lkb->lkb_nodeid = -1;
	} else {
		/* set_master() will set lkb_nodeid from r */
		r->res_master_nodeid = ret_nodeid;
		r->res_nodeid = ret_nodeid;
	}

	if (is_overlap(lkb)) {
		log_debug(ls, "receive_lookup_reply %x unlock %x",
			  lkb->lkb_id, dlm_iflags_val(lkb));
		queue_cast_overlap(r, lkb);
		unhold_lkb(lkb); /* undoes create_lkb() */
		goto out_list;
	}

	_request_lock(r, lkb);

 out_list:
	if (do_lookup_list)
		process_lookup_list(r);
 out:
	unlock_rsb(r);
	put_rsb(r);
	dlm_put_lkb(lkb);
}

static void _receive_message(struct dlm_ls *ls, const struct dlm_message *ms,
			     uint32_t saved_seq)
{
	int error = 0, noent = 0;

	if (WARN_ON_ONCE(!dlm_is_member(ls, le32_to_cpu(ms->m_header.h_nodeid)))) {
		log_limit(ls, "receive %d from non-member %d %x %x %d",
			  le32_to_cpu(ms->m_type),
			  le32_to_cpu(ms->m_header.h_nodeid),
			  le32_to_cpu(ms->m_lkid), le32_to_cpu(ms->m_remid),
			  from_dlm_errno(le32_to_cpu(ms->m_result)));
		return;
	}

	switch (ms->m_type) {

	/* messages sent to a master node */

	case cpu_to_le32(DLM_MSG_REQUEST):
		error = receive_request(ls, ms);
		break;

	case cpu_to_le32(DLM_MSG_CONVERT):
		error = receive_convert(ls, ms);
		break;

	case cpu_to_le32(DLM_MSG_UNLOCK):
		error = receive_unlock(ls, ms);
		break;

	case cpu_to_le32(DLM_MSG_CANCEL):
		noent = 1;
		error = receive_cancel(ls, ms);
		break;

	/* messages sent from a master node (replies to above) */

	case cpu_to_le32(DLM_MSG_REQUEST_REPLY):
		error = receive_request_reply(ls, ms);
		break;

	case cpu_to_le32(DLM_MSG_CONVERT_REPLY):
		error = receive_convert_reply(ls, ms);
		break;

	case cpu_to_le32(DLM_MSG_UNLOCK_REPLY):
		error = receive_unlock_reply(ls, ms);
		break;

	case cpu_to_le32(DLM_MSG_CANCEL_REPLY):
		error = receive_cancel_reply(ls, ms);
		break;

	/* messages sent from a master node (only two types of async msg) */

	case cpu_to_le32(DLM_MSG_GRANT):
		noent = 1;
		error = receive_grant(ls, ms);
		break;

	case cpu_to_le32(DLM_MSG_BAST):
		noent = 1;
		error = receive_bast(ls, ms);
		break;

	/* messages sent to a dir node */

	case cpu_to_le32(DLM_MSG_LOOKUP):
		receive_lookup(ls, ms);
		break;

	case cpu_to_le32(DLM_MSG_REMOVE):
		receive_remove(ls, ms);
		break;

	/* messages sent from a dir node (remove has no reply) */

	case cpu_to_le32(DLM_MSG_LOOKUP_REPLY):
		receive_lookup_reply(ls, ms);
		break;

	/* other messages */

	case cpu_to_le32(DLM_MSG_PURGE):
		receive_purge(ls, ms);
		break;

	default:
		log_error(ls, "unknown message type %d",
			  le32_to_cpu(ms->m_type));
	}

	/*
	 * When checking for ENOENT, we're checking the result of
	 * find_lkb(m_remid):
	 *
	 * The lock id referenced in the message wasn't found.  This may
	 * happen in normal usage for the async messages and cancel, so
	 * only use log_debug for them.
	 *
	 * Some errors are expected and normal.
	 */

	if (error == -ENOENT && noent) {
		log_debug(ls, "receive %d no %x remote %d %x saved_seq %u",
			  le32_to_cpu(ms->m_type), le32_to_cpu(ms->m_remid),
			  le32_to_cpu(ms->m_header.h_nodeid),
			  le32_to_cpu(ms->m_lkid), saved_seq);
	} else if (error == -ENOENT) {
		log_error(ls, "receive %d no %x remote %d %x saved_seq %u",
			  le32_to_cpu(ms->m_type), le32_to_cpu(ms->m_remid),
			  le32_to_cpu(ms->m_header.h_nodeid),
			  le32_to_cpu(ms->m_lkid), saved_seq);

		if (ms->m_type == cpu_to_le32(DLM_MSG_CONVERT))
			dlm_dump_rsb_hash(ls, le32_to_cpu(ms->m_hash));
	}

	if (error == -EINVAL) {
		log_error(ls, "receive %d inval from %d lkid %x remid %x "
			  "saved_seq %u",
			  le32_to_cpu(ms->m_type),
			  le32_to_cpu(ms->m_header.h_nodeid),
			  le32_to_cpu(ms->m_lkid), le32_to_cpu(ms->m_remid),
			  saved_seq);
	}
}

/* If the lockspace is in recovery mode (locking stopped), then normal
   messages are saved on the requestqueue for processing after recovery is
   done.  When not in recovery mode, we wait for dlm_recoverd to drain saved
   messages off the requestqueue before we process new ones. This occurs right
   after recovery completes when we transition from saving all messages on
   requestqueue, to processing all the saved messages, to processing new
   messages as they arrive. */

static void dlm_receive_message(struct dlm_ls *ls, const struct dlm_message *ms,
				int nodeid)
{
try_again:
	read_lock_bh(&ls->ls_requestqueue_lock);
	if (test_bit(LSFL_RECV_MSG_BLOCKED, &ls->ls_flags)) {
		/* If we were a member of this lockspace, left, and rejoined,
		   other nodes may still be sending us messages from the
		   lockspace generation before we left. */
		if (WARN_ON_ONCE(!ls->ls_generation)) {
			read_unlock_bh(&ls->ls_requestqueue_lock);
			log_limit(ls, "receive %d from %d ignore old gen",
				  le32_to_cpu(ms->m_type), nodeid);
			return;
		}

		read_unlock_bh(&ls->ls_requestqueue_lock);
		write_lock_bh(&ls->ls_requestqueue_lock);
		/* recheck because we hold writelock now */
		if (!test_bit(LSFL_RECV_MSG_BLOCKED, &ls->ls_flags)) {
			write_unlock_bh(&ls->ls_requestqueue_lock);
			goto try_again;
		}

		dlm_add_requestqueue(ls, nodeid, ms);
		write_unlock_bh(&ls->ls_requestqueue_lock);
	} else {
		_receive_message(ls, ms, 0);
		read_unlock_bh(&ls->ls_requestqueue_lock);
	}
}

/* This is called by dlm_recoverd to process messages that were saved on
   the requestqueue. */

void dlm_receive_message_saved(struct dlm_ls *ls, const struct dlm_message *ms,
			       uint32_t saved_seq)
{
	_receive_message(ls, ms, saved_seq);
}

/* This is called by the midcomms layer when something is received for
   the lockspace.  It could be either a MSG (normal message sent as part of
   standard locking activity) or an RCOM (recovery message sent as part of
   lockspace recovery). */

void dlm_receive_buffer(const union dlm_packet *p, int nodeid)
{
	const struct dlm_header *hd = &p->header;
	struct dlm_ls *ls;
	int type = 0;

	switch (hd->h_cmd) {
	case DLM_MSG:
		type = le32_to_cpu(p->message.m_type);
		break;
	case DLM_RCOM:
		type = le32_to_cpu(p->rcom.rc_type);
		break;
	default:
		log_print("invalid h_cmd %d from %u", hd->h_cmd, nodeid);
		return;
	}

	if (le32_to_cpu(hd->h_nodeid) != nodeid) {
		log_print("invalid h_nodeid %d from %d lockspace %x",
			  le32_to_cpu(hd->h_nodeid), nodeid,
			  le32_to_cpu(hd->u.h_lockspace));
		return;
	}

	ls = dlm_find_lockspace_global(le32_to_cpu(hd->u.h_lockspace));
	if (!ls) {
		if (dlm_config.ci_log_debug) {
			printk_ratelimited(KERN_DEBUG "dlm: invalid lockspace "
				"%u from %d cmd %d type %d\n",
				le32_to_cpu(hd->u.h_lockspace), nodeid,
				hd->h_cmd, type);
		}

		if (hd->h_cmd == DLM_RCOM && type == DLM_RCOM_STATUS)
			dlm_send_ls_not_ready(nodeid, &p->rcom);
		return;
	}

	/* this rwsem allows dlm_ls_stop() to wait for all dlm_recv threads to
	   be inactive (in this ls) before transitioning to recovery mode */

	read_lock_bh(&ls->ls_recv_active);
	if (hd->h_cmd == DLM_MSG)
		dlm_receive_message(ls, &p->message, nodeid);
	else if (hd->h_cmd == DLM_RCOM)
		dlm_receive_rcom(ls, &p->rcom, nodeid);
	else
		log_error(ls, "invalid h_cmd %d from %d lockspace %x",
			  hd->h_cmd, nodeid, le32_to_cpu(hd->u.h_lockspace));
	read_unlock_bh(&ls->ls_recv_active);

	dlm_put_lockspace(ls);
}

static void recover_convert_waiter(struct dlm_ls *ls, struct dlm_lkb *lkb,
				   struct dlm_message *ms_local)
{
	if (middle_conversion(lkb)) {
		hold_lkb(lkb);
		memset(ms_local, 0, sizeof(struct dlm_message));
		ms_local->m_type = cpu_to_le32(DLM_MSG_CONVERT_REPLY);
		ms_local->m_result = cpu_to_le32(to_dlm_errno(-EINPROGRESS));
		ms_local->m_header.h_nodeid = cpu_to_le32(lkb->lkb_nodeid);
		_receive_convert_reply(lkb, ms_local, true);

		/* Same special case as in receive_rcom_lock_args() */
		lkb->lkb_grmode = DLM_LOCK_IV;
		rsb_set_flag(lkb->lkb_resource, RSB_RECOVER_CONVERT);
		unhold_lkb(lkb);

	} else if (lkb->lkb_rqmode >= lkb->lkb_grmode) {
		set_bit(DLM_IFL_RESEND_BIT, &lkb->lkb_iflags);
	}

	/* lkb->lkb_rqmode < lkb->lkb_grmode shouldn't happen since down
	   conversions are async; there's no reply from the remote master */
}

/* A waiting lkb needs recovery if the master node has failed, or
   the master node is changing (only when no directory is used) */

static int waiter_needs_recovery(struct dlm_ls *ls, struct dlm_lkb *lkb,
				 int dir_nodeid)
{
	if (dlm_no_directory(ls))
		return 1;

	if (dlm_is_removed(ls, lkb->lkb_wait_nodeid))
		return 1;

	return 0;
}

/* Recovery for locks that are waiting for replies from nodes that are now
   gone.  We can just complete unlocks and cancels by faking a reply from the
   dead node.  Requests and up-conversions we flag to be resent after
   recovery.  Down-conversions can just be completed with a fake reply like
   unlocks.  Conversions between PR and CW need special attention. */

void dlm_recover_waiters_pre(struct dlm_ls *ls)
{
	struct dlm_lkb *lkb, *safe;
	struct dlm_message *ms_local;
	int wait_type, local_unlock_result, local_cancel_result;
	int dir_nodeid;

	ms_local = kmalloc(sizeof(*ms_local), GFP_KERNEL);
	if (!ms_local)
		return;

	list_for_each_entry_safe(lkb, safe, &ls->ls_waiters, lkb_wait_reply) {

		dir_nodeid = dlm_dir_nodeid(lkb->lkb_resource);

		/* exclude debug messages about unlocks because there can be so
		   many and they aren't very interesting */

		if (lkb->lkb_wait_type != DLM_MSG_UNLOCK) {
			log_debug(ls, "waiter %x remote %x msg %d r_nodeid %d "
				  "lkb_nodeid %d wait_nodeid %d dir_nodeid %d",
				  lkb->lkb_id,
				  lkb->lkb_remid,
				  lkb->lkb_wait_type,
				  lkb->lkb_resource->res_nodeid,
				  lkb->lkb_nodeid,
				  lkb->lkb_wait_nodeid,
				  dir_nodeid);
		}

		/* all outstanding lookups, regardless of destination  will be
		   resent after recovery is done */

		if (lkb->lkb_wait_type == DLM_MSG_LOOKUP) {
			set_bit(DLM_IFL_RESEND_BIT, &lkb->lkb_iflags);
			continue;
		}

		if (!waiter_needs_recovery(ls, lkb, dir_nodeid))
			continue;

		wait_type = lkb->lkb_wait_type;
		local_unlock_result = -DLM_EUNLOCK;
		local_cancel_result = -DLM_ECANCEL;

		/* Main reply may have been received leaving a zero wait_type,
		   but a reply for the overlapping op may not have been
		   received.  In that case we need to fake the appropriate
		   reply for the overlap op. */

		if (!wait_type) {
			if (is_overlap_cancel(lkb)) {
				wait_type = DLM_MSG_CANCEL;
				if (lkb->lkb_grmode == DLM_LOCK_IV)
					local_cancel_result = 0;
			}
			if (is_overlap_unlock(lkb)) {
				wait_type = DLM_MSG_UNLOCK;
				if (lkb->lkb_grmode == DLM_LOCK_IV)
					local_unlock_result = -ENOENT;
			}

			log_debug(ls, "rwpre overlap %x %x %d %d %d",
				  lkb->lkb_id, dlm_iflags_val(lkb), wait_type,
				  local_cancel_result, local_unlock_result);
		}

		switch (wait_type) {

		case DLM_MSG_REQUEST:
			set_bit(DLM_IFL_RESEND_BIT, &lkb->lkb_iflags);
			break;

		case DLM_MSG_CONVERT:
			recover_convert_waiter(ls, lkb, ms_local);
			break;

		case DLM_MSG_UNLOCK:
			hold_lkb(lkb);
			memset(ms_local, 0, sizeof(struct dlm_message));
			ms_local->m_type = cpu_to_le32(DLM_MSG_UNLOCK_REPLY);
			ms_local->m_result = cpu_to_le32(to_dlm_errno(local_unlock_result));
			ms_local->m_header.h_nodeid = cpu_to_le32(lkb->lkb_nodeid);
			_receive_unlock_reply(lkb, ms_local, true);
			dlm_put_lkb(lkb);
			break;

		case DLM_MSG_CANCEL:
			hold_lkb(lkb);
			memset(ms_local, 0, sizeof(struct dlm_message));
			ms_local->m_type = cpu_to_le32(DLM_MSG_CANCEL_REPLY);
			ms_local->m_result = cpu_to_le32(to_dlm_errno(local_cancel_result));
			ms_local->m_header.h_nodeid = cpu_to_le32(lkb->lkb_nodeid);
			_receive_cancel_reply(lkb, ms_local, true);
			dlm_put_lkb(lkb);
			break;

		default:
			log_error(ls, "invalid lkb wait_type %d %d",
				  lkb->lkb_wait_type, wait_type);
		}
		schedule();
	}
	kfree(ms_local);
}

static struct dlm_lkb *find_resend_waiter(struct dlm_ls *ls)
{
	struct dlm_lkb *lkb = NULL, *iter;

	spin_lock_bh(&ls->ls_waiters_lock);
	list_for_each_entry(iter, &ls->ls_waiters, lkb_wait_reply) {
		if (test_bit(DLM_IFL_RESEND_BIT, &iter->lkb_iflags)) {
			hold_lkb(iter);
			lkb = iter;
			break;
		}
	}
	spin_unlock_bh(&ls->ls_waiters_lock);

	return lkb;
}

/*
 * Forced state reset for locks that were in the middle of remote operations
 * when recovery happened (i.e. lkbs that were on the waiters list, waiting
 * for a reply from a remote operation.)  The lkbs remaining on the waiters
 * list need to be reevaluated; some may need resending to a different node
 * than previously, and some may now need local handling rather than remote.
 *
 * First, the lkb state for the voided remote operation is forcibly reset,
 * equivalent to what remove_from_waiters() would normally do:
 * . lkb removed from ls_waiters list
 * . lkb wait_type cleared
 * . lkb waiters_count cleared
 * . lkb ref count decremented for each waiters_count (almost always 1,
 *   but possibly 2 in case of cancel/unlock overlapping, which means
 *   two remote replies were being expected for the lkb.)
 *
 * Second, the lkb is reprocessed like an original operation would be,
 * by passing it to _request_lock or _convert_lock, which will either
 * process the lkb operation locally, or send it to a remote node again
 * and put the lkb back onto the waiters list.
 *
 * When reprocessing the lkb, we may find that it's flagged for an overlapping
 * force-unlock or cancel, either from before recovery began, or after recovery
 * finished.  If this is the case, the unlock/cancel is done directly, and the
 * original operation is not initiated again (no _request_lock/_convert_lock.)
 */

int dlm_recover_waiters_post(struct dlm_ls *ls)
{
	struct dlm_lkb *lkb;
	struct dlm_rsb *r;
	int error = 0, mstype, err, oc, ou;

	while (1) {
		if (dlm_locking_stopped(ls)) {
			log_debug(ls, "recover_waiters_post aborted");
			error = -EINTR;
			break;
		}

		/* 
		 * Find an lkb from the waiters list that's been affected by
		 * recovery node changes, and needs to be reprocessed.  Does
		 * hold_lkb(), adding a refcount.
		 */
		lkb = find_resend_waiter(ls);
		if (!lkb)
			break;

		r = lkb->lkb_resource;
		hold_rsb(r);
		lock_rsb(r);

		/*
		 * If the lkb has been flagged for a force unlock or cancel,
		 * then the reprocessing below will be replaced by just doing
		 * the unlock/cancel directly.
		 */
		mstype = lkb->lkb_wait_type;
		oc = test_and_clear_bit(DLM_IFL_OVERLAP_CANCEL_BIT,
					&lkb->lkb_iflags);
		ou = test_and_clear_bit(DLM_IFL_OVERLAP_UNLOCK_BIT,
					&lkb->lkb_iflags);
		err = 0;

		log_debug(ls, "waiter %x remote %x msg %d r_nodeid %d "
			  "lkb_nodeid %d wait_nodeid %d dir_nodeid %d "
			  "overlap %d %d", lkb->lkb_id, lkb->lkb_remid, mstype,
			  r->res_nodeid, lkb->lkb_nodeid, lkb->lkb_wait_nodeid,
			  dlm_dir_nodeid(r), oc, ou);

		/*
		 * No reply to the pre-recovery operation will now be received,
		 * so a forced equivalent of remove_from_waiters() is needed to
		 * reset the waiters state that was in place before recovery.
		 */

		clear_bit(DLM_IFL_RESEND_BIT, &lkb->lkb_iflags);

		/* Forcibly clear wait_type */
		lkb->lkb_wait_type = 0;

		/*
		 * Forcibly reset wait_count and associated refcount.  The
		 * wait_count will almost always be 1, but in case of an
		 * overlapping unlock/cancel it could be 2: see where
		 * add_to_waiters() finds the lkb is already on the waiters
		 * list and does lkb_wait_count++; hold_lkb().
		 */
		while (lkb->lkb_wait_count) {
			lkb->lkb_wait_count--;
			unhold_lkb(lkb);
		}

		/* Forcibly remove from waiters list */
<<<<<<< HEAD
		mutex_lock(&ls->ls_waiters_mutex);
=======
		spin_lock_bh(&ls->ls_waiters_lock);
>>>>>>> 0c383648
		list_del_init(&lkb->lkb_wait_reply);
		spin_unlock_bh(&ls->ls_waiters_lock);

		/*
		 * The lkb is now clear of all prior waiters state and can be
		 * processed locally, or sent to remote node again, or directly
		 * cancelled/unlocked.
		 */

		/*
		 * The lkb is now clear of all prior waiters state and can be
		 * processed locally, or sent to remote node again, or directly
		 * cancelled/unlocked.
		 */

		if (oc || ou) {
			/* do an unlock or cancel instead of resending */
			switch (mstype) {
			case DLM_MSG_LOOKUP:
			case DLM_MSG_REQUEST:
				queue_cast(r, lkb, ou ? -DLM_EUNLOCK :
							-DLM_ECANCEL);
				unhold_lkb(lkb); /* undoes create_lkb() */
				break;
			case DLM_MSG_CONVERT:
				if (oc) {
					queue_cast(r, lkb, -DLM_ECANCEL);
				} else {
					lkb->lkb_exflags |= DLM_LKF_FORCEUNLOCK;
					_unlock_lock(r, lkb);
				}
				break;
			default:
				err = 1;
			}
		} else {
			switch (mstype) {
			case DLM_MSG_LOOKUP:
			case DLM_MSG_REQUEST:
				_request_lock(r, lkb);
				if (is_master(r))
					confirm_master(r, 0);
				break;
			case DLM_MSG_CONVERT:
				_convert_lock(r, lkb);
				break;
			default:
				err = 1;
			}
		}

		if (err) {
			log_error(ls, "waiter %x msg %d r_nodeid %d "
				  "dir_nodeid %d overlap %d %d",
				  lkb->lkb_id, mstype, r->res_nodeid,
				  dlm_dir_nodeid(r), oc, ou);
		}
		unlock_rsb(r);
		put_rsb(r);
		dlm_put_lkb(lkb);
	}

	return error;
}

static void purge_mstcpy_list(struct dlm_ls *ls, struct dlm_rsb *r,
			      struct list_head *list)
{
	struct dlm_lkb *lkb, *safe;

	list_for_each_entry_safe(lkb, safe, list, lkb_statequeue) {
		if (!is_master_copy(lkb))
			continue;

		/* don't purge lkbs we've added in recover_master_copy for
		   the current recovery seq */

		if (lkb->lkb_recover_seq == ls->ls_recover_seq)
			continue;

		del_lkb(r, lkb);

		/* this put should free the lkb */
		if (!dlm_put_lkb(lkb))
			log_error(ls, "purged mstcpy lkb not released");
	}
}

void dlm_purge_mstcpy_locks(struct dlm_rsb *r)
{
	struct dlm_ls *ls = r->res_ls;

	purge_mstcpy_list(ls, r, &r->res_grantqueue);
	purge_mstcpy_list(ls, r, &r->res_convertqueue);
	purge_mstcpy_list(ls, r, &r->res_waitqueue);
}

static void purge_dead_list(struct dlm_ls *ls, struct dlm_rsb *r,
			    struct list_head *list,
			    int nodeid_gone, unsigned int *count)
{
	struct dlm_lkb *lkb, *safe;

	list_for_each_entry_safe(lkb, safe, list, lkb_statequeue) {
		if (!is_master_copy(lkb))
			continue;

		if ((lkb->lkb_nodeid == nodeid_gone) ||
		    dlm_is_removed(ls, lkb->lkb_nodeid)) {

			/* tell recover_lvb to invalidate the lvb
			   because a node holding EX/PW failed */
			if ((lkb->lkb_exflags & DLM_LKF_VALBLK) &&
			    (lkb->lkb_grmode >= DLM_LOCK_PW)) {
				rsb_set_flag(r, RSB_RECOVER_LVB_INVAL);
			}

			del_lkb(r, lkb);

			/* this put should free the lkb */
			if (!dlm_put_lkb(lkb))
				log_error(ls, "purged dead lkb not released");

			rsb_set_flag(r, RSB_RECOVER_GRANT);

			(*count)++;
		}
	}
}

/* Get rid of locks held by nodes that are gone. */

void dlm_recover_purge(struct dlm_ls *ls, const struct list_head *root_list)
{
	struct dlm_rsb *r;
	struct dlm_member *memb;
	int nodes_count = 0;
	int nodeid_gone = 0;
	unsigned int lkb_count = 0;

	/* cache one removed nodeid to optimize the common
	   case of a single node removed */

	list_for_each_entry(memb, &ls->ls_nodes_gone, list) {
		nodes_count++;
		nodeid_gone = memb->nodeid;
	}

	if (!nodes_count)
		return;

	list_for_each_entry(r, root_list, res_root_list) {
		hold_rsb(r);
		lock_rsb(r);
		if (is_master(r)) {
			purge_dead_list(ls, r, &r->res_grantqueue,
					nodeid_gone, &lkb_count);
			purge_dead_list(ls, r, &r->res_convertqueue,
					nodeid_gone, &lkb_count);
			purge_dead_list(ls, r, &r->res_waitqueue,
					nodeid_gone, &lkb_count);
		}
		unlock_rsb(r);
		unhold_rsb(r);
		cond_resched();
	}

	if (lkb_count)
		log_rinfo(ls, "dlm_recover_purge %u locks for %u nodes",
			  lkb_count, nodes_count);
}

static struct dlm_rsb *find_grant_rsb(struct dlm_ls *ls)
{
	struct dlm_rsb *r;

	read_lock_bh(&ls->ls_rsbtbl_lock);
	list_for_each_entry(r, &ls->ls_keep, res_rsbs_list) {
		if (!rsb_flag(r, RSB_RECOVER_GRANT))
			continue;
		if (!is_master(r)) {
			rsb_clear_flag(r, RSB_RECOVER_GRANT);
			continue;
		}
		hold_rsb(r);
		read_unlock_bh(&ls->ls_rsbtbl_lock);
		return r;
	}
	read_unlock_bh(&ls->ls_rsbtbl_lock);
	return NULL;
}

/*
 * Attempt to grant locks on resources that we are the master of.
 * Locks may have become grantable during recovery because locks
 * from departed nodes have been purged (or not rebuilt), allowing
 * previously blocked locks to now be granted.  The subset of rsb's
 * we are interested in are those with lkb's on either the convert or
 * waiting queues.
 *
 * Simplest would be to go through each master rsb and check for non-empty
 * convert or waiting queues, and attempt to grant on those rsbs.
 * Checking the queues requires lock_rsb, though, for which we'd need
 * to release the rsbtbl lock.  This would make iterating through all
 * rsb's very inefficient.  So, we rely on earlier recovery routines
 * to set RECOVER_GRANT on any rsb's that we should attempt to grant
 * locks for.
 */

void dlm_recover_grant(struct dlm_ls *ls)
{
	struct dlm_rsb *r;
	unsigned int count = 0;
	unsigned int rsb_count = 0;
	unsigned int lkb_count = 0;

	while (1) {
		r = find_grant_rsb(ls);
		if (!r)
			break;

		rsb_count++;
		count = 0;
		lock_rsb(r);
		/* the RECOVER_GRANT flag is checked in the grant path */
		grant_pending_locks(r, &count);
		rsb_clear_flag(r, RSB_RECOVER_GRANT);
		lkb_count += count;
		confirm_master(r, 0);
		unlock_rsb(r);
		put_rsb(r);
		cond_resched();
	}

	if (lkb_count)
		log_rinfo(ls, "dlm_recover_grant %u locks on %u resources",
			  lkb_count, rsb_count);
}

static struct dlm_lkb *search_remid_list(struct list_head *head, int nodeid,
					 uint32_t remid)
{
	struct dlm_lkb *lkb;

	list_for_each_entry(lkb, head, lkb_statequeue) {
		if (lkb->lkb_nodeid == nodeid && lkb->lkb_remid == remid)
			return lkb;
	}
	return NULL;
}

static struct dlm_lkb *search_remid(struct dlm_rsb *r, int nodeid,
				    uint32_t remid)
{
	struct dlm_lkb *lkb;

	lkb = search_remid_list(&r->res_grantqueue, nodeid, remid);
	if (lkb)
		return lkb;
	lkb = search_remid_list(&r->res_convertqueue, nodeid, remid);
	if (lkb)
		return lkb;
	lkb = search_remid_list(&r->res_waitqueue, nodeid, remid);
	if (lkb)
		return lkb;
	return NULL;
}

/* needs at least dlm_rcom + rcom_lock */
static int receive_rcom_lock_args(struct dlm_ls *ls, struct dlm_lkb *lkb,
				  struct dlm_rsb *r, const struct dlm_rcom *rc)
{
	struct rcom_lock *rl = (struct rcom_lock *) rc->rc_buf;

	lkb->lkb_nodeid = le32_to_cpu(rc->rc_header.h_nodeid);
	lkb->lkb_ownpid = le32_to_cpu(rl->rl_ownpid);
	lkb->lkb_remid = le32_to_cpu(rl->rl_lkid);
	lkb->lkb_exflags = le32_to_cpu(rl->rl_exflags);
	dlm_set_dflags_val(lkb, le32_to_cpu(rl->rl_flags));
	set_bit(DLM_IFL_MSTCPY_BIT, &lkb->lkb_iflags);
	lkb->lkb_lvbseq = le32_to_cpu(rl->rl_lvbseq);
	lkb->lkb_rqmode = rl->rl_rqmode;
	lkb->lkb_grmode = rl->rl_grmode;
	/* don't set lkb_status because add_lkb wants to itself */

	lkb->lkb_bastfn = (rl->rl_asts & DLM_CB_BAST) ? &fake_bastfn : NULL;
	lkb->lkb_astfn = (rl->rl_asts & DLM_CB_CAST) ? &fake_astfn : NULL;

	if (lkb->lkb_exflags & DLM_LKF_VALBLK) {
		int lvblen = le16_to_cpu(rc->rc_header.h_length) -
			sizeof(struct dlm_rcom) - sizeof(struct rcom_lock);
		if (lvblen > ls->ls_lvblen)
			return -EINVAL;
		lkb->lkb_lvbptr = dlm_allocate_lvb(ls);
		if (!lkb->lkb_lvbptr)
			return -ENOMEM;
		memcpy(lkb->lkb_lvbptr, rl->rl_lvb, lvblen);
	}

	/* Conversions between PR and CW (middle modes) need special handling.
	   The real granted mode of these converting locks cannot be determined
	   until all locks have been rebuilt on the rsb (recover_conversion) */

	if (rl->rl_wait_type == cpu_to_le16(DLM_MSG_CONVERT) &&
	    middle_conversion(lkb)) {
		rl->rl_status = DLM_LKSTS_CONVERT;
		lkb->lkb_grmode = DLM_LOCK_IV;
		rsb_set_flag(r, RSB_RECOVER_CONVERT);
	}

	return 0;
}

/* This lkb may have been recovered in a previous aborted recovery so we need
   to check if the rsb already has an lkb with the given remote nodeid/lkid.
   If so we just send back a standard reply.  If not, we create a new lkb with
   the given values and send back our lkid.  We send back our lkid by sending
   back the rcom_lock struct we got but with the remid field filled in. */

/* needs at least dlm_rcom + rcom_lock */
int dlm_recover_master_copy(struct dlm_ls *ls, const struct dlm_rcom *rc,
			    __le32 *rl_remid, __le32 *rl_result)
{
	struct rcom_lock *rl = (struct rcom_lock *) rc->rc_buf;
	struct dlm_rsb *r;
	struct dlm_lkb *lkb;
	uint32_t remid = 0;
	int from_nodeid = le32_to_cpu(rc->rc_header.h_nodeid);
	int error;

	/* init rl_remid with rcom lock rl_remid */
	*rl_remid = rl->rl_remid;

	if (rl->rl_parent_lkid) {
		error = -EOPNOTSUPP;
		goto out;
	}

	remid = le32_to_cpu(rl->rl_lkid);

	/* In general we expect the rsb returned to be R_MASTER, but we don't
	   have to require it.  Recovery of masters on one node can overlap
	   recovery of locks on another node, so one node can send us MSTCPY
	   locks before we've made ourselves master of this rsb.  We can still
	   add new MSTCPY locks that we receive here without any harm; when
	   we make ourselves master, dlm_recover_masters() won't touch the
	   MSTCPY locks we've received early. */

	error = find_rsb(ls, rl->rl_name, le16_to_cpu(rl->rl_namelen),
			 from_nodeid, R_RECEIVE_RECOVER, &r);
	if (error)
		goto out;

	lock_rsb(r);

	if (dlm_no_directory(ls) && (dlm_dir_nodeid(r) != dlm_our_nodeid())) {
		log_error(ls, "dlm_recover_master_copy remote %d %x not dir",
			  from_nodeid, remid);
		error = -EBADR;
		goto out_unlock;
	}

	lkb = search_remid(r, from_nodeid, remid);
	if (lkb) {
		error = -EEXIST;
		goto out_remid;
	}

	error = create_lkb(ls, &lkb);
	if (error)
		goto out_unlock;

	error = receive_rcom_lock_args(ls, lkb, r, rc);
	if (error) {
		__put_lkb(ls, lkb);
		goto out_unlock;
	}

	attach_lkb(r, lkb);
	add_lkb(r, lkb, rl->rl_status);
	ls->ls_recover_locks_in++;

	if (!list_empty(&r->res_waitqueue) || !list_empty(&r->res_convertqueue))
		rsb_set_flag(r, RSB_RECOVER_GRANT);

 out_remid:
	/* this is the new value returned to the lock holder for
	   saving in its process-copy lkb */
	*rl_remid = cpu_to_le32(lkb->lkb_id);

	lkb->lkb_recover_seq = ls->ls_recover_seq;

 out_unlock:
	unlock_rsb(r);
	put_rsb(r);
 out:
	if (error && error != -EEXIST)
		log_rinfo(ls, "dlm_recover_master_copy remote %d %x error %d",
			  from_nodeid, remid, error);
	*rl_result = cpu_to_le32(error);
	return error;
}

/* needs at least dlm_rcom + rcom_lock */
int dlm_recover_process_copy(struct dlm_ls *ls, const struct dlm_rcom *rc,
			     uint64_t seq)
{
	struct rcom_lock *rl = (struct rcom_lock *) rc->rc_buf;
	struct dlm_rsb *r;
	struct dlm_lkb *lkb;
	uint32_t lkid, remid;
	int error, result;

	lkid = le32_to_cpu(rl->rl_lkid);
	remid = le32_to_cpu(rl->rl_remid);
	result = le32_to_cpu(rl->rl_result);

	error = find_lkb(ls, lkid, &lkb);
	if (error) {
		log_error(ls, "dlm_recover_process_copy no %x remote %d %x %d",
			  lkid, le32_to_cpu(rc->rc_header.h_nodeid), remid,
			  result);
		return error;
	}

	r = lkb->lkb_resource;
	hold_rsb(r);
	lock_rsb(r);

	if (!is_process_copy(lkb)) {
		log_error(ls, "dlm_recover_process_copy bad %x remote %d %x %d",
			  lkid, le32_to_cpu(rc->rc_header.h_nodeid), remid,
			  result);
		dlm_dump_rsb(r);
		unlock_rsb(r);
		put_rsb(r);
		dlm_put_lkb(lkb);
		return -EINVAL;
	}

	switch (result) {
	case -EBADR:
		/* There's a chance the new master received our lock before
		   dlm_recover_master_reply(), this wouldn't happen if we did
		   a barrier between recover_masters and recover_locks. */

		log_debug(ls, "dlm_recover_process_copy %x remote %d %x %d",
			  lkid, le32_to_cpu(rc->rc_header.h_nodeid), remid,
			  result);
	
		dlm_send_rcom_lock(r, lkb, seq);
		goto out;
	case -EEXIST:
	case 0:
		lkb->lkb_remid = remid;
		break;
	default:
		log_error(ls, "dlm_recover_process_copy %x remote %d %x %d unk",
			  lkid, le32_to_cpu(rc->rc_header.h_nodeid), remid,
			  result);
	}

	/* an ack for dlm_recover_locks() which waits for replies from
	   all the locks it sends to new masters */
	dlm_recovered_lock(r);
 out:
	unlock_rsb(r);
	put_rsb(r);
	dlm_put_lkb(lkb);

	return 0;
}

int dlm_user_request(struct dlm_ls *ls, struct dlm_user_args *ua,
		     int mode, uint32_t flags, void *name, unsigned int namelen)
{
	struct dlm_lkb *lkb;
	struct dlm_args args;
	bool do_put = true;
	int error;

	dlm_lock_recovery(ls);

	error = create_lkb(ls, &lkb);
	if (error) {
		kfree(ua);
		goto out;
	}

	trace_dlm_lock_start(ls, lkb, name, namelen, mode, flags);

	if (flags & DLM_LKF_VALBLK) {
		ua->lksb.sb_lvbptr = kzalloc(DLM_USER_LVB_LEN, GFP_NOFS);
		if (!ua->lksb.sb_lvbptr) {
			kfree(ua);
			error = -ENOMEM;
			goto out_put;
		}
	}
	error = set_lock_args(mode, &ua->lksb, flags, namelen, fake_astfn, ua,
			      fake_bastfn, &args);
	if (error) {
		kfree(ua->lksb.sb_lvbptr);
		ua->lksb.sb_lvbptr = NULL;
		kfree(ua);
		goto out_put;
	}

	/* After ua is attached to lkb it will be freed by dlm_free_lkb().
	   When DLM_DFL_USER_BIT is set, the dlm knows that this is a userspace
	   lock and that lkb_astparam is the dlm_user_args structure. */
	set_bit(DLM_DFL_USER_BIT, &lkb->lkb_dflags);
	error = request_lock(ls, lkb, name, namelen, &args);

	switch (error) {
	case 0:
		break;
	case -EINPROGRESS:
		error = 0;
		break;
	case -EAGAIN:
		error = 0;
		fallthrough;
	default:
		goto out_put;
	}

	/* add this new lkb to the per-process list of locks */
	spin_lock_bh(&ua->proc->locks_spin);
	hold_lkb(lkb);
	list_add_tail(&lkb->lkb_ownqueue, &ua->proc->locks);
	spin_unlock_bh(&ua->proc->locks_spin);
	do_put = false;
 out_put:
	trace_dlm_lock_end(ls, lkb, name, namelen, mode, flags, error, false);
	if (do_put)
		__put_lkb(ls, lkb);
 out:
	dlm_unlock_recovery(ls);
	return error;
}

int dlm_user_convert(struct dlm_ls *ls, struct dlm_user_args *ua_tmp,
		     int mode, uint32_t flags, uint32_t lkid, char *lvb_in)
{
	struct dlm_lkb *lkb;
	struct dlm_args args;
	struct dlm_user_args *ua;
	int error;

	dlm_lock_recovery(ls);

	error = find_lkb(ls, lkid, &lkb);
	if (error)
		goto out;

	trace_dlm_lock_start(ls, lkb, NULL, 0, mode, flags);

	/* user can change the params on its lock when it converts it, or
	   add an lvb that didn't exist before */

	ua = lkb->lkb_ua;

	if (flags & DLM_LKF_VALBLK && !ua->lksb.sb_lvbptr) {
		ua->lksb.sb_lvbptr = kzalloc(DLM_USER_LVB_LEN, GFP_NOFS);
		if (!ua->lksb.sb_lvbptr) {
			error = -ENOMEM;
			goto out_put;
		}
	}
	if (lvb_in && ua->lksb.sb_lvbptr)
		memcpy(ua->lksb.sb_lvbptr, lvb_in, DLM_USER_LVB_LEN);

	ua->xid = ua_tmp->xid;
	ua->castparam = ua_tmp->castparam;
	ua->castaddr = ua_tmp->castaddr;
	ua->bastparam = ua_tmp->bastparam;
	ua->bastaddr = ua_tmp->bastaddr;
	ua->user_lksb = ua_tmp->user_lksb;

	error = set_lock_args(mode, &ua->lksb, flags, 0, fake_astfn, ua,
			      fake_bastfn, &args);
	if (error)
		goto out_put;

	error = convert_lock(ls, lkb, &args);

	if (error == -EINPROGRESS || error == -EAGAIN || error == -EDEADLK)
		error = 0;
 out_put:
	trace_dlm_lock_end(ls, lkb, NULL, 0, mode, flags, error, false);
	dlm_put_lkb(lkb);
 out:
	dlm_unlock_recovery(ls);
	kfree(ua_tmp);
	return error;
}

/*
 * The caller asks for an orphan lock on a given resource with a given mode.
 * If a matching lock exists, it's moved to the owner's list of locks and
 * the lkid is returned.
 */

int dlm_user_adopt_orphan(struct dlm_ls *ls, struct dlm_user_args *ua_tmp,
		     int mode, uint32_t flags, void *name, unsigned int namelen,
		     uint32_t *lkid)
{
	struct dlm_lkb *lkb = NULL, *iter;
	struct dlm_user_args *ua;
	int found_other_mode = 0;
	int rv = 0;

	spin_lock_bh(&ls->ls_orphans_lock);
	list_for_each_entry(iter, &ls->ls_orphans, lkb_ownqueue) {
		if (iter->lkb_resource->res_length != namelen)
			continue;
		if (memcmp(iter->lkb_resource->res_name, name, namelen))
			continue;
		if (iter->lkb_grmode != mode) {
			found_other_mode = 1;
			continue;
		}

		lkb = iter;
		list_del_init(&iter->lkb_ownqueue);
		clear_bit(DLM_DFL_ORPHAN_BIT, &iter->lkb_dflags);
		*lkid = iter->lkb_id;
		break;
	}
	spin_unlock_bh(&ls->ls_orphans_lock);

	if (!lkb && found_other_mode) {
		rv = -EAGAIN;
		goto out;
	}

	if (!lkb) {
		rv = -ENOENT;
		goto out;
	}

	lkb->lkb_exflags = flags;
	lkb->lkb_ownpid = (int) current->pid;

	ua = lkb->lkb_ua;

	ua->proc = ua_tmp->proc;
	ua->xid = ua_tmp->xid;
	ua->castparam = ua_tmp->castparam;
	ua->castaddr = ua_tmp->castaddr;
	ua->bastparam = ua_tmp->bastparam;
	ua->bastaddr = ua_tmp->bastaddr;
	ua->user_lksb = ua_tmp->user_lksb;

	/*
	 * The lkb reference from the ls_orphans list was not
	 * removed above, and is now considered the reference
	 * for the proc locks list.
	 */

	spin_lock_bh(&ua->proc->locks_spin);
	list_add_tail(&lkb->lkb_ownqueue, &ua->proc->locks);
	spin_unlock_bh(&ua->proc->locks_spin);
 out:
	kfree(ua_tmp);
	return rv;
}

int dlm_user_unlock(struct dlm_ls *ls, struct dlm_user_args *ua_tmp,
		    uint32_t flags, uint32_t lkid, char *lvb_in)
{
	struct dlm_lkb *lkb;
	struct dlm_args args;
	struct dlm_user_args *ua;
	int error;

	dlm_lock_recovery(ls);

	error = find_lkb(ls, lkid, &lkb);
	if (error)
		goto out;

	trace_dlm_unlock_start(ls, lkb, flags);

	ua = lkb->lkb_ua;

	if (lvb_in && ua->lksb.sb_lvbptr)
		memcpy(ua->lksb.sb_lvbptr, lvb_in, DLM_USER_LVB_LEN);
	if (ua_tmp->castparam)
		ua->castparam = ua_tmp->castparam;
	ua->user_lksb = ua_tmp->user_lksb;

	error = set_unlock_args(flags, ua, &args);
	if (error)
		goto out_put;

	error = unlock_lock(ls, lkb, &args);

	if (error == -DLM_EUNLOCK)
		error = 0;
	/* from validate_unlock_args() */
	if (error == -EBUSY && (flags & DLM_LKF_FORCEUNLOCK))
		error = 0;
	if (error)
		goto out_put;

	spin_lock_bh(&ua->proc->locks_spin);
	/* dlm_user_add_cb() may have already taken lkb off the proc list */
	if (!list_empty(&lkb->lkb_ownqueue))
		list_move(&lkb->lkb_ownqueue, &ua->proc->unlocking);
	spin_unlock_bh(&ua->proc->locks_spin);
 out_put:
	trace_dlm_unlock_end(ls, lkb, flags, error);
	dlm_put_lkb(lkb);
 out:
	dlm_unlock_recovery(ls);
	kfree(ua_tmp);
	return error;
}

int dlm_user_cancel(struct dlm_ls *ls, struct dlm_user_args *ua_tmp,
		    uint32_t flags, uint32_t lkid)
{
	struct dlm_lkb *lkb;
	struct dlm_args args;
	struct dlm_user_args *ua;
	int error;

	dlm_lock_recovery(ls);

	error = find_lkb(ls, lkid, &lkb);
	if (error)
		goto out;

	trace_dlm_unlock_start(ls, lkb, flags);

	ua = lkb->lkb_ua;
	if (ua_tmp->castparam)
		ua->castparam = ua_tmp->castparam;
	ua->user_lksb = ua_tmp->user_lksb;

	error = set_unlock_args(flags, ua, &args);
	if (error)
		goto out_put;

	error = cancel_lock(ls, lkb, &args);

	if (error == -DLM_ECANCEL)
		error = 0;
	/* from validate_unlock_args() */
	if (error == -EBUSY)
		error = 0;
 out_put:
	trace_dlm_unlock_end(ls, lkb, flags, error);
	dlm_put_lkb(lkb);
 out:
	dlm_unlock_recovery(ls);
	kfree(ua_tmp);
	return error;
}

int dlm_user_deadlock(struct dlm_ls *ls, uint32_t flags, uint32_t lkid)
{
	struct dlm_lkb *lkb;
	struct dlm_args args;
	struct dlm_user_args *ua;
	struct dlm_rsb *r;
	int error;

	dlm_lock_recovery(ls);

	error = find_lkb(ls, lkid, &lkb);
	if (error)
		goto out;

	trace_dlm_unlock_start(ls, lkb, flags);

	ua = lkb->lkb_ua;

	error = set_unlock_args(flags, ua, &args);
	if (error)
		goto out_put;

	/* same as cancel_lock(), but set DEADLOCK_CANCEL after lock_rsb */

	r = lkb->lkb_resource;
	hold_rsb(r);
	lock_rsb(r);

	error = validate_unlock_args(lkb, &args);
	if (error)
		goto out_r;
	set_bit(DLM_IFL_DEADLOCK_CANCEL_BIT, &lkb->lkb_iflags);

	error = _cancel_lock(r, lkb);
 out_r:
	unlock_rsb(r);
	put_rsb(r);

	if (error == -DLM_ECANCEL)
		error = 0;
	/* from validate_unlock_args() */
	if (error == -EBUSY)
		error = 0;
 out_put:
	trace_dlm_unlock_end(ls, lkb, flags, error);
	dlm_put_lkb(lkb);
 out:
	dlm_unlock_recovery(ls);
	return error;
}

/* lkb's that are removed from the waiters list by revert are just left on the
   orphans list with the granted orphan locks, to be freed by purge */

static int orphan_proc_lock(struct dlm_ls *ls, struct dlm_lkb *lkb)
{
	struct dlm_args args;
	int error;

	hold_lkb(lkb); /* reference for the ls_orphans list */
	spin_lock_bh(&ls->ls_orphans_lock);
	list_add_tail(&lkb->lkb_ownqueue, &ls->ls_orphans);
	spin_unlock_bh(&ls->ls_orphans_lock);

	set_unlock_args(0, lkb->lkb_ua, &args);

	error = cancel_lock(ls, lkb, &args);
	if (error == -DLM_ECANCEL)
		error = 0;
	return error;
}

/* The FORCEUNLOCK flag allows the unlock to go ahead even if the lkb isn't
   granted.  Regardless of what rsb queue the lock is on, it's removed and
   freed.  The IVVALBLK flag causes the lvb on the resource to be invalidated
   if our lock is PW/EX (it's ignored if our granted mode is smaller.) */

static int unlock_proc_lock(struct dlm_ls *ls, struct dlm_lkb *lkb)
{
	struct dlm_args args;
	int error;

	set_unlock_args(DLM_LKF_FORCEUNLOCK | DLM_LKF_IVVALBLK,
			lkb->lkb_ua, &args);

	error = unlock_lock(ls, lkb, &args);
	if (error == -DLM_EUNLOCK)
		error = 0;
	return error;
}

/* We have to release clear_proc_locks mutex before calling unlock_proc_lock()
   (which does lock_rsb) due to deadlock with receiving a message that does
   lock_rsb followed by dlm_user_add_cb() */

static struct dlm_lkb *del_proc_lock(struct dlm_ls *ls,
				     struct dlm_user_proc *proc)
{
	struct dlm_lkb *lkb = NULL;

	spin_lock_bh(&ls->ls_clear_proc_locks);
	if (list_empty(&proc->locks))
		goto out;

	lkb = list_entry(proc->locks.next, struct dlm_lkb, lkb_ownqueue);
	list_del_init(&lkb->lkb_ownqueue);

	if (lkb->lkb_exflags & DLM_LKF_PERSISTENT)
		set_bit(DLM_DFL_ORPHAN_BIT, &lkb->lkb_dflags);
	else
		set_bit(DLM_IFL_DEAD_BIT, &lkb->lkb_iflags);
 out:
	spin_unlock_bh(&ls->ls_clear_proc_locks);
	return lkb;
}

/* The ls_clear_proc_locks mutex protects against dlm_user_add_cb() which
   1) references lkb->ua which we free here and 2) adds lkbs to proc->asts,
   which we clear here. */

/* proc CLOSING flag is set so no more device_reads should look at proc->asts
   list, and no more device_writes should add lkb's to proc->locks list; so we
   shouldn't need to take asts_spin or locks_spin here.  this assumes that
   device reads/writes/closes are serialized -- FIXME: we may need to serialize
   them ourself. */

void dlm_clear_proc_locks(struct dlm_ls *ls, struct dlm_user_proc *proc)
{
	struct dlm_callback *cb, *cb_safe;
	struct dlm_lkb *lkb, *safe;

	dlm_lock_recovery(ls);

	while (1) {
		lkb = del_proc_lock(ls, proc);
		if (!lkb)
			break;
		if (lkb->lkb_exflags & DLM_LKF_PERSISTENT)
			orphan_proc_lock(ls, lkb);
		else
			unlock_proc_lock(ls, lkb);

		/* this removes the reference for the proc->locks list
		   added by dlm_user_request, it may result in the lkb
		   being freed */

		dlm_put_lkb(lkb);
	}

	spin_lock_bh(&ls->ls_clear_proc_locks);

	/* in-progress unlocks */
	list_for_each_entry_safe(lkb, safe, &proc->unlocking, lkb_ownqueue) {
		list_del_init(&lkb->lkb_ownqueue);
		set_bit(DLM_IFL_DEAD_BIT, &lkb->lkb_iflags);
		dlm_put_lkb(lkb);
	}

	list_for_each_entry_safe(cb, cb_safe, &proc->asts, list) {
		list_del(&cb->list);
		dlm_free_cb(cb);
	}

	spin_unlock_bh(&ls->ls_clear_proc_locks);
	dlm_unlock_recovery(ls);
}

static void purge_proc_locks(struct dlm_ls *ls, struct dlm_user_proc *proc)
{
	struct dlm_callback *cb, *cb_safe;
	struct dlm_lkb *lkb, *safe;

	while (1) {
		lkb = NULL;
		spin_lock_bh(&proc->locks_spin);
		if (!list_empty(&proc->locks)) {
			lkb = list_entry(proc->locks.next, struct dlm_lkb,
					 lkb_ownqueue);
			list_del_init(&lkb->lkb_ownqueue);
		}
		spin_unlock_bh(&proc->locks_spin);

		if (!lkb)
			break;

		set_bit(DLM_IFL_DEAD_BIT, &lkb->lkb_iflags);
		unlock_proc_lock(ls, lkb);
		dlm_put_lkb(lkb); /* ref from proc->locks list */
	}

	spin_lock_bh(&proc->locks_spin);
	list_for_each_entry_safe(lkb, safe, &proc->unlocking, lkb_ownqueue) {
		list_del_init(&lkb->lkb_ownqueue);
		set_bit(DLM_IFL_DEAD_BIT, &lkb->lkb_iflags);
		dlm_put_lkb(lkb);
	}
	spin_unlock_bh(&proc->locks_spin);

	spin_lock_bh(&proc->asts_spin);
	list_for_each_entry_safe(cb, cb_safe, &proc->asts, list) {
		list_del(&cb->list);
		dlm_free_cb(cb);
	}
	spin_unlock_bh(&proc->asts_spin);
}

/* pid of 0 means purge all orphans */

static void do_purge(struct dlm_ls *ls, int nodeid, int pid)
{
	struct dlm_lkb *lkb, *safe;

	spin_lock_bh(&ls->ls_orphans_lock);
	list_for_each_entry_safe(lkb, safe, &ls->ls_orphans, lkb_ownqueue) {
		if (pid && lkb->lkb_ownpid != pid)
			continue;
		unlock_proc_lock(ls, lkb);
		list_del_init(&lkb->lkb_ownqueue);
		dlm_put_lkb(lkb);
	}
	spin_unlock_bh(&ls->ls_orphans_lock);
}

static int send_purge(struct dlm_ls *ls, int nodeid, int pid)
{
	struct dlm_message *ms;
	struct dlm_mhandle *mh;
	int error;

	error = _create_message(ls, sizeof(struct dlm_message), nodeid,
				DLM_MSG_PURGE, &ms, &mh);
	if (error)
		return error;
	ms->m_nodeid = cpu_to_le32(nodeid);
	ms->m_pid = cpu_to_le32(pid);

	return send_message(mh, ms, NULL, 0);
}

int dlm_user_purge(struct dlm_ls *ls, struct dlm_user_proc *proc,
		   int nodeid, int pid)
{
	int error = 0;

	if (nodeid && (nodeid != dlm_our_nodeid())) {
		error = send_purge(ls, nodeid, pid);
	} else {
		dlm_lock_recovery(ls);
		if (pid == current->pid)
			purge_proc_locks(ls, proc);
		else
			do_purge(ls, nodeid, pid);
		dlm_unlock_recovery(ls);
	}
	return error;
}

/* debug functionality */
int dlm_debug_add_lkb(struct dlm_ls *ls, uint32_t lkb_id, char *name, int len,
		      int lkb_nodeid, unsigned int lkb_dflags, int lkb_status)
{
	struct dlm_lksb *lksb;
	struct dlm_lkb *lkb;
	struct dlm_rsb *r;
	int error;

	/* we currently can't set a valid user lock */
	if (lkb_dflags & BIT(DLM_DFL_USER_BIT))
		return -EOPNOTSUPP;

	lksb = kzalloc(sizeof(*lksb), GFP_NOFS);
	if (!lksb)
		return -ENOMEM;

	error = _create_lkb(ls, &lkb, lkb_id, lkb_id + 1);
	if (error) {
		kfree(lksb);
		return error;
	}

	dlm_set_dflags_val(lkb, lkb_dflags);
	lkb->lkb_nodeid = lkb_nodeid;
	lkb->lkb_lksb = lksb;
	/* user specific pointer, just don't have it NULL for kernel locks */
	if (~lkb_dflags & BIT(DLM_DFL_USER_BIT))
		lkb->lkb_astparam = (void *)0xDEADBEEF;

	error = find_rsb(ls, name, len, 0, R_REQUEST, &r);
	if (error) {
		kfree(lksb);
		__put_lkb(ls, lkb);
		return error;
	}

	lock_rsb(r);
	attach_lkb(r, lkb);
	add_lkb(r, lkb, lkb_status);
	unlock_rsb(r);
	put_rsb(r);

	return 0;
}

int dlm_debug_add_lkb_to_waiters(struct dlm_ls *ls, uint32_t lkb_id,
				 int mstype, int to_nodeid)
{
	struct dlm_lkb *lkb;
	int error;

	error = find_lkb(ls, lkb_id, &lkb);
	if (error)
		return error;

	error = add_to_waiters(lkb, mstype, to_nodeid);
	dlm_put_lkb(lkb);
	return error;
}
<|MERGE_RESOLUTION|>--- conflicted
+++ resolved
@@ -5272,19 +5272,9 @@
 		}
 
 		/* Forcibly remove from waiters list */
-<<<<<<< HEAD
-		mutex_lock(&ls->ls_waiters_mutex);
-=======
 		spin_lock_bh(&ls->ls_waiters_lock);
->>>>>>> 0c383648
 		list_del_init(&lkb->lkb_wait_reply);
 		spin_unlock_bh(&ls->ls_waiters_lock);
-
-		/*
-		 * The lkb is now clear of all prior waiters state and can be
-		 * processed locally, or sent to remote node again, or directly
-		 * cancelled/unlocked.
-		 */
 
 		/*
 		 * The lkb is now clear of all prior waiters state and can be
