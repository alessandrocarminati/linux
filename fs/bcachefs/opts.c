// SPDX-License-Identifier: GPL-2.0

#include <linux/kernel.h>

#include "bcachefs.h"
#include "compress.h"
#include "disk_groups.h"
#include "error.h"
#include "opts.h"
#include "recovery_passes.h"
#include "super-io.h"
#include "util.h"

#define x(t, n, ...) [n] = #t,

const char * const bch2_error_actions[] = {
	BCH_ERROR_ACTIONS()
	NULL
};

const char * const bch2_fsck_fix_opts[] = {
	BCH_FIX_ERRORS_OPTS()
	NULL
};

const char * const bch2_version_upgrade_opts[] = {
	BCH_VERSION_UPGRADE_OPTS()
	NULL
};

const char * const bch2_sb_features[] = {
	BCH_SB_FEATURES()
	NULL
};

const char * const bch2_sb_compat[] = {
	BCH_SB_COMPAT()
	NULL
};

const char * const __bch2_btree_ids[] = {
	BCH_BTREE_IDS()
	NULL
};

static const char * const __bch2_csum_types[] = {
	BCH_CSUM_TYPES()
	NULL
};

const char * const bch2_csum_opts[] = {
	BCH_CSUM_OPTS()
	NULL
};

static const char * const __bch2_compression_types[] = {
	BCH_COMPRESSION_TYPES()
	NULL
};

const char * const bch2_compression_opts[] = {
	BCH_COMPRESSION_OPTS()
	NULL
};

const char * const __bch2_str_hash_types[] = {
	BCH_STR_HASH_TYPES()
	NULL
};

const char * const bch2_str_hash_opts[] = {
	BCH_STR_HASH_OPTS()
	NULL
};

const char * const __bch2_data_types[] = {
	BCH_DATA_TYPES()
	NULL
};

const char * const bch2_member_states[] = {
	BCH_MEMBER_STATES()
	NULL
};

static const char * const __bch2_jset_entry_types[] = {
	BCH_JSET_ENTRY_TYPES()
	NULL
};

static const char * const __bch2_fs_usage_types[] = {
	BCH_FS_USAGE_TYPES()
	NULL
};

#undef x

static void prt_str_opt_boundscheck(struct printbuf *out, const char * const opts[],
				    unsigned nr, const char *type, unsigned idx)
{
	if (idx < nr)
		prt_str(out, opts[idx]);
	else
		prt_printf(out, "(unknown %s %u)", type, idx);
}

#define PRT_STR_OPT_BOUNDSCHECKED(name, type)					\
void bch2_prt_##name(struct printbuf *out, type t)				\
{										\
	prt_str_opt_boundscheck(out, __bch2_##name##s, ARRAY_SIZE(__bch2_##name##s) - 1, #name, t);\
}

PRT_STR_OPT_BOUNDSCHECKED(jset_entry_type,	enum bch_jset_entry_type);
PRT_STR_OPT_BOUNDSCHECKED(fs_usage_type,	enum bch_fs_usage_type);
PRT_STR_OPT_BOUNDSCHECKED(data_type,		enum bch_data_type);
PRT_STR_OPT_BOUNDSCHECKED(csum_type,		enum bch_csum_type);
PRT_STR_OPT_BOUNDSCHECKED(compression_type,	enum bch_compression_type);
PRT_STR_OPT_BOUNDSCHECKED(str_hash_type,	enum bch_str_hash_type);

static int bch2_opt_fix_errors_parse(struct bch_fs *c, const char *val, u64 *res,
				     struct printbuf *err)
{
	if (!val) {
		*res = FSCK_FIX_yes;
	} else {
		int ret = match_string(bch2_fsck_fix_opts, -1, val);

		if (ret < 0 && err)
			prt_str(err, "fix_errors: invalid selection");
		if (ret < 0)
			return ret;
		*res = ret;
	}

	return 0;
}

static void bch2_opt_fix_errors_to_text(struct printbuf *out,
					struct bch_fs *c,
					struct bch_sb *sb,
					u64 v)
{
	prt_str(out, bch2_fsck_fix_opts[v]);
}

#define bch2_opt_fix_errors (struct bch_opt_fn) {	\
	.parse = bch2_opt_fix_errors_parse,		\
	.to_text = bch2_opt_fix_errors_to_text,		\
}

const char * const bch2_d_types[BCH_DT_MAX] = {
	[DT_UNKNOWN]	= "unknown",
	[DT_FIFO]	= "fifo",
	[DT_CHR]	= "chr",
	[DT_DIR]	= "dir",
	[DT_BLK]	= "blk",
	[DT_REG]	= "reg",
	[DT_LNK]	= "lnk",
	[DT_SOCK]	= "sock",
	[DT_WHT]	= "whiteout",
	[DT_SUBVOL]	= "subvol",
};

u64 BCH2_NO_SB_OPT(const struct bch_sb *sb)
{
	BUG();
}

void SET_BCH2_NO_SB_OPT(struct bch_sb *sb, u64 v)
{
	BUG();
}

void bch2_opts_apply(struct bch_opts *dst, struct bch_opts src)
{
#define x(_name, ...)						\
	if (opt_defined(src, _name))					\
		opt_set(*dst, _name, src._name);

	BCH_OPTS()
#undef x
}

bool bch2_opt_defined_by_id(const struct bch_opts *opts, enum bch_opt_id id)
{
	switch (id) {
#define x(_name, ...)						\
	case Opt_##_name:						\
		return opt_defined(*opts, _name);
	BCH_OPTS()
#undef x
	default:
		BUG();
	}
}

u64 bch2_opt_get_by_id(const struct bch_opts *opts, enum bch_opt_id id)
{
	switch (id) {
#define x(_name, ...)						\
	case Opt_##_name:						\
		return opts->_name;
	BCH_OPTS()
#undef x
	default:
		BUG();
	}
}

void bch2_opt_set_by_id(struct bch_opts *opts, enum bch_opt_id id, u64 v)
{
	switch (id) {
#define x(_name, ...)						\
	case Opt_##_name:						\
		opt_set(*opts, _name, v);				\
		break;
	BCH_OPTS()
#undef x
	default:
		BUG();
	}
}

const struct bch_option bch2_opt_table[] = {
#define OPT_BOOL()		.type = BCH_OPT_BOOL, .min = 0, .max = 2
#define OPT_UINT(_min, _max)	.type = BCH_OPT_UINT,			\
				.min = _min, .max = _max
#define OPT_STR(_choices)	.type = BCH_OPT_STR,			\
				.min = 0, .max = ARRAY_SIZE(_choices) - 1, \
				.choices = _choices
#define OPT_STR_NOLIMIT(_choices)	.type = BCH_OPT_STR,		\
				.min = 0, .max = U64_MAX,		\
				.choices = _choices
#define OPT_BITFIELD(_choices)	.type = BCH_OPT_BITFIELD,		\
				.choices = _choices
#define OPT_FN(_fn)		.type = BCH_OPT_FN, .fn	= _fn

#define x(_name, _bits, _flags, _type, _sb_opt, _default, _hint, _help)	\
	[Opt_##_name] = {						\
		.attr	= {						\
			.name	= #_name,				\
			.mode = (_flags) & OPT_RUNTIME ? 0644 : 0444,	\
		},							\
		.flags	= _flags,					\
		.hint	= _hint,					\
		.help	= _help,					\
		.get_sb = _sb_opt,					\
		.set_sb	= SET_##_sb_opt,				\
		_type							\
	},

	BCH_OPTS()
#undef x
};

int bch2_opt_lookup(const char *name)
{
	const struct bch_option *i;

	for (i = bch2_opt_table;
	     i < bch2_opt_table + ARRAY_SIZE(bch2_opt_table);
	     i++)
		if (!strcmp(name, i->attr.name))
			return i - bch2_opt_table;

	return -1;
}

struct synonym {
	const char	*s1, *s2;
};

static const struct synonym bch_opt_synonyms[] = {
	{ "quota",	"usrquota" },
};

static int bch2_mount_opt_lookup(const char *name)
{
	const struct synonym *i;

	for (i = bch_opt_synonyms;
	     i < bch_opt_synonyms + ARRAY_SIZE(bch_opt_synonyms);
	     i++)
		if (!strcmp(name, i->s1))
			name = i->s2;

	return bch2_opt_lookup(name);
}

int bch2_opt_validate(const struct bch_option *opt, u64 v, struct printbuf *err)
{
	if (v < opt->min) {
		if (err)
			prt_printf(err, "%s: too small (min %llu)",
			       opt->attr.name, opt->min);
		return -BCH_ERR_ERANGE_option_too_small;
	}

	if (opt->max && v >= opt->max) {
		if (err)
			prt_printf(err, "%s: too big (max %llu)",
			       opt->attr.name, opt->max);
		return -BCH_ERR_ERANGE_option_too_big;
	}

	if ((opt->flags & OPT_SB_FIELD_SECTORS) && (v & 511)) {
		if (err)
			prt_printf(err, "%s: not a multiple of 512",
			       opt->attr.name);
		return -BCH_ERR_opt_parse_error;
	}

	if ((opt->flags & OPT_MUST_BE_POW_2) && !is_power_of_2(v)) {
		if (err)
			prt_printf(err, "%s: must be a power of two",
			       opt->attr.name);
		return -BCH_ERR_opt_parse_error;
	}

	if (opt->fn.validate)
		return opt->fn.validate(v, err);

	return 0;
}

int bch2_opt_parse(struct bch_fs *c,
		   const struct bch_option *opt,
		   const char *val, u64 *res,
		   struct printbuf *err)
{
	ssize_t ret;

	switch (opt->type) {
	case BCH_OPT_BOOL:
		if (val) {
			ret = kstrtou64(val, 10, res);
		} else {
			ret = 0;
			*res = 1;
		}

		if (ret < 0 || (*res != 0 && *res != 1)) {
			if (err)
				prt_printf(err, "%s: must be bool", opt->attr.name);
			return ret < 0 ? ret : -BCH_ERR_option_not_bool;
		}
		break;
	case BCH_OPT_UINT:
		if (!val) {
			prt_printf(err, "%s: required value",
				   opt->attr.name);
			return -EINVAL;
		}

		ret = opt->flags & OPT_HUMAN_READABLE
			? bch2_strtou64_h(val, res)
			: kstrtou64(val, 10, res);
		if (ret < 0) {
			if (err)
				prt_printf(err, "%s: must be a number",
					   opt->attr.name);
			return ret;
		}
		break;
	case BCH_OPT_STR:
		if (!val) {
			prt_printf(err, "%s: required value",
				   opt->attr.name);
			return -EINVAL;
		}

		ret = match_string(opt->choices, -1, val);
		if (ret < 0) {
			if (err)
				prt_printf(err, "%s: invalid selection",
					   opt->attr.name);
			return ret;
		}

		*res = ret;
		break;
	case BCH_OPT_BITFIELD: {
		s64 v = bch2_read_flag_list(val, opt->choices);
		if (v < 0)
			return v;
		*res = v;
		break;
	}
	case BCH_OPT_FN:
		ret = opt->fn.parse(c, val, res, err);

		if (ret == -BCH_ERR_option_needs_open_fs)
			return ret;

		if (ret < 0) {
			if (err)
				prt_printf(err, "%s: parse error",
					   opt->attr.name);
			return ret;
		}
	}

	return bch2_opt_validate(opt, *res, err);
}

void bch2_opt_to_text(struct printbuf *out,
		      struct bch_fs *c, struct bch_sb *sb,
		      const struct bch_option *opt, u64 v,
		      unsigned flags)
{
	if (flags & OPT_SHOW_MOUNT_STYLE) {
		if (opt->type == BCH_OPT_BOOL) {
			prt_printf(out, "%s%s",
			       v ? "" : "no",
			       opt->attr.name);
			return;
		}

		prt_printf(out, "%s=", opt->attr.name);
	}

	switch (opt->type) {
	case BCH_OPT_BOOL:
	case BCH_OPT_UINT:
		if (opt->flags & OPT_HUMAN_READABLE)
			prt_human_readable_u64(out, v);
		else
			prt_printf(out, "%lli", v);
		break;
	case BCH_OPT_STR:
<<<<<<< HEAD
		if (v < opt->min || v >= opt->max - 1)
=======
		if (v < opt->min || v >= opt->max)
>>>>>>> 82ff5abc
			prt_printf(out, "(invalid option %lli)", v);
		else if (flags & OPT_SHOW_FULL_LIST)
			prt_string_option(out, opt->choices, v);
		else
			prt_str(out, opt->choices[v]);
		break;
	case BCH_OPT_BITFIELD:
		prt_bitflags(out, opt->choices, v);
		break;
	case BCH_OPT_FN:
		opt->fn.to_text(out, c, sb, v);
		break;
	default:
		BUG();
	}
}

void bch2_opts_to_text(struct printbuf *out,
		       struct bch_opts opts,
		       struct bch_fs *c, struct bch_sb *sb,
		       unsigned show_mask, unsigned hide_mask,
		       unsigned flags)
{
	bool first = true;

	for (enum bch_opt_id i = 0; i < bch2_opts_nr; i++) {
		const struct bch_option *opt = &bch2_opt_table[i];

		if ((opt->flags & hide_mask) || !(opt->flags & show_mask))
			continue;

		u64 v = bch2_opt_get_by_id(&opts, i);
		if (v == bch2_opt_get_by_id(&bch2_opts_default, i))
			continue;

		if (!first)
			prt_char(out, ',');
		first = false;

		bch2_opt_to_text(out, c, sb, opt, v, flags);
	}
}

int bch2_opt_check_may_set(struct bch_fs *c, int id, u64 v)
{
	int ret = 0;

	switch (id) {
	case Opt_compression:
	case Opt_background_compression:
		ret = bch2_check_set_has_compressed_data(c, v);
		break;
	case Opt_erasure_code:
		if (v)
			bch2_check_set_feature(c, BCH_FEATURE_ec);
		break;
	}

	return ret;
}

int bch2_opts_check_may_set(struct bch_fs *c)
{
	unsigned i;
	int ret;

	for (i = 0; i < bch2_opts_nr; i++) {
		ret = bch2_opt_check_may_set(c, i,
				bch2_opt_get_by_id(&c->opts, i));
		if (ret)
			return ret;
	}

	return 0;
}

int bch2_parse_one_mount_opt(struct bch_fs *c, struct bch_opts *opts,
			     struct printbuf *parse_later,
			     const char *name, const char *val)
{
	struct printbuf err = PRINTBUF;
	u64 v;
	int ret, id;

	id = bch2_mount_opt_lookup(name);

	/* Check for the form "noopt", negation of a boolean opt: */
	if (id < 0 &&
	    !val &&
	    !strncmp("no", name, 2)) {
		id = bch2_mount_opt_lookup(name + 2);
		val = "0";
	}

	/* Unknown options are ignored: */
	if (id < 0)
		return 0;

	if (!(bch2_opt_table[id].flags & OPT_MOUNT))
		goto bad_opt;

	if (id == Opt_acl &&
	    !IS_ENABLED(CONFIG_BCACHEFS_POSIX_ACL))
		goto bad_opt;

	if ((id == Opt_usrquota ||
	     id == Opt_grpquota) &&
	    !IS_ENABLED(CONFIG_BCACHEFS_QUOTA))
		goto bad_opt;

	ret = bch2_opt_parse(c, &bch2_opt_table[id], val, &v, &err);
	if (ret == -BCH_ERR_option_needs_open_fs && parse_later) {
		prt_printf(parse_later, "%s=%s,", name, val);
		if (parse_later->allocation_failure) {
			ret = -ENOMEM;
			goto out;
		}

		ret = 0;
		goto out;
	}

	if (ret < 0)
		goto bad_val;

	if (opts)
		bch2_opt_set_by_id(opts, id, v);

	ret = 0;
	goto out;

bad_opt:
	pr_err("Bad mount option %s", name);
	ret = -BCH_ERR_option_name;
	goto out;

bad_val:
	pr_err("Invalid mount option %s", err.buf);
	ret = -BCH_ERR_option_value;

out:
	printbuf_exit(&err);
	return ret;
}

int bch2_parse_mount_opts(struct bch_fs *c, struct bch_opts *opts,
			  struct printbuf *parse_later, char *options)
{
	char *copied_opts, *copied_opts_start;
	char *opt, *name, *val;
	int ret;

	if (!options)
		return 0;

	/*
	 * sys_fsconfig() is now occasionally providing us with option lists
	 * starting with a comma - weird.
	 */
	if (*options == ',')
		options++;

	copied_opts = kstrdup(options, GFP_KERNEL);
	if (!copied_opts)
		return -ENOMEM;
	copied_opts_start = copied_opts;

	while ((opt = strsep(&copied_opts, ",")) != NULL) {
		if (!*opt)
			continue;

		name	= strsep(&opt, "=");
		val	= opt;

		ret = bch2_parse_one_mount_opt(c, opts, parse_later, name, val);
		if (ret < 0)
			goto out;
	}

	ret = 0;
	goto out;

out:
	kfree(copied_opts_start);
	return ret;
}

u64 bch2_opt_from_sb(struct bch_sb *sb, enum bch_opt_id id)
{
	const struct bch_option *opt = bch2_opt_table + id;
	u64 v;

	v = opt->get_sb(sb);

	if (opt->flags & OPT_SB_FIELD_ILOG2)
		v = 1ULL << v;

	if (opt->flags & OPT_SB_FIELD_SECTORS)
		v <<= 9;

	return v;
}

/*
 * Initial options from superblock - here we don't want any options undefined,
 * any options the superblock doesn't specify are set to 0:
 */
int bch2_opts_from_sb(struct bch_opts *opts, struct bch_sb *sb)
{
	unsigned id;

	for (id = 0; id < bch2_opts_nr; id++) {
		const struct bch_option *opt = bch2_opt_table + id;

		if (opt->get_sb == BCH2_NO_SB_OPT)
			continue;

		bch2_opt_set_by_id(opts, id, bch2_opt_from_sb(sb, id));
	}

	return 0;
}

struct bch_dev_sb_opt_set {
	void			(*set_sb)(struct bch_member *, u64);
};

static const struct bch_dev_sb_opt_set bch2_dev_sb_opt_setters [] = {
#define x(n, set)	[Opt_##n] = { .set_sb = SET_##set },
	BCH_DEV_OPT_SETTERS()
#undef x
};

void __bch2_opt_set_sb(struct bch_sb *sb, int dev_idx,
		       const struct bch_option *opt, u64 v)
{
	enum bch_opt_id id = opt - bch2_opt_table;

	if (opt->flags & OPT_SB_FIELD_SECTORS)
		v >>= 9;

	if (opt->flags & OPT_SB_FIELD_ILOG2)
		v = ilog2(v);

	if (opt->flags & OPT_SB_FIELD_ONE_BIAS)
		v++;

	if (opt->flags & OPT_FS) {
		if (opt->set_sb != SET_BCH2_NO_SB_OPT)
			opt->set_sb(sb, v);
	}

	if ((opt->flags & OPT_DEVICE) && dev_idx >= 0) {
		if (WARN(!bch2_member_exists(sb, dev_idx),
			 "tried to set device option %s on nonexistent device %i",
			 opt->attr.name, dev_idx))
			return;

		struct bch_member *m = bch2_members_v2_get_mut(sb, dev_idx);

		const struct bch_dev_sb_opt_set *set = bch2_dev_sb_opt_setters + id;
		if (set->set_sb)
			set->set_sb(m, v);
		else
			pr_err("option %s cannot be set via opt_set_sb()", opt->attr.name);
	}
}

void bch2_opt_set_sb(struct bch_fs *c, struct bch_dev *ca,
		     const struct bch_option *opt, u64 v)
{
	mutex_lock(&c->sb_lock);
	__bch2_opt_set_sb(c->disk_sb.sb, ca ? ca->dev_idx : -1, opt, v);
	bch2_write_super(c);
	mutex_unlock(&c->sb_lock);
}

/* io opts: */

struct bch_io_opts bch2_opts_to_inode_opts(struct bch_opts src)
{
	return (struct bch_io_opts) {
#define x(_name, _bits)	._name = src._name,
	BCH_INODE_OPTS()
#undef x
	};
}

bool bch2_opt_is_inode_opt(enum bch_opt_id id)
{
	static const enum bch_opt_id inode_opt_list[] = {
#define x(_name, _bits)	Opt_##_name,
	BCH_INODE_OPTS()
#undef x
	};
	unsigned i;

	for (i = 0; i < ARRAY_SIZE(inode_opt_list); i++)
		if (inode_opt_list[i] == id)
			return true;

	return false;
}<|MERGE_RESOLUTION|>--- conflicted
+++ resolved
@@ -428,11 +428,7 @@
 			prt_printf(out, "%lli", v);
 		break;
 	case BCH_OPT_STR:
-<<<<<<< HEAD
-		if (v < opt->min || v >= opt->max - 1)
-=======
 		if (v < opt->min || v >= opt->max)
->>>>>>> 82ff5abc
 			prt_printf(out, "(invalid option %lli)", v);
 		else if (flags & OPT_SHOW_FULL_LIST)
 			prt_string_option(out, opt->choices, v);
